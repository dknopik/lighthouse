--- conflicted
+++ resolved
@@ -173,13 +173,8 @@
 tree_hash_derive = "0.5"
 url = "2"
 uuid = { version = "0.8", features = ["serde", "v4"] }
-<<<<<<< HEAD
-# TODO update to warp 0.3.6 after released.
-warp = { git = "https://github.com/seanmonstar/warp.git", default-features = false, features = ["tls"] }
+warp = { version = "0.3.6", default-features = false, features = ["tls"] }
 xdelta3 = { git = "http://github.com/michaelsproul/xdelta3-rs", rev="ae9a1d2585ef998f4656acdc35cf263ee88e6dfa" }
-=======
-warp = { version = "0.3.6", default-features = false, features = ["tls"] }
->>>>>>> b5bae6e7
 zeroize = { version = "1", features = ["zeroize_derive"] }
 zip = "0.6"
 zstd = "0.11.2"
