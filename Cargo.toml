[workspace]
members = [
    "account_manager",

    "beacon_node",
    "beacon_node/beacon_chain",
    "beacon_node/beacon_processor",
    "beacon_node/builder_client",
    "beacon_node/client",
    "beacon_node/eth1",
    "beacon_node/execution_layer",
    "beacon_node/genesis",
    "beacon_node/http_api",
    "beacon_node/http_metrics",
    "beacon_node/lighthouse_network",
    "beacon_node/lighthouse_network/gossipsub",
    "beacon_node/network",
    "beacon_node/operation_pool",
    "beacon_node/store",
    "beacon_node/timer",

    "boot_node",

    "common/account_utils",
    "common/clap_utils",
    "common/compare_fields",
    "common/compare_fields_derive",
    "common/deposit_contract",
    "common/directory",
    "common/eth2",
    "common/eth2_config",
    "common/eth2_interop_keypairs",
    "common/eth2_network_config",
    "common/eth2_wallet_manager",
<<<<<<< HEAD
=======
    "common/filesystem",
>>>>>>> a714c146
    "common/health_metrics",
    "common/lighthouse_version",
    "common/lockfile",
    "common/logging",
    "common/lru_cache",
    "common/malloc_utils",
    "common/metrics",
    "common/monitoring_api",
    "common/oneshot_broadcast",
    "common/pretty_reqwest_error",
    "common/sensitive_url",
    "common/slot_clock",
    "common/system_health",
    "common/target_check",
    "common/task_executor",
    "common/test_random_derive",
    "common/unused_port",
    "common/validator_dir",
    "common/warp_utils",

    "consensus/fixed_bytes",
    "consensus/fork_choice",
    "consensus/int_to_bytes",
    "consensus/merkle_proof",
    "consensus/proto_array",
    "consensus/safe_arith",
    "consensus/state_processing",
    "consensus/swap_or_not_shuffle",
    "consensus/types",

    "crypto/bls",
    "crypto/eth2_key_derivation",
    "crypto/eth2_keystore",
    "crypto/eth2_wallet",
    "crypto/kzg",

    "database_manager",

    "lcli",

    "lighthouse",
    "lighthouse/environment",

    "slasher",
    "slasher/service",

    "testing/ef_tests",
    "testing/eth1_test_rig",
    "testing/execution_engine_integration",
    "testing/node_test_rig",
    "testing/simulator",
    "testing/state_transition_vectors",
    "testing/test-test_logger",
    "testing/web3signer_tests",

    "validator_client",
    "validator_client/beacon_node_fallback",
    "validator_client/doppelganger_service",
    "validator_client/graffiti_file",
    "validator_client/http_api",
    "validator_client/http_metrics",
    "validator_client/initialized_validators",
    "validator_client/lighthouse_validator_store",
    "validator_client/signing_method",
    "validator_client/slashing_protection",
    "validator_client/validator_metrics",
    "validator_client/validator_services",

    "validator_manager",

    "watch",
]
resolver = "2"

[workspace.package]
edition = "2021"

[workspace.dependencies]
alloy-primitives = { version = "0.8", features = ["rlp", "getrandom"] }
alloy-rlp = "0.3.4"
alloy-consensus = "0.3.0"
anyhow = "1"
arbitrary = { version = "1", features = ["derive"] }
async-channel = "1.9.0"
axum = "0.7.7"
bincode = "1"
bitvec = "1"
byteorder = "1"
bytes = "1"
clap = { version = "4.5.4", features = ["derive", "cargo", "wrap_help"] }
# Turn off c-kzg's default features which include `blst/portable`. We can turn on blst's portable
# feature ourselves when desired.
c-kzg = { version = "1", default-features = false }
compare_fields_derive = { path = "common/compare_fields_derive" }
criterion = "0.5"
delay_map = "0.4"
derivative = "2"
dirs = "3"
either = "1.9"
# TODO: rust_eth_kzg is pinned for now while a perf regression is investigated
# The crate_crypto_* dependencies can be removed from this file completely once we update
rust_eth_kzg = "=0.5.1"
crate_crypto_internal_eth_kzg_bls12_381 = "=0.5.1"
crate_crypto_internal_eth_kzg_erasure_codes = "=0.5.1"
crate_crypto_internal_eth_kzg_maybe_rayon = "=0.5.1"
crate_crypto_internal_eth_kzg_polynomial = "=0.5.1"
crate_crypto_kzg_multi_open_fk20 = "=0.5.1"
discv5 = { version = "0.9", features = ["libp2p"] }
env_logger = "0.9"
ethereum_hashing = "0.7.0"
ethereum_serde_utils = "0.7"
ethereum_ssz = "0.7"
ethereum_ssz_derive = "0.7"
ethers-core = "1"
ethers-providers = { version = "1", default-features = false }
exit-future = "0.2"
fnv = "1"
fs2 = "0.4"
futures = "0.3"
graffiti_file = { path = "validator_client/graffiti_file" }
hex = "0.4"
hashlink = "0.9.0"
hyper = "1"
itertools = "0.10"
libsecp256k1 = "0.7"
log = "0.4"
lru = "0.12"
maplit = "1"
milhouse = "0.3"
num_cpus = "1"
parking_lot = "0.12"
paste = "1"
prometheus = "0.13"
quickcheck = "1"
quickcheck_macros = "1"
quote = "1"
r2d2 = "0.8"
rand = "0.8"
rayon = "1.7"
regex = "1"
reqwest = { version = "0.11", default-features = false, features = [
    "blocking",
    "json",
    "stream",
    "rustls-tls",
    "native-tls-vendored",
] }
ring = "0.16"
rpds = "0.11"
rusqlite = { version = "0.28", features = ["bundled"] }
serde = { version = "1", features = ["derive"] }
serde_json = "1"
serde_repr = "0.1"
serde_yaml = "0.9"
sha2 = "0.9"
slog = { version = "2", features = [
    "max_level_debug",
    "release_max_level_debug",
    "nested-values",
] }
slog-async = "2"
slog-term = "2"
sloggers = { version = "2", features = ["json"] }
smallvec = { version = "1.11.2", features = ["arbitrary"] }
snap = "1"
ssz_types = "0.8"
strum = { version = "0.24", features = ["derive"] }
superstruct = "0.8"
syn = "1"
sysinfo = "0.26"
tempfile = "3"
tokio = { version = "1", features = [
    "rt-multi-thread",
    "sync",
    "signal",
    "macros",
] }
tokio-stream = { version = "0.1", features = ["sync"] }
tokio-util = { version = "0.7", features = ["codec", "compat", "time"] }
tracing = "0.1.40"
tracing-appender = "0.2"
tracing-core = "0.1"
tracing-log = "0.2"
tracing-subscriber = { version = "0.3", features = ["env-filter"] }
tree_hash = "0.8"
tree_hash_derive = "0.8"
url = "2"
uuid = { version = "0.8", features = ["serde", "v4"] }
warp = { version = "0.3.7", default-features = false, features = ["tls"] }
zeroize = { version = "1", features = ["zeroize_derive", "serde"] }
zip = "0.6"

# Local crates.
account_utils = { path = "common/account_utils" }
beacon_chain = { path = "beacon_node/beacon_chain" }
beacon_node = { path = "beacon_node" }
beacon_node_fallback = { path = "validator_client/beacon_node_fallback" }
beacon_processor = { path = "beacon_node/beacon_processor" }
bls = { path = "crypto/bls" }
clap_utils = { path = "common/clap_utils" }
compare_fields = { path = "common/compare_fields" }
deposit_contract = { path = "common/deposit_contract" }
directory = { path = "common/directory" }
doppelganger_service = { path = "validator_client/doppelganger_service" }
validator_services = { path = "validator_client/validator_services" }
environment = { path = "lighthouse/environment" }
eth1 = { path = "beacon_node/eth1" }
eth1_test_rig = { path = "testing/eth1_test_rig" }
eth2 = { path = "common/eth2" }
eth2_config = { path = "common/eth2_config" }
eth2_key_derivation = { path = "crypto/eth2_key_derivation" }
eth2_keystore = { path = "crypto/eth2_keystore" }
eth2_network_config = { path = "common/eth2_network_config" }
eth2_wallet = { path = "crypto/eth2_wallet" }
execution_layer = { path = "beacon_node/execution_layer" }
fixed_bytes = { path = "consensus/fixed_bytes" }
filesystem = { path = "common/filesystem" }
fork_choice = { path = "consensus/fork_choice" }
genesis = { path = "beacon_node/genesis" }
gossipsub = { path = "beacon_node/lighthouse_network/gossipsub/" }
health_metrics = { path = "common/health_metrics" }
http_api = { path = "beacon_node/http_api" }
initialized_validators = { path = "validator_client/initialized_validators" }
int_to_bytes = { path = "consensus/int_to_bytes" }
kzg = { path = "crypto/kzg" }
metrics = { path = "common/metrics" }
lighthouse_network = { path = "beacon_node/lighthouse_network" }
lighthouse_validator_store = { path = "validator_client/lighthouse_validator_store" }
lighthouse_version = { path = "common/lighthouse_version" }
lockfile = { path = "common/lockfile" }
logging = { path = "common/logging" }
lru_cache = { path = "common/lru_cache" }
malloc_utils = { path = "common/malloc_utils" }
merkle_proof = { path = "consensus/merkle_proof" }
monitoring_api = { path = "common/monitoring_api" }
network = { path = "beacon_node/network" }
operation_pool = { path = "beacon_node/operation_pool" }
pretty_reqwest_error = { path = "common/pretty_reqwest_error" }
proto_array = { path = "consensus/proto_array" }
safe_arith = { path = "consensus/safe_arith" }
sensitive_url = { path = "common/sensitive_url" }
signing_method = { path = "validator_client/signing_method" }
slasher = { path = "slasher", default-features = false }
slashing_protection = { path = "validator_client/slashing_protection" }
slot_clock = { path = "common/slot_clock" }
state_processing = { path = "consensus/state_processing" }
store = { path = "beacon_node/store" }
swap_or_not_shuffle = { path = "consensus/swap_or_not_shuffle" }
system_health = { path = "common/system_health" }
task_executor = { path = "common/task_executor" }
types = { path = "consensus/types" }
unused_port = { path = "common/unused_port" }
validator_client = { path = "validator_client" }
validator_dir = { path = "common/validator_dir" }
validator_http_api = { path = "validator_client/http_api" }
validator_http_metrics = { path = "validator_client/http_metrics" }
validator_metrics = { path = "validator_client/validator_metrics" }
validator_store = { path = "validator_client/validator_store" }
warp_utils = { path = "common/warp_utils" }
xdelta3 = { git = "http://github.com/sigp/xdelta3-rs", rev = "50d63cdf1878e5cf3538e9aae5eed34a22c64e4a" }
zstd = "0.13"

[profile.maxperf]
inherits = "release"
lto = "fat"
codegen-units = 1
incremental = false

[patch.crates-io]
quick-protobuf = { git = "https://github.com/sigp/quick-protobuf.git", rev = "681f413312404ab6e51f0b46f39b0075c6f4ebfd" }<|MERGE_RESOLUTION|>--- conflicted
+++ resolved
@@ -32,10 +32,7 @@
     "common/eth2_interop_keypairs",
     "common/eth2_network_config",
     "common/eth2_wallet_manager",
-<<<<<<< HEAD
-=======
     "common/filesystem",
->>>>>>> a714c146
     "common/health_metrics",
     "common/lighthouse_version",
     "common/lockfile",
