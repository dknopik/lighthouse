use std::sync::Arc;

use beacon_chain::kzg_utils::{blobs_to_data_column_sidecars, reconstruct_data_columns};
use criterion::{black_box, criterion_group, criterion_main, Criterion};

use bls::Signature;
use eth2_network_config::TRUSTED_SETUP_BYTES;
use kzg::{Kzg, KzgCommitment, TrustedSetup};
use types::{
    beacon_block_body::KzgCommitments, BeaconBlock, BeaconBlockDeneb, Blob, BlobsList, ChainSpec,
    EmptyBlock, EthSpec, MainnetEthSpec, SignedBeaconBlock,
};

fn create_test_block_and_blobs<E: EthSpec>(
    num_of_blobs: usize,
    spec: &ChainSpec,
) -> (SignedBeaconBlock<E>, BlobsList<E>) {
    let mut block = BeaconBlock::Deneb(BeaconBlockDeneb::empty(spec));
    let mut body = block.body_mut();
    let blob_kzg_commitments = body.blob_kzg_commitments_mut().unwrap();
    *blob_kzg_commitments =
        KzgCommitments::<E>::new(vec![KzgCommitment::empty_for_testing(); num_of_blobs]).unwrap();

    let signed_block = SignedBeaconBlock::from_block(block, Signature::empty());

    let blobs = (0..num_of_blobs)
        .map(|_| Blob::<E>::default())
        .collect::<Vec<_>>()
        .into();

    (signed_block, blobs)
}

fn all_benches(c: &mut Criterion) {
    type E = MainnetEthSpec;
    let spec = Arc::new(E::default_spec());

    let trusted_setup: TrustedSetup = serde_json::from_reader(TRUSTED_SETUP_BYTES)
        .map_err(|e| format!("Unable to read trusted setup file: {}", e))
        .expect("should have trusted setup");
    let kzg = Arc::new(Kzg::new_from_trusted_setup(trusted_setup).expect("should create kzg"));

    for blob_count in [1, 2, 3, 6] {
        let kzg = kzg.clone();
        let (signed_block, blobs) = create_test_block_and_blobs::<E>(blob_count, &spec);

        let blob_refs = blobs.iter().collect::<Vec<_>>();
        let column_sidecars =
<<<<<<< HEAD
            DataColumnSidecar::build_sidecars(&blob_refs, &signed_block, &kzg.clone(), &spec)
=======
            blobs_to_data_column_sidecars(&blob_sidecars, &signed_block, &kzg.clone(), &spec)
>>>>>>> f39f97c3
                .unwrap();

        let spec = spec.clone();

        c.bench_function(&format!("reconstruct_{}", blob_count), |b| {
            b.iter(|| {
                black_box(reconstruct_data_columns(
                    &kzg,
                    &column_sidecars.iter().as_slice()[0..column_sidecars.len() / 2],
                    spec.as_ref(),
                ))
            })
        });
    }
}

criterion_group!(benches, all_benches);
criterion_main!(benches);<|MERGE_RESOLUTION|>--- conflicted
+++ resolved
@@ -46,11 +46,7 @@
 
         let blob_refs = blobs.iter().collect::<Vec<_>>();
         let column_sidecars =
-<<<<<<< HEAD
-            DataColumnSidecar::build_sidecars(&blob_refs, &signed_block, &kzg.clone(), &spec)
-=======
             blobs_to_data_column_sidecars(&blob_sidecars, &signed_block, &kzg.clone(), &spec)
->>>>>>> f39f97c3
                 .unwrap();
 
         let spec = spec.clone();
