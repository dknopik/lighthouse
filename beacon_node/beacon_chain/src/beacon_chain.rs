use crate::attestation_verification::{
    batch_verify_aggregated_attestations, batch_verify_unaggregated_attestations,
    Error as AttestationError, VerifiedAggregatedAttestation, VerifiedAttestation,
    VerifiedUnaggregatedAttestation,
};
use crate::attester_cache::{AttesterCache, AttesterCacheKey};
use crate::beacon_block_streamer::{BeaconBlockStreamer, CheckCaches};
use crate::beacon_proposer_cache::compute_proposer_duties_from_head;
use crate::beacon_proposer_cache::BeaconProposerCache;
use crate::blob_verification::{GossipBlobError, GossipVerifiedBlob};
use crate::block_times_cache::BlockTimesCache;
use crate::block_verification::POS_PANDA_BANNER;
use crate::block_verification::{
    check_block_is_finalized_checkpoint_or_descendant, check_block_relevancy,
    signature_verify_chain_segment, verify_header_signature, BlockError, ExecutionPendingBlock,
    GossipVerifiedBlock, IntoExecutionPendingBlock,
};
use crate::block_verification_types::{
    AsBlock, AvailableExecutedBlock, BlockImportData, ExecutedBlock, RpcBlock,
};
pub use crate::canonical_head::CanonicalHead;
use crate::chain_config::ChainConfig;
use crate::data_availability_checker::{
    Availability, AvailabilityCheckError, AvailableBlock, DataAvailabilityChecker,
    DataColumnsToPublish,
};
use crate::data_column_verification::{GossipDataColumnError, GossipVerifiedDataColumn};
use crate::early_attester_cache::EarlyAttesterCache;
use crate::errors::{BeaconChainError as Error, BlockProductionError};
use crate::eth1_chain::{Eth1Chain, Eth1ChainBackend};
use crate::eth1_finalization_cache::{Eth1FinalizationCache, Eth1FinalizationData};
use crate::events::ServerSentEventHandler;
use crate::execution_payload::{get_execution_payload, NotifyExecutionLayer, PreparePayloadHandle};
use crate::fork_choice_signal::{ForkChoiceSignalRx, ForkChoiceSignalTx, ForkChoiceWaitResult};
use crate::graffiti_calculator::GraffitiCalculator;
use crate::head_tracker::{HeadTracker, HeadTrackerReader, SszHeadTracker};
use crate::historical_blocks::HistoricalBlockError;
use crate::light_client_finality_update_verification::{
    Error as LightClientFinalityUpdateError, VerifiedLightClientFinalityUpdate,
};
use crate::light_client_optimistic_update_verification::{
    Error as LightClientOptimisticUpdateError, VerifiedLightClientOptimisticUpdate,
};
use crate::light_client_server_cache::LightClientServerCache;
use crate::migrate::BackgroundMigrator;
use crate::naive_aggregation_pool::{
    AggregatedAttestationMap, Error as NaiveAggregationError, NaiveAggregationPool,
    SyncContributionAggregateMap,
};
use crate::observed_aggregates::{
    Error as AttestationObservationError, ObservedAggregateAttestations, ObservedSyncContributions,
};
use crate::observed_attesters::{
    ObservedAggregators, ObservedAttesters, ObservedSyncAggregators, ObservedSyncContributors,
};
use crate::observed_block_producers::ObservedBlockProducers;
use crate::observed_data_sidecars::ObservedDataSidecars;
use crate::observed_operations::{ObservationOutcome, ObservedOperations};
use crate::observed_slashable::ObservedSlashable;
use crate::persisted_beacon_chain::{PersistedBeaconChain, DUMMY_CANONICAL_HEAD_BLOCK_ROOT};
use crate::persisted_fork_choice::PersistedForkChoice;
use crate::pre_finalization_cache::PreFinalizationBlockCache;
use crate::shuffling_cache::{BlockShufflingIds, ShufflingCache};
use crate::sync_committee_verification::{
    Error as SyncCommitteeError, VerifiedSyncCommitteeMessage, VerifiedSyncContribution,
};
use crate::validator_monitor::{
    get_slot_delay_ms, timestamp_now, ValidatorMonitor,
    HISTORIC_EPOCHS as VALIDATOR_MONITOR_HISTORIC_EPOCHS,
};
use crate::validator_pubkey_cache::ValidatorPubkeyCache;
use crate::{
    kzg_utils, metrics, AvailabilityPendingExecutedBlock, BeaconChainError, BeaconForkChoiceStore,
    BeaconSnapshot, CachedHead,
};
use eth2::types::{EventKind, SseBlobSidecar, SseBlock, SseExtendedPayloadAttributes};
use execution_layer::{
    BlockProposalContents, BlockProposalContentsType, BuilderParams, ChainHealth, ExecutionLayer,
    FailedCondition, PayloadAttributes, PayloadStatus,
};
use fork_choice::{
    AttestationFromBlock, ExecutionStatus, ForkChoice, ForkchoiceUpdateParameters,
    InvalidationOperation, PayloadVerificationStatus, ResetPayloadStatuses,
};
use futures::channel::mpsc::Sender;
use itertools::process_results;
use itertools::Itertools;
use kzg::Kzg;
use operation_pool::{
    CompactAttestationRef, OperationPool, PersistedOperationPool, ReceivedPreCapella,
};
use parking_lot::{Mutex, RwLock, RwLockWriteGuard};
use proto_array::{DoNotReOrg, ProposerHeadError};
use safe_arith::SafeArith;
use slasher::Slasher;
use slog::{crit, debug, error, info, trace, warn, Logger};
use slot_clock::SlotClock;
use ssz::Encode;
use state_processing::{
    common::get_attesting_indices_from_state,
    epoch_cache::initialize_epoch_cache,
    per_block_processing,
    per_block_processing::{
        errors::AttestationValidationError, get_expected_withdrawals,
        verify_attestation_for_block_inclusion, VerifySignatures,
    },
    per_slot_processing,
    state_advance::{complete_state_advance, partial_state_advance},
    BlockSignatureStrategy, ConsensusContext, SigVerifiedOp, VerifyBlockRoot, VerifyOperation,
};
use std::borrow::Cow;
use std::cmp::Ordering;
use std::collections::HashMap;
use std::collections::HashSet;
use std::io::prelude::*;
use std::marker::PhantomData;
use std::sync::Arc;
use std::time::Duration;
use store::iter::{BlockRootsIterator, ParentRootBlockIterator, StateRootsIterator};
use store::{
    DatabaseBlock, Error as DBError, HotColdDB, KeyValueStore, KeyValueStoreOp, StoreItem, StoreOp,
};
use task_executor::{ShutdownReason, TaskExecutor};
use tokio::sync::mpsc::Receiver;
use tokio_stream::Stream;
use tree_hash::TreeHash;
use types::blob_sidecar::FixedBlobSidecarList;
use types::data_column_sidecar::{ColumnIndex, DataColumnIdentifier};
use types::payload::BlockProductionVersion;
use types::*;

pub type ForkChoiceError = fork_choice::Error<crate::ForkChoiceStoreError>;

/// Alias to appease clippy.
type HashBlockTuple<E> = (Hash256, RpcBlock<E>);

// These keys are all zero because they get stored in different columns, see `DBColumn` type.
pub const BEACON_CHAIN_DB_KEY: Hash256 = Hash256::ZERO;
pub const OP_POOL_DB_KEY: Hash256 = Hash256::ZERO;
pub const ETH1_CACHE_DB_KEY: Hash256 = Hash256::ZERO;
pub const FORK_CHOICE_DB_KEY: Hash256 = Hash256::ZERO;

/// Defines how old a block can be before it's no longer a candidate for the early attester cache.
const EARLY_ATTESTER_CACHE_HISTORIC_SLOTS: u64 = 4;

/// Defines a distance between the head block slot and the current slot.
///
/// If the head block is older than this value, don't bother preparing beacon proposers.
const PREPARE_PROPOSER_HISTORIC_EPOCHS: u64 = 4;

/// If the head is more than `MAX_PER_SLOT_FORK_CHOICE_DISTANCE` slots behind the wall-clock slot, DO NOT
/// run the per-slot tasks (primarily fork choice).
///
/// This prevents unnecessary work during sync.
///
/// The value is set to 256 since this would be just over one slot (12.8s) when syncing at
/// 20 slots/second. Having a single fork-choice run interrupt syncing would have very little
/// impact whilst having 8 epochs without a block is a comfortable grace period.
const MAX_PER_SLOT_FORK_CHOICE_DISTANCE: u64 = 256;

/// Reported to the user when the justified block has an invalid execution payload.
pub const INVALID_JUSTIFIED_PAYLOAD_SHUTDOWN_REASON: &str =
    "Justified block has an invalid execution payload.";

pub const INVALID_FINALIZED_MERGE_TRANSITION_BLOCK_SHUTDOWN_REASON: &str =
    "Finalized merge transition block is invalid.";

/// Defines the behaviour when a block/block-root for a skipped slot is requested.
#[derive(Debug, Clone, Copy, PartialEq, Eq)]
pub enum WhenSlotSkipped {
    /// If the slot is a skip slot, return `None`.
    ///
    /// This is how the HTTP API behaves.
    None,
    /// If the slot is a skip slot, return the previous non-skipped block.
    ///
    /// This is generally how the specification behaves.
    Prev,
}

#[derive(Copy, Clone, Debug, PartialEq)]
pub enum AvailabilityProcessingStatus {
    MissingComponents(Slot, Hash256),
    Imported(Hash256),
}

impl TryInto<SignedBeaconBlockHash> for AvailabilityProcessingStatus {
    type Error = ();

    fn try_into(self) -> Result<SignedBeaconBlockHash, Self::Error> {
        match self {
            AvailabilityProcessingStatus::Imported(hash) => Ok(hash.into()),
            _ => Err(()),
        }
    }
}

impl TryInto<Hash256> for AvailabilityProcessingStatus {
    type Error = ();

    fn try_into(self) -> Result<Hash256, Self::Error> {
        match self {
            AvailabilityProcessingStatus::Imported(hash) => Ok(hash),
            _ => Err(()),
        }
    }
}

/// The result of a chain segment processing.
pub enum ChainSegmentResult {
    /// Processing this chain segment finished successfully.
    Successful {
        imported_blocks: Vec<(Hash256, Slot)>,
    },
    /// There was an error processing this chain segment. Before the error, some blocks could
    /// have been imported.
    Failed {
        imported_blocks: Vec<(Hash256, Slot)>,
        error: BlockError,
    },
}

/// Configure the signature verification of produced blocks.
pub enum ProduceBlockVerification {
    VerifyRandao,
    NoVerification,
}

/// Payload attributes for which the `beacon_chain` crate is responsible.
pub struct PrePayloadAttributes {
    pub proposer_index: u64,
    pub prev_randao: Hash256,
    /// The block number of the block being built upon (same block as fcU `headBlockHash`).
    ///
    /// The parent block number is not part of the payload attributes sent to the EL, but *is*
    /// sent to builders via SSE.
    pub parent_block_number: u64,
    /// The block root of the block being built upon (same block as fcU `headBlockHash`).
    pub parent_beacon_block_root: Hash256,
}

/// Information about a state/block at a specific slot.
#[derive(Debug, Clone, Copy)]
pub struct FinalizationAndCanonicity {
    /// True if the slot of the state or block is finalized.
    ///
    /// This alone DOES NOT imply that the state/block is finalized, use `self.is_finalized()`.
    pub slot_is_finalized: bool,
    /// True if the state or block is canonical at its slot.
    pub canonical: bool,
}

/// Define whether a forkchoiceUpdate needs to be checked for an override (`Yes`) or has already
/// been checked (`AlreadyApplied`). It is safe to specify `Yes` even if re-orgs are disabled.
#[derive(Debug, Default, Clone, Copy, PartialEq, Eq)]
pub enum OverrideForkchoiceUpdate {
    #[default]
    Yes,
    AlreadyApplied,
}

#[derive(Debug, PartialEq)]
pub enum AttestationProcessingOutcome {
    Processed,
    EmptyAggregationBitfield,
    UnknownHeadBlock {
        beacon_block_root: Hash256,
    },
    /// The attestation is attesting to a state that is later than itself. (Viz., attesting to the
    /// future).
    AttestsToFutureBlock {
        block: Slot,
        attestation: Slot,
    },
    /// The slot is finalized, no need to import.
    FinalizedSlot {
        attestation: Slot,
        finalized: Slot,
    },
    FutureEpoch {
        attestation_epoch: Epoch,
        current_epoch: Epoch,
    },
    PastEpoch {
        attestation_epoch: Epoch,
        current_epoch: Epoch,
    },
    BadTargetEpoch,
    UnknownTargetRoot(Hash256),
    InvalidSignature,
    NoCommitteeForSlotAndIndex {
        slot: Slot,
        index: CommitteeIndex,
    },
    Invalid(AttestationValidationError),
}

/// Defines how a `BeaconState` should be "skipped" through skip-slots.
pub enum StateSkipConfig {
    /// Calculate the state root during each skip slot, producing a fully-valid `BeaconState`.
    WithStateRoots,
    /// Don't calculate the state root at each slot, instead just use the zero hash. This is orders
    /// of magnitude faster, however it produces a partially invalid state.
    ///
    /// This state is useful for operations that don't use the state roots; e.g., for calculating
    /// the shuffling.
    WithoutStateRoots,
}

pub trait BeaconChainTypes: Send + Sync + 'static {
    type HotStore: store::ItemStore<Self::EthSpec>;
    type ColdStore: store::ItemStore<Self::EthSpec>;
    type SlotClock: slot_clock::SlotClock;
    type Eth1Chain: Eth1ChainBackend<Self::EthSpec>;
    type EthSpec: types::EthSpec;
}

struct PartialBeaconBlock<E: EthSpec> {
    state: BeaconState<E>,
    slot: Slot,
    proposer_index: u64,
    parent_root: Hash256,
    randao_reveal: Signature,
    eth1_data: Eth1Data,
    graffiti: Graffiti,
    proposer_slashings: Vec<ProposerSlashing>,
    attester_slashings: Vec<AttesterSlashing<E>>,
    attestations: Vec<Attestation<E>>,
    deposits: Vec<Deposit>,
    voluntary_exits: Vec<SignedVoluntaryExit>,
    sync_aggregate: Option<SyncAggregate<E>>,
    prepare_payload_handle: Option<PreparePayloadHandle<E>>,
    bls_to_execution_changes: Vec<SignedBlsToExecutionChange>,
}

pub enum BlockProcessStatus<E: EthSpec> {
    /// Block is not in any pre-import cache. Block may be in the data-base or in the fork-choice.
    Unknown,
    /// Block is currently processing but not yet validated.
    NotValidated(Arc<SignedBeaconBlock<E>>),
    /// Block is fully valid, but not yet imported. It's cached in the da_checker while awaiting
    /// missing block components.
    ExecutionValidated(Arc<SignedBeaconBlock<E>>),
}

pub struct BeaconChainMetrics {
    pub reqresp_pre_import_cache_len: usize,
}

pub type LightClientProducerEvent<T> = (Hash256, Slot, SyncAggregate<T>);

pub type BeaconForkChoice<T> = ForkChoice<
    BeaconForkChoiceStore<
        <T as BeaconChainTypes>::EthSpec,
        <T as BeaconChainTypes>::HotStore,
        <T as BeaconChainTypes>::ColdStore,
    >,
    <T as BeaconChainTypes>::EthSpec,
>;

pub type BeaconStore<T> = Arc<
    HotColdDB<
        <T as BeaconChainTypes>::EthSpec,
        <T as BeaconChainTypes>::HotStore,
        <T as BeaconChainTypes>::ColdStore,
    >,
>;

/// Cache gossip verified blocks to serve over ReqResp before they are imported
type ReqRespPreImportCache<E> = HashMap<Hash256, Arc<SignedBeaconBlock<E>>>;

/// Represents the "Beacon Chain" component of Ethereum 2.0. Allows import of blocks and block
/// operations and chooses a canonical head.
pub struct BeaconChain<T: BeaconChainTypes> {
    pub spec: ChainSpec,
    /// Configuration for `BeaconChain` runtime behaviour.
    pub config: ChainConfig,
    /// Persistent storage for blocks, states, etc. Typically an on-disk store, such as LevelDB.
    pub store: BeaconStore<T>,
    /// Used for spawning async and blocking tasks.
    pub task_executor: TaskExecutor,
    /// Database migrator for running background maintenance on the store.
    pub store_migrator: BackgroundMigrator<T::EthSpec, T::HotStore, T::ColdStore>,
    /// Reports the current slot, typically based upon the system clock.
    pub slot_clock: T::SlotClock,
    /// Stores all operations (e.g., `Attestation`, `Deposit`, etc) that are candidates for
    /// inclusion in a block.
    pub op_pool: OperationPool<T::EthSpec>,
    /// A pool of attestations dedicated to the "naive aggregation strategy" defined in the eth2
    /// specs.
    ///
    /// This pool accepts `Attestation` objects that only have one aggregation bit set and provides
    /// a method to get an aggregated `Attestation` for some `AttestationData`.
    pub naive_aggregation_pool: RwLock<NaiveAggregationPool<AggregatedAttestationMap<T::EthSpec>>>,
    /// A pool of `SyncCommitteeContribution` dedicated to the "naive aggregation strategy" defined in the eth2
    /// specs.
    ///
    /// This pool accepts `SyncCommitteeContribution` objects that only have one aggregation bit set and provides
    /// a method to get an aggregated `SyncCommitteeContribution` for some `SyncCommitteeContributionData`.
    pub naive_sync_aggregation_pool:
        RwLock<NaiveAggregationPool<SyncContributionAggregateMap<T::EthSpec>>>,
    /// Contains a store of attestations which have been observed by the beacon chain.
    pub(crate) observed_attestations: RwLock<ObservedAggregateAttestations<T::EthSpec>>,
    /// Contains a store of sync contributions which have been observed by the beacon chain.
    pub(crate) observed_sync_contributions: RwLock<ObservedSyncContributions<T::EthSpec>>,
    /// Maintains a record of which validators have been seen to publish gossip attestations in
    /// recent epochs.
    pub observed_gossip_attesters: RwLock<ObservedAttesters<T::EthSpec>>,
    /// Maintains a record of which validators have been seen to have attestations included in
    /// blocks in recent epochs.
    pub observed_block_attesters: RwLock<ObservedAttesters<T::EthSpec>>,
    /// Maintains a record of which validators have been seen sending sync messages in recent epochs.
    pub(crate) observed_sync_contributors: RwLock<ObservedSyncContributors<T::EthSpec>>,
    /// Maintains a record of which validators have been seen to create `SignedAggregateAndProofs`
    /// in recent epochs.
    pub observed_aggregators: RwLock<ObservedAggregators<T::EthSpec>>,
    /// Maintains a record of which validators have been seen to create `SignedContributionAndProofs`
    /// in recent epochs.
    pub(crate) observed_sync_aggregators: RwLock<ObservedSyncAggregators<T::EthSpec>>,
    /// Maintains a record of which validators have proposed blocks for each slot.
    pub observed_block_producers: RwLock<ObservedBlockProducers<T::EthSpec>>,
    /// Maintains a record of blob sidecars seen over the gossip network.
    pub observed_blob_sidecars: RwLock<ObservedDataSidecars<BlobSidecar<T::EthSpec>>>,
    /// Maintains a record of column sidecars seen over the gossip network.
    pub observed_column_sidecars: RwLock<ObservedDataSidecars<DataColumnSidecar<T::EthSpec>>>,
    /// Maintains a record of slashable message seen over the gossip network or RPC.
    pub observed_slashable: RwLock<ObservedSlashable<T::EthSpec>>,
    /// Maintains a record of which validators have submitted voluntary exits.
    pub observed_voluntary_exits: Mutex<ObservedOperations<SignedVoluntaryExit, T::EthSpec>>,
    /// Maintains a record of which validators we've seen proposer slashings for.
    pub observed_proposer_slashings: Mutex<ObservedOperations<ProposerSlashing, T::EthSpec>>,
    /// Maintains a record of which validators we've seen attester slashings for.
    pub observed_attester_slashings:
        Mutex<ObservedOperations<AttesterSlashing<T::EthSpec>, T::EthSpec>>,
    /// Maintains a record of which validators we've seen BLS to execution changes for.
    pub observed_bls_to_execution_changes:
        Mutex<ObservedOperations<SignedBlsToExecutionChange, T::EthSpec>>,
    /// Provides information from the Ethereum 1 (PoW) chain.
    pub eth1_chain: Option<Eth1Chain<T::Eth1Chain, T::EthSpec>>,
    /// Interfaces with the execution client.
    pub execution_layer: Option<ExecutionLayer<T::EthSpec>>,
    /// Stores information about the canonical head and finalized/justified checkpoints of the
    /// chain. Also contains the fork choice struct, for computing the canonical head.
    pub canonical_head: CanonicalHead<T>,
    /// The root of the genesis block.
    pub genesis_block_root: Hash256,
    /// The root of the genesis state.
    pub genesis_state_root: Hash256,
    /// The root of the list of genesis validators, used during syncing.
    pub genesis_validators_root: Hash256,
    /// Transmitter used to indicate that slot-start fork choice has completed running.
    pub fork_choice_signal_tx: Option<ForkChoiceSignalTx>,
    /// Receiver used by block production to wait on slot-start fork choice.
    pub fork_choice_signal_rx: Option<ForkChoiceSignalRx>,
    /// The genesis time of this `BeaconChain` (seconds since UNIX epoch).
    pub genesis_time: u64,
    /// A handler for events generated by the beacon chain. This is only initialized when the
    /// HTTP server is enabled.
    pub event_handler: Option<ServerSentEventHandler<T::EthSpec>>,
    /// Used to track the heads of the beacon chain.
    pub(crate) head_tracker: Arc<HeadTracker>,
    /// Caches the attester shuffling for a given epoch and shuffling key root.
    pub shuffling_cache: RwLock<ShufflingCache>,
    /// A cache of eth1 deposit data at epoch boundaries for deposit finalization
    pub eth1_finalization_cache: RwLock<Eth1FinalizationCache>,
    /// Caches the beacon block proposer shuffling for a given epoch and shuffling key root.
    pub beacon_proposer_cache: Arc<Mutex<BeaconProposerCache>>,
    /// Caches a map of `validator_index -> validator_pubkey`.
    pub(crate) validator_pubkey_cache: RwLock<ValidatorPubkeyCache<T>>,
    /// A cache used when producing attestations.
    pub(crate) attester_cache: Arc<AttesterCache>,
    /// A cache used when producing attestations whilst the head block is still being imported.
    pub early_attester_cache: EarlyAttesterCache<T::EthSpec>,
    /// Cache gossip verified blocks to serve over ReqResp before they are imported
    pub reqresp_pre_import_cache: Arc<RwLock<ReqRespPreImportCache<T::EthSpec>>>,
    /// A cache used to keep track of various block timings.
    pub block_times_cache: Arc<RwLock<BlockTimesCache>>,
    /// A cache used to track pre-finalization block roots for quick rejection.
    pub pre_finalization_block_cache: PreFinalizationBlockCache,
    /// A cache used to produce light_client server messages
    pub light_client_server_cache: LightClientServerCache<T>,
    /// Sender to signal the light_client server to produce new updates
    pub light_client_server_tx: Option<Sender<LightClientProducerEvent<T::EthSpec>>>,
    /// Sender given to tasks, so that if they encounter a state in which execution cannot
    /// continue they can request that everything shuts down.
    pub shutdown_sender: Sender<ShutdownReason>,
    /// Logging to CLI, etc.
    pub(crate) log: Logger,
    /// Arbitrary bytes included in the blocks.
    pub(crate) graffiti_calculator: GraffitiCalculator<T>,
    /// Optional slasher.
    pub slasher: Option<Arc<Slasher<T::EthSpec>>>,
    /// Provides monitoring of a set of explicitly defined validators.
    pub validator_monitor: RwLock<ValidatorMonitor<T::EthSpec>>,
    /// The slot at which blocks are downloaded back to.
    pub genesis_backfill_slot: Slot,
    /// Provides a KZG verification and temporary storage for blocks and blobs as
    /// they are collected and combined.
    pub data_availability_checker: Arc<DataAvailabilityChecker<T>>,
    /// The KZG trusted setup used by this chain.
    pub kzg: Option<Arc<Kzg>>,
}

pub enum BeaconBlockResponseWrapper<E: EthSpec> {
    Full(BeaconBlockResponse<E, FullPayload<E>>),
    Blinded(BeaconBlockResponse<E, BlindedPayload<E>>),
}

impl<E: EthSpec> BeaconBlockResponseWrapper<E> {
    pub fn fork_name(&self, spec: &ChainSpec) -> Result<ForkName, InconsistentFork> {
        Ok(match self {
            BeaconBlockResponseWrapper::Full(resp) => resp.block.to_ref().fork_name(spec)?,
            BeaconBlockResponseWrapper::Blinded(resp) => resp.block.to_ref().fork_name(spec)?,
        })
    }

    pub fn execution_payload_value(&self) -> Uint256 {
        match self {
            BeaconBlockResponseWrapper::Full(resp) => resp.execution_payload_value,
            BeaconBlockResponseWrapper::Blinded(resp) => resp.execution_payload_value,
        }
    }

    pub fn consensus_block_value_gwei(&self) -> u64 {
        match self {
            BeaconBlockResponseWrapper::Full(resp) => resp.consensus_block_value,
            BeaconBlockResponseWrapper::Blinded(resp) => resp.consensus_block_value,
        }
    }

    pub fn consensus_block_value_wei(&self) -> Uint256 {
        Uint256::from(self.consensus_block_value_gwei()) * Uint256::from(1_000_000_000)
    }

    pub fn is_blinded(&self) -> bool {
        matches!(self, BeaconBlockResponseWrapper::Blinded(_))
    }
}

/// The components produced when the local beacon node creates a new block to extend the chain
pub struct BeaconBlockResponse<E: EthSpec, Payload: AbstractExecPayload<E>> {
    /// The newly produced beacon block
    pub block: BeaconBlock<E, Payload>,
    /// The post-state after applying the new block
    pub state: BeaconState<E>,
    /// The Blobs / Proofs associated with the new block
    pub blob_items: Option<(KzgProofs<E>, BlobsList<E>)>,
    /// The execution layer reward for the block
    pub execution_payload_value: Uint256,
    /// The consensus layer reward to the proposer
    pub consensus_block_value: u64,
}

impl FinalizationAndCanonicity {
    pub fn is_finalized(self) -> bool {
        self.slot_is_finalized && self.canonical
    }
}

impl<T: BeaconChainTypes> BeaconChain<T> {
    /// Checks if a block is finalized.
    /// The finalization check is done with the block slot. The block root is used to verify that
    /// the finalized slot is in the canonical chain.
    pub fn is_finalized_block(
        &self,
        block_root: &Hash256,
        block_slot: Slot,
    ) -> Result<bool, Error> {
        let finalized_slot = self
            .canonical_head
            .cached_head()
            .finalized_checkpoint()
            .epoch
            .start_slot(T::EthSpec::slots_per_epoch());
        let is_canonical = self
            .block_root_at_slot(block_slot, WhenSlotSkipped::None)?
            .map_or(false, |canonical_root| block_root == &canonical_root);
        Ok(block_slot <= finalized_slot && is_canonical)
    }

    /// Checks if a state is finalized.
    /// The finalization check is done with the slot. The state root is used to verify that
    /// the finalized state is in the canonical chain.
    pub fn is_finalized_state(
        &self,
        state_root: &Hash256,
        state_slot: Slot,
    ) -> Result<bool, Error> {
        self.state_finalization_and_canonicity(state_root, state_slot)
            .map(FinalizationAndCanonicity::is_finalized)
    }

    /// Fetch the finalization and canonicity status of the state with `state_root`.
    pub fn state_finalization_and_canonicity(
        &self,
        state_root: &Hash256,
        state_slot: Slot,
    ) -> Result<FinalizationAndCanonicity, Error> {
        let finalized_slot = self
            .canonical_head
            .cached_head()
            .finalized_checkpoint()
            .epoch
            .start_slot(T::EthSpec::slots_per_epoch());
        let slot_is_finalized = state_slot <= finalized_slot;
        let canonical = self
            .state_root_at_slot(state_slot)?
            .map_or(false, |canonical_root| state_root == &canonical_root);
        Ok(FinalizationAndCanonicity {
            slot_is_finalized,
            canonical,
        })
    }

    /// Persists the head tracker and fork choice.
    ///
    /// We do it atomically even though no guarantees need to be made about blocks from
    /// the head tracker also being present in fork choice.
    pub fn persist_head_and_fork_choice(&self) -> Result<(), Error> {
        let mut batch = vec![];

        let _head_timer = metrics::start_timer(&metrics::PERSIST_HEAD);

        // Hold a lock to head_tracker until it has been persisted to disk. Otherwise there's a race
        // condition with the pruning thread which can result in a block present in the head tracker
        // but absent in the DB. This inconsistency halts pruning and dramastically increases disk
        // size. Ref: https://github.com/sigp/lighthouse/issues/4773
        let head_tracker = self.head_tracker.0.read();
        batch.push(self.persist_head_in_batch(&head_tracker));

        let _fork_choice_timer = metrics::start_timer(&metrics::PERSIST_FORK_CHOICE);
        batch.push(self.persist_fork_choice_in_batch());

        self.store.hot_db.do_atomically(batch)?;
        drop(head_tracker);

        Ok(())
    }

    /// Return a `PersistedBeaconChain` without reference to a `BeaconChain`.
    pub fn make_persisted_head(
        genesis_block_root: Hash256,
        head_tracker_reader: &HeadTrackerReader,
    ) -> PersistedBeaconChain {
        PersistedBeaconChain {
            _canonical_head_block_root: DUMMY_CANONICAL_HEAD_BLOCK_ROOT,
            genesis_block_root,
            ssz_head_tracker: SszHeadTracker::from_map(head_tracker_reader),
        }
    }

    /// Return a database operation for writing the beacon chain head to disk.
    pub fn persist_head_in_batch(
        &self,
        head_tracker_reader: &HeadTrackerReader,
    ) -> KeyValueStoreOp {
        Self::persist_head_in_batch_standalone(self.genesis_block_root, head_tracker_reader)
    }

    pub fn persist_head_in_batch_standalone(
        genesis_block_root: Hash256,
        head_tracker_reader: &HeadTrackerReader,
    ) -> KeyValueStoreOp {
        Self::make_persisted_head(genesis_block_root, head_tracker_reader)
            .as_kv_store_op(BEACON_CHAIN_DB_KEY)
    }

    /// Load fork choice from disk, returning `None` if it isn't found.
    pub fn load_fork_choice(
        store: BeaconStore<T>,
        reset_payload_statuses: ResetPayloadStatuses,
        spec: &ChainSpec,
        log: &Logger,
    ) -> Result<Option<BeaconForkChoice<T>>, Error> {
        let Some(persisted_fork_choice) =
            store.get_item::<PersistedForkChoice>(&FORK_CHOICE_DB_KEY)?
        else {
            return Ok(None);
        };

        let fc_store =
            BeaconForkChoiceStore::from_persisted(persisted_fork_choice.fork_choice_store, store)?;

        Ok(Some(ForkChoice::from_persisted(
            persisted_fork_choice.fork_choice,
            reset_payload_statuses,
            fc_store,
            spec,
            log,
        )?))
    }

    /// Persists `self.op_pool` to disk.
    ///
    /// ## Notes
    ///
    /// This operation is typically slow and causes a lot of allocations. It should be used
    /// sparingly.
    pub fn persist_op_pool(&self) -> Result<(), Error> {
        let _timer = metrics::start_timer(&metrics::PERSIST_OP_POOL);

        self.store.put_item(
            &OP_POOL_DB_KEY,
            &PersistedOperationPool::from_operation_pool(&self.op_pool),
        )?;

        Ok(())
    }

    /// Persists `self.eth1_chain` and its caches to disk.
    pub fn persist_eth1_cache(&self) -> Result<(), Error> {
        let _timer = metrics::start_timer(&metrics::PERSIST_ETH1_CACHE);

        if let Some(eth1_chain) = self.eth1_chain.as_ref() {
            self.store
                .put_item(&ETH1_CACHE_DB_KEY, &eth1_chain.as_ssz_container())?;
        }

        Ok(())
    }

    /// Returns the slot _right now_ according to `self.slot_clock`. Returns `Err` if the slot is
    /// unavailable.
    ///
    /// The slot might be unavailable due to an error with the system clock, or if the present time
    /// is before genesis (i.e., a negative slot).
    pub fn slot(&self) -> Result<Slot, Error> {
        self.slot_clock.now().ok_or(Error::UnableToReadSlot)
    }

    /// Returns the epoch _right now_ according to `self.slot_clock`. Returns `Err` if the epoch is
    /// unavailable.
    ///
    /// The epoch might be unavailable due to an error with the system clock, or if the present time
    /// is before genesis (i.e., a negative epoch).
    pub fn epoch(&self) -> Result<Epoch, Error> {
        self.slot()
            .map(|slot| slot.epoch(T::EthSpec::slots_per_epoch()))
    }

    /// Iterates across all `(block_root, slot)` pairs from `start_slot`
    /// to the head of the chain (inclusive).
    ///
    /// ## Notes
    ///
    /// - `slot` always increases by `1`.
    /// - Skipped slots contain the root of the closest prior
    ///     non-skipped slot (identical to the way they are stored in `state.block_roots`).
    /// - Iterator returns `(Hash256, Slot)`.
    ///
    /// Will return a `BlockOutOfRange` error if the requested start slot is before the period of
    /// history for which we have blocks stored. See `get_oldest_block_slot`.
    pub fn forwards_iter_block_roots(
        &self,
        start_slot: Slot,
    ) -> Result<impl Iterator<Item = Result<(Hash256, Slot), Error>> + '_, Error> {
        let oldest_block_slot = self.store.get_oldest_block_slot();
        if start_slot < oldest_block_slot {
            return Err(Error::HistoricalBlockError(
                HistoricalBlockError::BlockOutOfRange {
                    slot: start_slot,
                    oldest_block_slot,
                },
            ));
        }

        let local_head = self.head_snapshot();

        let iter = self.store.forwards_block_roots_iterator(
            start_slot,
            local_head.beacon_state.clone(),
            local_head.beacon_block_root,
            &self.spec,
        )?;

        Ok(iter.map(|result| result.map_err(Into::into)))
    }

    /// Even more efficient variant of `forwards_iter_block_roots` that will avoid cloning the head
    /// state if it isn't required for the requested range of blocks.
    /// The range [start_slot, end_slot] is inclusive (ie `start_slot <= end_slot`)
    pub fn forwards_iter_block_roots_until(
        &self,
        start_slot: Slot,
        end_slot: Slot,
    ) -> Result<impl Iterator<Item = Result<(Hash256, Slot), Error>> + '_, Error> {
        let oldest_block_slot = self.store.get_oldest_block_slot();
        if start_slot < oldest_block_slot {
            return Err(Error::HistoricalBlockError(
                HistoricalBlockError::BlockOutOfRange {
                    slot: start_slot,
                    oldest_block_slot,
                },
            ));
        }

        self.with_head(move |head| {
            let iter = self.store.forwards_block_roots_iterator_until(
                start_slot,
                end_slot,
                || Ok((head.beacon_state.clone(), head.beacon_block_root)),
                &self.spec,
            )?;
            Ok(iter
                .map(|result| result.map_err(Into::into))
                .take_while(move |result| {
                    result.as_ref().map_or(true, |(_, slot)| *slot <= end_slot)
                }))
        })
    }

    /// Traverse backwards from `block_root` to find the block roots of its ancestors.
    ///
    /// ## Notes
    ///
    /// - `slot` always decreases by `1`.
    /// - Skipped slots contain the root of the closest prior
    ///     non-skipped slot (identical to the way they are stored in `state.block_roots`) .
    /// - Iterator returns `(Hash256, Slot)`.
    /// - The provided `block_root` is included as the first item in the iterator.
    pub fn rev_iter_block_roots_from(
        &self,
        block_root: Hash256,
    ) -> Result<impl Iterator<Item = Result<(Hash256, Slot), Error>> + '_, Error> {
        let block = self
            .get_blinded_block(&block_root)?
            .ok_or(Error::MissingBeaconBlock(block_root))?;
        let state = self
            .get_state(&block.state_root(), Some(block.slot()))?
            .ok_or_else(|| Error::MissingBeaconState(block.state_root()))?;
        let iter = BlockRootsIterator::owned(&self.store, state);
        Ok(std::iter::once(Ok((block_root, block.slot())))
            .chain(iter)
            .map(|result| result.map_err(|e| e.into())))
    }

    /// Iterates backwards across all `(state_root, slot)` pairs starting from
    /// an arbitrary `BeaconState` to the earliest reachable ancestor (may or may not be genesis).
    ///
    /// ## Notes
    ///
    /// - `slot` always decreases by `1`.
    /// - Iterator returns `(Hash256, Slot)`.
    /// - As this iterator starts at the `head` of the chain (viz., the best block), the first slot
    ///     returned may be earlier than the wall-clock slot.
    pub fn rev_iter_state_roots_from<'a>(
        &'a self,
        state_root: Hash256,
        state: &'a BeaconState<T::EthSpec>,
    ) -> impl Iterator<Item = Result<(Hash256, Slot), Error>> + 'a {
        std::iter::once(Ok((state_root, state.slot())))
            .chain(StateRootsIterator::new(&self.store, state))
            .map(|result| result.map_err(Into::into))
    }

    /// Iterates across all `(state_root, slot)` pairs from `start_slot`
    /// to the head of the chain (inclusive).
    ///
    /// ## Notes
    ///
    /// - `slot` always increases by `1`.
    /// - Iterator returns `(Hash256, Slot)`.
    pub fn forwards_iter_state_roots(
        &self,
        start_slot: Slot,
    ) -> Result<impl Iterator<Item = Result<(Hash256, Slot), Error>> + '_, Error> {
        let local_head = self.head_snapshot();

        let iter = self.store.forwards_state_roots_iterator(
            start_slot,
            local_head.beacon_state_root(),
            local_head.beacon_state.clone(),
            &self.spec,
        )?;

        Ok(iter.map(|result| result.map_err(Into::into)))
    }

    /// Super-efficient forwards state roots iterator that avoids cloning the head if the state
    /// roots lie entirely within the freezer database.
    ///
    /// The iterator returned will include roots for `start_slot..=end_slot`, i.e.  it
    /// is endpoint inclusive.
    pub fn forwards_iter_state_roots_until(
        &self,
        start_slot: Slot,
        end_slot: Slot,
    ) -> Result<impl Iterator<Item = Result<(Hash256, Slot), Error>> + '_, Error> {
        self.with_head(move |head| {
            let iter = self.store.forwards_state_roots_iterator_until(
                start_slot,
                end_slot,
                || Ok((head.beacon_state.clone(), head.beacon_state_root())),
                &self.spec,
            )?;
            Ok(iter
                .map(|result| result.map_err(Into::into))
                .take_while(move |result| {
                    result.as_ref().map_or(true, |(_, slot)| *slot <= end_slot)
                }))
        })
    }

    /// Returns the block at the given slot, if any. Only returns blocks in the canonical chain.
    ///
    /// Use the `skips` parameter to define the behaviour when `request_slot` is a skipped slot.
    ///
    /// ## Errors
    ///
    /// May return a database error.
    pub fn block_at_slot(
        &self,
        request_slot: Slot,
        skips: WhenSlotSkipped,
    ) -> Result<Option<SignedBlindedBeaconBlock<T::EthSpec>>, Error> {
        let root = self.block_root_at_slot(request_slot, skips)?;

        if let Some(block_root) = root {
            Ok(self.store.get_blinded_block(&block_root)?)
        } else {
            Ok(None)
        }
    }

    /// Returns the state root at the given slot, if any. Only returns state roots in the canonical chain.
    ///
    /// ## Errors
    ///
    /// May return a database error.
    pub fn state_root_at_slot(&self, request_slot: Slot) -> Result<Option<Hash256>, Error> {
        if request_slot == self.spec.genesis_slot {
            return Ok(Some(self.genesis_state_root));
        } else if request_slot > self.slot()? {
            return Ok(None);
        }

        // Check limits w.r.t historic state bounds.
        let (historic_lower_limit, historic_upper_limit) = self.store.get_historic_state_limits();
        if request_slot > historic_lower_limit && request_slot < historic_upper_limit {
            return Ok(None);
        }

        // Try an optimized path of reading the root directly from the head state.
        let fast_lookup: Option<Hash256> = self.with_head(|head| {
            if head.beacon_block.slot() <= request_slot {
                // Return the head state root if all slots between the request and the head are skipped.
                Ok(Some(head.beacon_state_root()))
            } else if let Ok(root) = head.beacon_state.get_state_root(request_slot) {
                // Return the root if it's easily accessible from the head state.
                Ok(Some(*root))
            } else {
                // Fast lookup is not possible.
                Ok::<_, Error>(None)
            }
        })?;

        if let Some(root) = fast_lookup {
            return Ok(Some(root));
        }

        process_results(
            self.forwards_iter_state_roots_until(request_slot, request_slot)?,
            |mut iter| {
                if let Some((root, slot)) = iter.next() {
                    if slot == request_slot {
                        Ok(Some(root))
                    } else {
                        // Sanity check.
                        Err(Error::InconsistentForwardsIter { request_slot, slot })
                    }
                } else {
                    Ok(None)
                }
            },
        )?
    }

    /// Returns the block root at the given slot, if any. Only returns roots in the canonical chain.
    ///
    /// ## Notes
    ///
    /// - Use the `skips` parameter to define the behaviour when `request_slot` is a skipped slot.
    /// - Returns `Ok(None)` for any slot higher than the current wall-clock slot, or less than
    ///   the oldest known block slot.
    pub fn block_root_at_slot(
        &self,
        request_slot: Slot,
        skips: WhenSlotSkipped,
    ) -> Result<Option<Hash256>, Error> {
        match skips {
            WhenSlotSkipped::None => self.block_root_at_slot_skips_none(request_slot),
            WhenSlotSkipped::Prev => self.block_root_at_slot_skips_prev(request_slot),
        }
        .or_else(|e| match e {
            Error::HistoricalBlockError(_) => Ok(None),
            e => Err(e),
        })
    }

    /// Returns the block root at the given slot, if any. Only returns roots in the canonical chain.
    ///
    /// ## Notes
    ///
    /// - Returns `Ok(None)` if the given `Slot` was skipped.
    /// - Returns `Ok(None)` for any slot higher than the current wall-clock slot.
    ///
    /// ## Errors
    ///
    /// May return a database error.
    fn block_root_at_slot_skips_none(&self, request_slot: Slot) -> Result<Option<Hash256>, Error> {
        if request_slot == self.spec.genesis_slot {
            return Ok(Some(self.genesis_block_root));
        } else if request_slot > self.slot()? {
            return Ok(None);
        }

        let prev_slot = request_slot.saturating_sub(1_u64);

        // Try an optimized path of reading the root directly from the head state.
        let fast_lookup: Option<Option<Hash256>> = self.with_head(|head| {
            let state = &head.beacon_state;

            // Try find the root for the `request_slot`.
            let request_root_opt = match state.slot().cmp(&request_slot) {
                // It's always a skip slot if the head is less than the request slot, return early.
                Ordering::Less => return Ok(Some(None)),
                // The request slot is the head slot.
                Ordering::Equal => Some(head.beacon_block_root),
                // Try find the request slot in the state.
                Ordering::Greater => state.get_block_root(request_slot).ok().copied(),
            };

            if let Some(request_root) = request_root_opt {
                if let Ok(prev_root) = state.get_block_root(prev_slot) {
                    return Ok(Some((*prev_root != request_root).then_some(request_root)));
                }
            }

            // Fast lookup is not possible.
            Ok::<_, Error>(None)
        })?;
        if let Some(root_opt) = fast_lookup {
            return Ok(root_opt);
        }

        if let Some(((prev_root, _), (curr_root, curr_slot))) = process_results(
            self.forwards_iter_block_roots_until(prev_slot, request_slot)?,
            |iter| iter.tuple_windows().next(),
        )? {
            // Sanity check.
            if curr_slot != request_slot {
                return Err(Error::InconsistentForwardsIter {
                    request_slot,
                    slot: curr_slot,
                });
            }
            Ok((curr_root != prev_root).then_some(curr_root))
        } else {
            Ok(None)
        }
    }

    /// Returns the block root at the given slot, if any. Only returns roots in the canonical chain.
    ///
    /// ## Notes
    ///
    /// - Returns the root at the previous non-skipped slot if the given `Slot` was skipped.
    /// - Returns `Ok(None)` for any slot higher than the current wall-clock slot.
    ///
    /// ## Errors
    ///
    /// May return a database error.
    fn block_root_at_slot_skips_prev(&self, request_slot: Slot) -> Result<Option<Hash256>, Error> {
        if request_slot == self.spec.genesis_slot {
            return Ok(Some(self.genesis_block_root));
        } else if request_slot > self.slot()? {
            return Ok(None);
        }

        // Try an optimized path of reading the root directly from the head state.
        let fast_lookup: Option<Hash256> = self.with_head(|head| {
            if head.beacon_block.slot() <= request_slot {
                // Return the head root if all slots between the request and the head are skipped.
                Ok(Some(head.beacon_block_root))
            } else if let Ok(root) = head.beacon_state.get_block_root(request_slot) {
                // Return the root if it's easily accessible from the head state.
                Ok(Some(*root))
            } else {
                // Fast lookup is not possible.
                Ok::<_, Error>(None)
            }
        })?;
        if let Some(root) = fast_lookup {
            return Ok(Some(root));
        }

        process_results(
            self.forwards_iter_block_roots_until(request_slot, request_slot)?,
            |mut iter| {
                if let Some((root, slot)) = iter.next() {
                    if slot == request_slot {
                        Ok(Some(root))
                    } else {
                        // Sanity check.
                        Err(Error::InconsistentForwardsIter { request_slot, slot })
                    }
                } else {
                    Ok(None)
                }
            },
        )?
    }

    /// Returns the block at the given root, if any.
    ///
    /// Will also check the early attester cache for the block. Because of this, there's no
    /// guarantee that a block returned from this function has a `BeaconState` available in
    /// `self.store`. The expected use for this function is *only* for returning blocks requested
    /// from P2P peers.
    ///
    /// ## Errors
    ///
    /// May return a database error.
    pub fn get_blocks_checking_caches(
        self: &Arc<Self>,
        block_roots: Vec<Hash256>,
    ) -> Result<
        impl Stream<
            Item = (
                Hash256,
                Arc<Result<Option<Arc<SignedBeaconBlock<T::EthSpec>>>, Error>>,
            ),
        >,
        Error,
    > {
        Ok(BeaconBlockStreamer::<T>::new(self, CheckCaches::Yes)?.launch_stream(block_roots))
    }

    pub fn get_blocks(
        self: &Arc<Self>,
        block_roots: Vec<Hash256>,
    ) -> Result<
        impl Stream<
            Item = (
                Hash256,
                Arc<Result<Option<Arc<SignedBeaconBlock<T::EthSpec>>>, Error>>,
            ),
        >,
        Error,
    > {
        Ok(BeaconBlockStreamer::<T>::new(self, CheckCaches::No)?.launch_stream(block_roots))
    }

    pub fn get_blobs_checking_early_attester_cache(
        &self,
        block_root: &Hash256,
    ) -> Result<BlobSidecarList<T::EthSpec>, Error> {
        self.early_attester_cache
            .get_blobs(*block_root)
            .map_or_else(|| self.get_blobs(block_root), Ok)
    }

    pub fn get_data_column_checking_all_caches(
        &self,
        block_root: Hash256,
        index: ColumnIndex,
    ) -> Result<Option<Arc<DataColumnSidecar<T::EthSpec>>>, Error> {
        if let Some(column) = self
            .data_availability_checker
            .get_data_column(&DataColumnIdentifier { block_root, index })?
        {
            return Ok(Some(column));
        }

        if let Some(columns) = self.early_attester_cache.get_data_columns(block_root) {
            return Ok(columns.iter().find(|c| c.index == index).cloned());
        }

        self.get_data_column(&block_root, &index)
    }

    /// Returns the block at the given root, if any.
    ///
    /// ## Errors
    ///
    /// May return a database error.
    pub async fn get_block(
        &self,
        block_root: &Hash256,
    ) -> Result<Option<SignedBeaconBlock<T::EthSpec>>, Error> {
        // Load block from database, returning immediately if we have the full block w payload
        // stored.
        let blinded_block = match self.store.try_get_full_block(block_root)? {
            Some(DatabaseBlock::Full(block)) => return Ok(Some(block)),
            Some(DatabaseBlock::Blinded(block)) => block,
            None => return Ok(None),
        };
        let fork = blinded_block.fork_name(&self.spec)?;

        // If we only have a blinded block, load the execution payload from the EL.
        let block_message = blinded_block.message();
        let execution_payload_header = block_message
            .execution_payload()
            .map_err(|_| Error::BlockVariantLacksExecutionPayload(*block_root))?
            .to_execution_payload_header();

        let exec_block_hash = execution_payload_header.block_hash();

        let execution_payload = self
            .execution_layer
            .as_ref()
            .ok_or(Error::ExecutionLayerMissing)?
            .get_payload_for_header(&execution_payload_header, fork)
            .await
            .map_err(|e| {
                Error::ExecutionLayerErrorPayloadReconstruction(exec_block_hash, Box::new(e))
            })?
            .ok_or(Error::BlockHashMissingFromExecutionLayer(exec_block_hash))?;

        // Verify payload integrity.
        let header_from_payload = ExecutionPayloadHeader::from(execution_payload.to_ref());
        if header_from_payload != execution_payload_header {
            for txn in execution_payload.transactions() {
                debug!(
                    self.log,
                    "Reconstructed txn";
                    "bytes" => format!("0x{}", hex::encode(&**txn)),
                );
            }

            return Err(Error::InconsistentPayloadReconstructed {
                slot: blinded_block.slot(),
                exec_block_hash,
                canonical_transactions_root: execution_payload_header.transactions_root(),
                reconstructed_transactions_root: header_from_payload.transactions_root(),
            });
        }

        // Add the payload to the block to form a full block.
        blinded_block
            .try_into_full_block(Some(execution_payload))
            .ok_or(Error::AddPayloadLogicError)
            .map(Some)
    }

    /// Returns the blobs at the given root, if any.
    ///
    /// ## Errors
    /// May return a database error.
    pub fn get_blobs(&self, block_root: &Hash256) -> Result<BlobSidecarList<T::EthSpec>, Error> {
        match self.store.get_blobs(block_root)? {
            Some(blobs) => Ok(blobs),
            None => Ok(BlobSidecarList::default()),
        }
    }

    /// Returns the data columns at the given root, if any.
    ///
    /// ## Errors
    /// May return a database error.
    pub fn get_data_column(
        &self,
        block_root: &Hash256,
        column_index: &ColumnIndex,
    ) -> Result<Option<Arc<DataColumnSidecar<T::EthSpec>>>, Error> {
        Ok(self.store.get_data_column(block_root, column_index)?)
    }

    pub fn get_blinded_block(
        &self,
        block_root: &Hash256,
    ) -> Result<Option<SignedBlindedBeaconBlock<T::EthSpec>>, Error> {
        Ok(self.store.get_blinded_block(block_root)?)
    }

    /// Return the status of a block as it progresses through the various caches of the beacon
    /// chain. Used by sync to learn the status of a block and prevent repeated downloads /
    /// processing attempts.
    pub fn get_block_process_status(&self, block_root: &Hash256) -> BlockProcessStatus<T::EthSpec> {
        if let Some(block) = self
            .data_availability_checker
            .get_execution_valid_block(block_root)
        {
            return BlockProcessStatus::ExecutionValidated(block);
        }

        if let Some(block) = self.reqresp_pre_import_cache.read().get(block_root) {
            // A block is on the `reqresp_pre_import_cache` but NOT in the
            // `data_availability_checker` only if it is actively processing. We can expect a future
            // event with the result of processing
            return BlockProcessStatus::NotValidated(block.clone());
        }

        BlockProcessStatus::Unknown
    }

    /// Returns the state at the given root, if any.
    ///
    /// ## Errors
    ///
    /// May return a database error.
    pub fn get_state(
        &self,
        state_root: &Hash256,
        slot: Option<Slot>,
    ) -> Result<Option<BeaconState<T::EthSpec>>, Error> {
        Ok(self.store.get_state(state_root, slot)?)
    }

    /// Return the sync committee at `slot + 1` from the canonical chain.
    ///
    /// This is useful when dealing with sync committee messages, because messages are signed
    /// and broadcast one slot prior to the slot of the sync committee (which is relevant at
    /// sync committee period boundaries).
    pub fn sync_committee_at_next_slot(
        &self,
        slot: Slot,
    ) -> Result<Arc<SyncCommittee<T::EthSpec>>, Error> {
        let epoch = slot.safe_add(1)?.epoch(T::EthSpec::slots_per_epoch());
        self.sync_committee_at_epoch(epoch)
    }

    /// Return the sync committee at `epoch` from the canonical chain.
    pub fn sync_committee_at_epoch(
        &self,
        epoch: Epoch,
    ) -> Result<Arc<SyncCommittee<T::EthSpec>>, Error> {
        // Try to read a committee from the head. This will work most of the time, but will fail
        // for faraway committees, or if there are skipped slots at the transition to Altair.
        let spec = &self.spec;
        let committee_from_head =
            self.with_head(
                |head| match head.beacon_state.get_built_sync_committee(epoch, spec) {
                    Ok(committee) => Ok(Some(committee.clone())),
                    Err(BeaconStateError::SyncCommitteeNotKnown { .. })
                    | Err(BeaconStateError::IncorrectStateVariant) => Ok(None),
                    Err(e) => Err(Error::from(e)),
                },
            )?;

        if let Some(committee) = committee_from_head {
            Ok(committee)
        } else {
            // Slow path: load a state (or advance the head).
            let sync_committee_period = epoch.sync_committee_period(spec)?;
            let committee = self
                .state_for_sync_committee_period(sync_committee_period)?
                .get_built_sync_committee(epoch, spec)?
                .clone();
            Ok(committee)
        }
    }

    /// Load a state suitable for determining the sync committee for the given period.
    ///
    /// Specifically, the state at the start of the *previous* sync committee period.
    ///
    /// This is sufficient for historical duties, and efficient in the case where the head
    /// is lagging the current period and we need duties for the next period (because we only
    /// have to transition the head to start of the current period).
    ///
    /// We also need to ensure that the load slot is after the Altair fork.
    ///
    /// **WARNING**: the state returned will have dummy state roots. It should only be used
    /// for its sync committees (determining duties, etc).
    pub fn state_for_sync_committee_period(
        &self,
        sync_committee_period: u64,
    ) -> Result<BeaconState<T::EthSpec>, Error> {
        let altair_fork_epoch = self
            .spec
            .altair_fork_epoch
            .ok_or(Error::AltairForkDisabled)?;

        let load_slot = std::cmp::max(
            self.spec.epochs_per_sync_committee_period * sync_committee_period.saturating_sub(1),
            altair_fork_epoch,
        )
        .start_slot(T::EthSpec::slots_per_epoch());

        self.state_at_slot(load_slot, StateSkipConfig::WithoutStateRoots)
    }

    pub fn recompute_and_cache_light_client_updates(
        &self,
        (parent_root, slot, sync_aggregate): LightClientProducerEvent<T::EthSpec>,
    ) -> Result<(), Error> {
        self.light_client_server_cache.recompute_and_cache_updates(
            self.store.clone(),
            slot,
            &parent_root,
            &sync_aggregate,
            &self.log,
            &self.spec,
        )
    }

    pub fn get_light_client_updates(
        &self,
        sync_committee_period: u64,
        count: u64,
    ) -> Result<Vec<LightClientUpdate<T::EthSpec>>, Error> {
        self.light_client_server_cache.get_light_client_updates(
            &self.store,
            sync_committee_period,
            count,
            &self.spec,
        )
    }

    /// Returns the current heads of the `BeaconChain`. For the canonical head, see `Self::head`.
    ///
    /// Returns `(block_root, block_slot)`.
    pub fn heads(&self) -> Vec<(Hash256, Slot)> {
        self.head_tracker.heads()
    }

    /// Only used in tests.
    pub fn knows_head(&self, block_hash: &SignedBeaconBlockHash) -> bool {
        self.head_tracker.contains_head((*block_hash).into())
    }

    /// Returns the `BeaconState` at the given slot.
    ///
    /// Returns `None` when the state is not found in the database or there is an error skipping
    /// to a future state.
    pub fn state_at_slot(
        &self,
        slot: Slot,
        config: StateSkipConfig,
    ) -> Result<BeaconState<T::EthSpec>, Error> {
        let head_state = self.head_beacon_state_cloned();

        match slot.cmp(&head_state.slot()) {
            Ordering::Equal => Ok(head_state),
            Ordering::Greater => {
                if slot > head_state.slot() + T::EthSpec::slots_per_epoch() {
                    warn!(
                        self.log,
                        "Skipping more than an epoch";
                        "head_slot" => head_state.slot(),
                        "request_slot" => slot
                    )
                }

                let head_state_slot = head_state.slot();
                let mut state = head_state;

                let skip_state_root = match config {
                    StateSkipConfig::WithStateRoots => None,
                    StateSkipConfig::WithoutStateRoots => Some(Hash256::zero()),
                };

                while state.slot() < slot {
                    // Note: supplying some `state_root` when it is known would be a cheap and easy
                    // optimization.
                    match per_slot_processing(&mut state, skip_state_root, &self.spec) {
                        Ok(_) => (),
                        Err(e) => {
                            warn!(
                                self.log,
                                "Unable to load state at slot";
                                "error" => ?e,
                                "head_slot" => head_state_slot,
                                "requested_slot" => slot
                            );
                            return Err(Error::NoStateForSlot(slot));
                        }
                    };
                }
                Ok(state)
            }
            Ordering::Less => {
                let state_root =
                    process_results(self.forwards_iter_state_roots_until(slot, slot)?, |iter| {
                        iter.take_while(|(_, current_slot)| *current_slot >= slot)
                            .find(|(_, current_slot)| *current_slot == slot)
                            .map(|(root, _slot)| root)
                    })?
                    .ok_or(Error::NoStateForSlot(slot))?;

                Ok(self
                    .get_state(&state_root, Some(slot))?
                    .ok_or(Error::NoStateForSlot(slot))?)
            }
        }
    }

    /// Returns the `BeaconState` the current slot (viz., `self.slot()`).
    ///
    ///  - A reference to the head state (note: this keeps a read lock on the head, try to use
    ///    sparingly).
    ///  - The head state, but with skipped slots (for states later than the head).
    ///
    ///  Returns `None` when there is an error skipping to a future state or the slot clock cannot
    ///  be read.
    pub fn wall_clock_state(&self) -> Result<BeaconState<T::EthSpec>, Error> {
        self.state_at_slot(self.slot()?, StateSkipConfig::WithStateRoots)
    }

    /// Returns the validator index (if any) for the given public key.
    ///
    /// ## Notes
    ///
    /// This query uses the `validator_pubkey_cache` which contains _all_ validators ever seen,
    /// even if those validators aren't included in the head state. It is important to remember
    /// that just because a validator exists here, it doesn't necessarily exist in all
    /// `BeaconStates`.
    ///
    /// ## Errors
    ///
    /// May return an error if acquiring a read-lock on the `validator_pubkey_cache` times out.
    pub fn validator_index(&self, pubkey: &PublicKeyBytes) -> Result<Option<usize>, Error> {
        let pubkey_cache = self.validator_pubkey_cache.read();

        Ok(pubkey_cache.get_index(pubkey))
    }

    /// Return the validator indices of all public keys fetched from an iterator.
    ///
    /// If any public key doesn't belong to a known validator then an error will be returned.
    /// We could consider relaxing this by returning `Vec<Option<usize>>` in future.
    pub fn validator_indices<'a>(
        &self,
        validator_pubkeys: impl Iterator<Item = &'a PublicKeyBytes>,
    ) -> Result<Vec<u64>, Error> {
        let pubkey_cache = self.validator_pubkey_cache.read();

        validator_pubkeys
            .map(|pubkey| {
                pubkey_cache
                    .get_index(pubkey)
                    .map(|id| id as u64)
                    .ok_or(Error::ValidatorPubkeyUnknown(*pubkey))
            })
            .collect()
    }

    /// Returns the validator pubkey (if any) for the given validator index.
    ///
    /// ## Notes
    ///
    /// This query uses the `validator_pubkey_cache` which contains _all_ validators ever seen,
    /// even if those validators aren't included in the head state. It is important to remember
    /// that just because a validator exists here, it doesn't necessarily exist in all
    /// `BeaconStates`.
    ///
    /// ## Errors
    ///
    /// May return an error if acquiring a read-lock on the `validator_pubkey_cache` times out.
    pub fn validator_pubkey(&self, validator_index: usize) -> Result<Option<PublicKey>, Error> {
        let pubkey_cache = self.validator_pubkey_cache.read();

        Ok(pubkey_cache.get(validator_index).cloned())
    }

    /// As per `Self::validator_pubkey`, but returns `PublicKeyBytes`.
    pub fn validator_pubkey_bytes(
        &self,
        validator_index: usize,
    ) -> Result<Option<PublicKeyBytes>, Error> {
        let pubkey_cache = self.validator_pubkey_cache.read();

        Ok(pubkey_cache.get_pubkey_bytes(validator_index).copied())
    }

    /// As per `Self::validator_pubkey_bytes` but will resolve multiple indices at once to avoid
    /// bouncing the read-lock on the pubkey cache.
    ///
    /// Returns a map that may have a length less than `validator_indices.len()` if some indices
    /// were unable to be resolved.
    pub fn validator_pubkey_bytes_many(
        &self,
        validator_indices: &[usize],
    ) -> Result<HashMap<usize, PublicKeyBytes>, Error> {
        let pubkey_cache = self.validator_pubkey_cache.read();

        let mut map = HashMap::with_capacity(validator_indices.len());
        for &validator_index in validator_indices {
            if let Some(pubkey) = pubkey_cache.get_pubkey_bytes(validator_index) {
                map.insert(validator_index, *pubkey);
            }
        }
        Ok(map)
    }

    /// Returns the block canonical root of the current canonical chain at a given slot, starting from the given state.
    ///
    /// Returns `None` if the given slot doesn't exist in the chain.
    pub fn root_at_slot_from_state(
        &self,
        target_slot: Slot,
        beacon_block_root: Hash256,
        state: &BeaconState<T::EthSpec>,
    ) -> Result<Option<Hash256>, Error> {
        let iter = BlockRootsIterator::new(&self.store, state);
        let iter_with_head = std::iter::once(Ok((beacon_block_root, state.slot())))
            .chain(iter)
            .map(|result| result.map_err(|e| e.into()));

        process_results(iter_with_head, |mut iter| {
            iter.find(|(_, slot)| *slot == target_slot)
                .map(|(root, _)| root)
        })
    }

    /// Returns the attestation duties for the given validator indices using the shuffling cache.
    ///
    /// An error may be returned if `head_block_root` is a finalized block, this function is only
    /// designed for operations at the head of the chain.
    ///
    /// The returned `Vec` will have the same length as `validator_indices`, any
    /// non-existing/inactive validators will have `None` values.
    ///
    /// ## Notes
    ///
    /// This function will try to use the shuffling cache to return the value. If the value is not
    /// in the shuffling cache, it will be added. Care should be taken not to wash out the
    /// shuffling cache with historical/useless values.
    pub fn validator_attestation_duties(
        &self,
        validator_indices: &[u64],
        epoch: Epoch,
        head_block_root: Hash256,
    ) -> Result<(Vec<Option<AttestationDuty>>, Hash256, ExecutionStatus), Error> {
        let execution_status = self
            .canonical_head
            .fork_choice_read_lock()
            .get_block_execution_status(&head_block_root)
            .ok_or(Error::AttestationHeadNotInForkChoice(head_block_root))?;

        let (duties, dependent_root) = self.with_committee_cache(
            head_block_root,
            epoch,
            |committee_cache, dependent_root| {
                let duties = validator_indices
                    .iter()
                    .map(|validator_index| {
                        let validator_index = *validator_index as usize;
                        committee_cache.get_attestation_duties(validator_index)
                    })
                    .collect();

                Ok((duties, dependent_root))
            },
        )?;
        Ok((duties, dependent_root, execution_status))
    }

    pub fn get_aggregated_attestation(
        &self,
        attestation: AttestationRef<T::EthSpec>,
    ) -> Result<Option<Attestation<T::EthSpec>>, Error> {
        match attestation {
            AttestationRef::Base(att) => self.get_aggregated_attestation_base(&att.data),
            AttestationRef::Electra(att) => self.get_aggregated_attestation_electra(
                att.data.slot,
                &att.data.tree_hash_root(),
                att.committee_index()
                    .ok_or(Error::AttestationCommitteeIndexNotSet)?,
            ),
        }
    }

    /// Returns an aggregated `Attestation`, if any, that has a matching `attestation.data`.
    ///
    /// The attestation will be obtained from `self.naive_aggregation_pool`.
    pub fn get_aggregated_attestation_base(
        &self,
        data: &AttestationData,
    ) -> Result<Option<Attestation<T::EthSpec>>, Error> {
        let attestation_key = crate::naive_aggregation_pool::AttestationKey::new_base(data);
        if let Some(attestation) = self.naive_aggregation_pool.read().get(&attestation_key) {
            self.filter_optimistic_attestation(attestation)
                .map(Option::Some)
        } else {
            Ok(None)
        }
    }

    pub fn get_aggregated_attestation_electra(
        &self,
        slot: Slot,
        attestation_data_root: &Hash256,
        committee_index: CommitteeIndex,
    ) -> Result<Option<Attestation<T::EthSpec>>, Error> {
        let attestation_key = crate::naive_aggregation_pool::AttestationKey::new_electra(
            slot,
            *attestation_data_root,
            committee_index,
        );
        if let Some(attestation) = self.naive_aggregation_pool.read().get(&attestation_key) {
            self.filter_optimistic_attestation(attestation)
                .map(Option::Some)
        } else {
            Ok(None)
        }
    }

    /// Returns an aggregated `Attestation`, if any, that has a matching
    /// `attestation.data.tree_hash_root()`.
    ///
    /// The attestation will be obtained from `self.naive_aggregation_pool`.
    ///
    /// NOTE: This function will *only* work with pre-electra attestations and it only
    ///       exists to support the pre-electra validator API method.
    pub fn get_pre_electra_aggregated_attestation_by_slot_and_root(
        &self,
        slot: Slot,
        attestation_data_root: &Hash256,
    ) -> Result<Option<Attestation<T::EthSpec>>, Error> {
        let attestation_key =
            crate::naive_aggregation_pool::AttestationKey::new_base_from_slot_and_root(
                slot,
                *attestation_data_root,
            );

        if let Some(attestation) = self.naive_aggregation_pool.read().get(&attestation_key) {
            self.filter_optimistic_attestation(attestation)
                .map(Option::Some)
        } else {
            Ok(None)
        }
    }

    /// Returns `Ok(attestation)` if the supplied `attestation` references a valid
    /// `beacon_block_root`.
    fn filter_optimistic_attestation(
        &self,
        attestation: Attestation<T::EthSpec>,
    ) -> Result<Attestation<T::EthSpec>, Error> {
        let beacon_block_root = attestation.data().beacon_block_root;
        match self
            .canonical_head
            .fork_choice_read_lock()
            .get_block_execution_status(&beacon_block_root)
        {
            // The attestation references a block that is not in fork choice, it must be
            // pre-finalization.
            None => Err(Error::CannotAttestToFinalizedBlock { beacon_block_root }),
            // The attestation references a fully valid `beacon_block_root`.
            Some(execution_status) if execution_status.is_valid_or_irrelevant() => Ok(attestation),
            // The attestation references a block that has not been verified by an EL (i.e. it
            // is optimistic or invalid). Don't return the block, return an error instead.
            Some(execution_status) => Err(Error::HeadBlockNotFullyVerified {
                beacon_block_root,
                execution_status,
            }),
        }
    }

    /// Return an aggregated `SyncCommitteeContribution` matching the given `root`.
    pub fn get_aggregated_sync_committee_contribution(
        &self,
        sync_contribution_data: &SyncContributionData,
    ) -> Result<Option<SyncCommitteeContribution<T::EthSpec>>, Error> {
        if let Some(contribution) = self
            .naive_sync_aggregation_pool
            .read()
            .get(sync_contribution_data)
        {
            self.filter_optimistic_sync_committee_contribution(contribution)
                .map(Option::Some)
        } else {
            Ok(None)
        }
    }

    fn filter_optimistic_sync_committee_contribution(
        &self,
        contribution: SyncCommitteeContribution<T::EthSpec>,
    ) -> Result<SyncCommitteeContribution<T::EthSpec>, Error> {
        let beacon_block_root = contribution.beacon_block_root;
        match self
            .canonical_head
            .fork_choice_read_lock()
            .get_block_execution_status(&beacon_block_root)
        {
            // The contribution references a block that is not in fork choice, it must be
            // pre-finalization.
            None => Err(Error::SyncContributionDataReferencesFinalizedBlock { beacon_block_root }),
            // The contribution references a fully valid `beacon_block_root`.
            Some(execution_status) if execution_status.is_valid_or_irrelevant() => Ok(contribution),
            // The contribution references a block that has not been verified by an EL (i.e. it
            // is optimistic or invalid). Don't return the block, return an error instead.
            Some(execution_status) => Err(Error::HeadBlockNotFullyVerified {
                beacon_block_root,
                execution_status,
            }),
        }
    }

    /// Produce an unaggregated `Attestation` that is valid for the given `slot` and `index`.
    ///
    /// The produced `Attestation` will not be valid until it has been signed by exactly one
    /// validator that is in the committee for `slot` and `index` in the canonical chain.
    ///
    /// Always attests to the canonical chain.
    ///
    /// ## Errors
    ///
    /// May return an error if the `request_slot` is too far behind the head state.
    pub fn produce_unaggregated_attestation(
        &self,
        request_slot: Slot,
        request_index: CommitteeIndex,
    ) -> Result<Attestation<T::EthSpec>, Error> {
        let _total_timer = metrics::start_timer(&metrics::ATTESTATION_PRODUCTION_SECONDS);

        // The early attester cache will return `Some(attestation)` in the scenario where there is a
        // block being imported that will become the head block, but that block has not yet been
        // inserted into the database and set as `self.canonical_head`.
        //
        // In effect, the early attester cache prevents slow database IO from causing missed
        // head/target votes.
        //
        // The early attester cache should never contain an optimistically imported block.
        match self
            .early_attester_cache
            .try_attest(request_slot, request_index, &self.spec)
        {
            // The cache matched this request, return the value.
            Ok(Some(attestation)) => return Ok(attestation),
            // The cache did not match this request, proceed with the rest of this function.
            Ok(None) => (),
            // The cache returned an error. Log the error and proceed with the rest of this
            // function.
            Err(e) => warn!(
                self.log,
                "Early attester cache failed";
                "error" => ?e
            ),
        }

        let slots_per_epoch = T::EthSpec::slots_per_epoch();
        let request_epoch = request_slot.epoch(slots_per_epoch);

        /*
         * Phase 1/2:
         *
         * Take a short-lived read-lock on the head and copy the necessary information from it.
         *
         * It is important that this first phase is as quick as possible; creating contention for
         * the head-lock is not desirable.
         */

        let head_state_slot;
        let beacon_block_root;
        let beacon_state_root;
        let target;
        let current_epoch_attesting_info: Option<(Checkpoint, usize)>;
        let attester_cache_key;
        let head_timer = metrics::start_timer(&metrics::ATTESTATION_PRODUCTION_HEAD_SCRAPE_SECONDS);
        // The following braces are to prevent the `cached_head` Arc from being held for longer than
        // required. It also helps reduce the diff for a very large PR (#3244).
        {
            let head = self.head_snapshot();
            let head_state = &head.beacon_state;
            head_state_slot = head_state.slot();

            // There is no value in producing an attestation to a block that is pre-finalization and
            // it is likely to cause expensive and pointless reads to the freezer database. Exit
            // early if this is the case.
            let finalized_slot = head_state
                .finalized_checkpoint()
                .epoch
                .start_slot(slots_per_epoch);
            if request_slot < finalized_slot {
                return Err(Error::AttestingToFinalizedSlot {
                    finalized_slot,
                    request_slot,
                });
            }

            // This function will eventually fail when trying to access a slot which is
            // out-of-bounds of `state.block_roots`. This explicit error is intended to provide a
            // clearer message to the user than an ambiguous `SlotOutOfBounds` error.
            let slots_per_historical_root = T::EthSpec::slots_per_historical_root() as u64;
            let lowest_permissible_slot =
                head_state.slot().saturating_sub(slots_per_historical_root);
            if request_slot < lowest_permissible_slot {
                return Err(Error::AttestingToAncientSlot {
                    lowest_permissible_slot,
                    request_slot,
                });
            }

            if request_slot >= head_state.slot() {
                // When attesting to the head slot or later, always use the head of the chain.
                beacon_block_root = head.beacon_block_root;
                beacon_state_root = head.beacon_state_root();
            } else {
                // Permit attesting to slots *prior* to the current head. This is desirable when
                // the VC and BN are out-of-sync due to time issues or overloading.
                beacon_block_root = *head_state.get_block_root(request_slot)?;
                beacon_state_root = *head_state.get_state_root(request_slot)?;
            };

            let target_slot = request_epoch.start_slot(T::EthSpec::slots_per_epoch());
            let target_root = if head_state.slot() <= target_slot {
                // If the state is earlier than the target slot then the target *must* be the head
                // block root.
                beacon_block_root
            } else {
                *head_state.get_block_root(target_slot)?
            };
            target = Checkpoint {
                epoch: request_epoch,
                root: target_root,
            };

            current_epoch_attesting_info = if head_state.current_epoch() == request_epoch {
                // When the head state is in the same epoch as the request, all the information
                // required to attest is available on the head state.
                Some((
                    head_state.current_justified_checkpoint(),
                    head_state
                        .get_beacon_committee(request_slot, request_index)?
                        .committee
                        .len(),
                ))
            } else {
                // If the head state is in a *different* epoch to the request, more work is required
                // to determine the justified checkpoint and committee length.
                None
            };

            // Determine the key for `self.attester_cache`, in case it is required later in this
            // routine.
            attester_cache_key =
                AttesterCacheKey::new(request_epoch, head_state, beacon_block_root)?;
        }
        drop(head_timer);

        // Only attest to a block if it is fully verified (i.e. not optimistic or invalid).
        match self
            .canonical_head
            .fork_choice_read_lock()
            .get_block_execution_status(&beacon_block_root)
        {
            Some(execution_status) if execution_status.is_valid_or_irrelevant() => (),
            Some(execution_status) => {
                return Err(Error::HeadBlockNotFullyVerified {
                    beacon_block_root,
                    execution_status,
                })
            }
            None => return Err(Error::HeadMissingFromForkChoice(beacon_block_root)),
        };

        /*
         *  Phase 2/2:
         *
         *  If the justified checkpoint and committee length from the head are suitable for this
         *  attestation, use them. If not, try the attester cache. If the cache misses, load a state
         *  from disk and prime the cache with it.
         */

        let cache_timer =
            metrics::start_timer(&metrics::ATTESTATION_PRODUCTION_CACHE_INTERACTION_SECONDS);
        let (justified_checkpoint, committee_len) =
            if let Some((justified_checkpoint, committee_len)) = current_epoch_attesting_info {
                // The head state is in the same epoch as the attestation, so there is no more
                // required information.
                (justified_checkpoint, committee_len)
            } else if let Some(cached_values) = self.attester_cache.get::<T::EthSpec>(
                &attester_cache_key,
                request_slot,
                request_index,
                &self.spec,
            )? {
                // The suitable values were already cached. Return them.
                cached_values
            } else {
                debug!(
                    self.log,
                    "Attester cache miss";
                    "beacon_block_root" => ?beacon_block_root,
                    "head_state_slot" => %head_state_slot,
                    "request_slot" => %request_slot,
                );

                // Neither the head state, nor the attester cache was able to produce the required
                // information to attest in this epoch. So, load a `BeaconState` from disk and use
                // it to fulfil the request (and prime the cache to avoid this next time).
                let _cache_build_timer =
                    metrics::start_timer(&metrics::ATTESTATION_PRODUCTION_CACHE_PRIME_SECONDS);
                self.attester_cache.load_and_cache_state(
                    beacon_state_root,
                    attester_cache_key,
                    request_slot,
                    request_index,
                    self,
                )?
            };
        drop(cache_timer);

        Ok(Attestation::<T::EthSpec>::empty_for_signing(
            request_index,
            committee_len,
            request_slot,
            beacon_block_root,
            justified_checkpoint,
            target,
            &self.spec,
        )?)
    }

    /// Performs the same validation as `Self::verify_unaggregated_attestation_for_gossip`, but for
    /// multiple attestations using batch BLS verification. Batch verification can provide
    /// significant CPU-time savings compared to individual verification.
    pub fn batch_verify_unaggregated_attestations_for_gossip<'a, I>(
        &self,
        attestations: I,
    ) -> Result<
        Vec<Result<VerifiedUnaggregatedAttestation<'a, T>, AttestationError>>,
        AttestationError,
    >
    where
        I: Iterator<Item = (&'a Attestation<T::EthSpec>, Option<SubnetId>)> + ExactSizeIterator,
    {
        batch_verify_unaggregated_attestations(attestations, self)
    }

    /// Accepts some `Attestation` from the network and attempts to verify it, returning `Ok(_)` if
    /// it is valid to be (re)broadcast on the gossip network.
    ///
    /// The attestation must be "unaggregated", that is it must have exactly one
    /// aggregation bit set.
    pub fn verify_unaggregated_attestation_for_gossip<'a>(
        &self,
        unaggregated_attestation: &'a Attestation<T::EthSpec>,
        subnet_id: Option<SubnetId>,
    ) -> Result<VerifiedUnaggregatedAttestation<'a, T>, AttestationError> {
        metrics::inc_counter(&metrics::UNAGGREGATED_ATTESTATION_PROCESSING_REQUESTS);
        let _timer =
            metrics::start_timer(&metrics::UNAGGREGATED_ATTESTATION_GOSSIP_VERIFICATION_TIMES);

        VerifiedUnaggregatedAttestation::verify(unaggregated_attestation, subnet_id, self).map(
            |v| {
                // This method is called for API and gossip attestations, so this covers all unaggregated attestation events
                if let Some(event_handler) = self.event_handler.as_ref() {
                    if event_handler.has_attestation_subscribers() {
                        event_handler.register(EventKind::Attestation(Box::new(
                            v.attestation().clone_as_attestation(),
                        )));
                    }
                }
                metrics::inc_counter(&metrics::UNAGGREGATED_ATTESTATION_PROCESSING_SUCCESSES);
                v
            },
        )
    }

    /// Performs the same validation as `Self::verify_aggregated_attestation_for_gossip`, but for
    /// multiple attestations using batch BLS verification. Batch verification can provide
    /// significant CPU-time savings compared to individual verification.
    pub fn batch_verify_aggregated_attestations_for_gossip<'a, I>(
        &self,
        aggregates: I,
    ) -> Result<Vec<Result<VerifiedAggregatedAttestation<'a, T>, AttestationError>>, AttestationError>
    where
        I: Iterator<Item = &'a SignedAggregateAndProof<T::EthSpec>> + ExactSizeIterator,
    {
        batch_verify_aggregated_attestations(aggregates, self)
    }

    /// Accepts some `SignedAggregateAndProof` from the network and attempts to verify it,
    /// returning `Ok(_)` if it is valid to be (re)broadcast on the gossip network.
    pub fn verify_aggregated_attestation_for_gossip<'a>(
        &self,
        signed_aggregate: &'a SignedAggregateAndProof<T::EthSpec>,
    ) -> Result<VerifiedAggregatedAttestation<'a, T>, AttestationError> {
        metrics::inc_counter(&metrics::AGGREGATED_ATTESTATION_PROCESSING_REQUESTS);
        let _timer =
            metrics::start_timer(&metrics::AGGREGATED_ATTESTATION_GOSSIP_VERIFICATION_TIMES);

        VerifiedAggregatedAttestation::verify(signed_aggregate, self).map(|v| {
            // This method is called for API and gossip attestations, so this covers all aggregated attestation events
            if let Some(event_handler) = self.event_handler.as_ref() {
                if event_handler.has_attestation_subscribers() {
                    event_handler.register(EventKind::Attestation(Box::new(
                        v.attestation().clone_as_attestation(),
                    )));
                }
            }
            metrics::inc_counter(&metrics::AGGREGATED_ATTESTATION_PROCESSING_SUCCESSES);
            v
        })
    }

    /// Accepts some `SyncCommitteeMessage` from the network and attempts to verify it, returning `Ok(_)` if
    /// it is valid to be (re)broadcast on the gossip network.
    pub fn verify_sync_committee_message_for_gossip(
        &self,
        sync_message: SyncCommitteeMessage,
        subnet_id: SyncSubnetId,
    ) -> Result<VerifiedSyncCommitteeMessage, SyncCommitteeError> {
        metrics::inc_counter(&metrics::SYNC_MESSAGE_PROCESSING_REQUESTS);
        let _timer = metrics::start_timer(&metrics::SYNC_MESSAGE_GOSSIP_VERIFICATION_TIMES);

        VerifiedSyncCommitteeMessage::verify(sync_message, subnet_id, self).map(|v| {
            metrics::inc_counter(&metrics::SYNC_MESSAGE_PROCESSING_SUCCESSES);
            v
        })
    }

    /// Accepts some `SignedContributionAndProof` from the network and attempts to verify it,
    /// returning `Ok(_)` if it is valid to be (re)broadcast on the gossip network.
    pub fn verify_sync_contribution_for_gossip(
        &self,
        sync_contribution: SignedContributionAndProof<T::EthSpec>,
    ) -> Result<VerifiedSyncContribution<T>, SyncCommitteeError> {
        metrics::inc_counter(&metrics::SYNC_CONTRIBUTION_PROCESSING_REQUESTS);
        let _timer = metrics::start_timer(&metrics::SYNC_CONTRIBUTION_GOSSIP_VERIFICATION_TIMES);
        VerifiedSyncContribution::verify(sync_contribution, self).map(|v| {
            if let Some(event_handler) = self.event_handler.as_ref() {
                if event_handler.has_contribution_subscribers() {
                    event_handler.register(EventKind::ContributionAndProof(Box::new(
                        v.aggregate().clone(),
                    )));
                }
            }
            metrics::inc_counter(&metrics::SYNC_CONTRIBUTION_PROCESSING_SUCCESSES);
            v
        })
    }

    /// Accepts some 'LightClientFinalityUpdate' from the network and attempts to verify it
    pub fn verify_finality_update_for_gossip(
        self: &Arc<Self>,
        light_client_finality_update: LightClientFinalityUpdate<T::EthSpec>,
        seen_timestamp: Duration,
    ) -> Result<VerifiedLightClientFinalityUpdate<T>, LightClientFinalityUpdateError> {
        VerifiedLightClientFinalityUpdate::verify(
            light_client_finality_update,
            self,
            seen_timestamp,
        )
        .map(|v| {
            metrics::inc_counter(&metrics::FINALITY_UPDATE_PROCESSING_SUCCESSES);
            v
        })
    }

    pub fn verify_data_column_sidecar_for_gossip(
        self: &Arc<Self>,
        data_column_sidecar: Arc<DataColumnSidecar<T::EthSpec>>,
        subnet_id: u64,
    ) -> Result<GossipVerifiedDataColumn<T>, GossipDataColumnError> {
        metrics::inc_counter(&metrics::DATA_COLUMN_SIDECAR_PROCESSING_REQUESTS);
        let _timer = metrics::start_timer(&metrics::DATA_COLUMN_SIDECAR_GOSSIP_VERIFICATION_TIMES);
        GossipVerifiedDataColumn::new(data_column_sidecar, subnet_id, self).map(|v| {
            metrics::inc_counter(&metrics::DATA_COLUMN_SIDECAR_PROCESSING_SUCCESSES);
            v
        })
    }

    pub fn verify_blob_sidecar_for_gossip(
        self: &Arc<Self>,
        blob_sidecar: Arc<BlobSidecar<T::EthSpec>>,
        subnet_id: u64,
    ) -> Result<GossipVerifiedBlob<T>, GossipBlobError> {
        metrics::inc_counter(&metrics::BLOBS_SIDECAR_PROCESSING_REQUESTS);
        let _timer = metrics::start_timer(&metrics::BLOBS_SIDECAR_GOSSIP_VERIFICATION_TIMES);
        GossipVerifiedBlob::new(blob_sidecar, subnet_id, self).map(|v| {
            metrics::inc_counter(&metrics::BLOBS_SIDECAR_PROCESSING_SUCCESSES);
            v
        })
    }

    /// Accepts some 'LightClientOptimisticUpdate' from the network and attempts to verify it
    pub fn verify_optimistic_update_for_gossip(
        self: &Arc<Self>,
        light_client_optimistic_update: LightClientOptimisticUpdate<T::EthSpec>,
        seen_timestamp: Duration,
    ) -> Result<VerifiedLightClientOptimisticUpdate<T>, LightClientOptimisticUpdateError> {
        VerifiedLightClientOptimisticUpdate::verify(
            light_client_optimistic_update,
            self,
            seen_timestamp,
        )
        .map(|v| {
            metrics::inc_counter(&metrics::OPTIMISTIC_UPDATE_PROCESSING_SUCCESSES);
            v
        })
    }

    /// Accepts some attestation-type object and attempts to verify it in the context of fork
    /// choice. If it is valid it is applied to `self.fork_choice`.
    ///
    /// Common items that implement `VerifiedAttestation`:
    ///
    /// - `VerifiedUnaggregatedAttestation`
    /// - `VerifiedAggregatedAttestation`
    pub fn apply_attestation_to_fork_choice(
        &self,
        verified: &impl VerifiedAttestation<T>,
    ) -> Result<(), Error> {
        self.canonical_head
            .fork_choice_write_lock()
            .on_attestation(
                self.slot()?,
                verified.indexed_attestation().to_ref(),
                AttestationFromBlock::False,
            )
            .map_err(Into::into)
    }

    /// Accepts an `VerifiedUnaggregatedAttestation` and attempts to apply it to the "naive
    /// aggregation pool".
    ///
    /// The naive aggregation pool is used by local validators to produce
    /// `SignedAggregateAndProof`.
    ///
    /// If the attestation is too old (low slot) to be included in the pool it is simply dropped
    /// and no error is returned.
    pub fn add_to_naive_aggregation_pool(
        &self,
        unaggregated_attestation: &impl VerifiedAttestation<T>,
    ) -> Result<(), AttestationError> {
        let _timer = metrics::start_timer(&metrics::ATTESTATION_PROCESSING_APPLY_TO_AGG_POOL);

        let attestation = unaggregated_attestation.attestation();

        match self.naive_aggregation_pool.write().insert(attestation) {
            Ok(outcome) => trace!(
                self.log,
                "Stored unaggregated attestation";
                "outcome" => ?outcome,
                "index" => attestation.committee_index(),
                "slot" => attestation.data().slot.as_u64(),
            ),
            Err(NaiveAggregationError::SlotTooLow {
                slot,
                lowest_permissible_slot,
            }) => {
                trace!(
                    self.log,
                    "Refused to store unaggregated attestation";
                    "lowest_permissible_slot" => lowest_permissible_slot.as_u64(),
                    "slot" => slot.as_u64(),
                );
            }
            Err(e) => {
                error!(
                        self.log,
                        "Failed to store unaggregated attestation";
                        "error" => ?e,
                        "index" => attestation.committee_index(),
                        "slot" => attestation.data().slot.as_u64(),
                );
                return Err(Error::from(e).into());
            }
        };

        Ok(())
    }

    /// Accepts a `VerifiedSyncCommitteeMessage` and attempts to apply it to the "naive
    /// aggregation pool".
    ///
    /// The naive aggregation pool is used by local validators to produce
    /// `SignedContributionAndProof`.
    ///
    /// If the sync message is too old (low slot) to be included in the pool it is simply dropped
    /// and no error is returned.
    pub fn add_to_naive_sync_aggregation_pool(
        &self,
        verified_sync_committee_message: VerifiedSyncCommitteeMessage,
    ) -> Result<VerifiedSyncCommitteeMessage, SyncCommitteeError> {
        let sync_message = verified_sync_committee_message.sync_message();
        let positions_by_subnet_id: &HashMap<SyncSubnetId, Vec<usize>> =
            verified_sync_committee_message.subnet_positions();
        for (subnet_id, positions) in positions_by_subnet_id.iter() {
            for position in positions {
                let _timer =
                    metrics::start_timer(&metrics::SYNC_CONTRIBUTION_PROCESSING_APPLY_TO_AGG_POOL);
                let contribution = SyncCommitteeContribution::from_message(
                    sync_message,
                    subnet_id.into(),
                    *position,
                )?;

                match self
                    .naive_sync_aggregation_pool
                    .write()
                    .insert(&contribution)
                {
                    Ok(outcome) => trace!(
                        self.log,
                        "Stored unaggregated sync committee message";
                        "outcome" => ?outcome,
                        "index" => sync_message.validator_index,
                        "slot" => sync_message.slot.as_u64(),
                    ),
                    Err(NaiveAggregationError::SlotTooLow {
                        slot,
                        lowest_permissible_slot,
                    }) => {
                        trace!(
                            self.log,
                            "Refused to store unaggregated sync committee message";
                            "lowest_permissible_slot" => lowest_permissible_slot.as_u64(),
                            "slot" => slot.as_u64(),
                        );
                    }
                    Err(e) => {
                        error!(
                                self.log,
                                "Failed to store unaggregated sync committee message";
                                "error" => ?e,
                                "index" => sync_message.validator_index,
                                "slot" => sync_message.slot.as_u64(),
                        );
                        return Err(Error::from(e).into());
                    }
                };
            }
        }
        Ok(verified_sync_committee_message)
    }

    /// Accepts a `VerifiedAttestation` and attempts to apply it to `self.op_pool`.
    ///
    /// The op pool is used by local block producers to pack blocks with operations.
    pub fn add_to_block_inclusion_pool<A>(
        &self,
        verified_attestation: A,
    ) -> Result<(), AttestationError>
    where
        A: VerifiedAttestation<T>,
    {
        let _timer = metrics::start_timer(&metrics::ATTESTATION_PROCESSING_APPLY_TO_OP_POOL);

        // If there's no eth1 chain then it's impossible to produce blocks and therefore
        // useless to put things in the op pool.
        if self.eth1_chain.is_some() {
            let (attestation, attesting_indices) =
                verified_attestation.into_attestation_and_indices();
            self.op_pool
                .insert_attestation(attestation, attesting_indices)
                .map_err(Error::from)?;
        }

        Ok(())
    }

    /// Accepts a `VerifiedSyncContribution` and attempts to apply it to `self.op_pool`.
    ///
    /// The op pool is used by local block producers to pack blocks with operations.
    pub fn add_contribution_to_block_inclusion_pool(
        &self,
        contribution: VerifiedSyncContribution<T>,
    ) -> Result<(), SyncCommitteeError> {
        let _timer = metrics::start_timer(&metrics::SYNC_CONTRIBUTION_PROCESSING_APPLY_TO_OP_POOL);

        // If there's no eth1 chain then it's impossible to produce blocks and therefore
        // useless to put things in the op pool.
        if self.eth1_chain.is_some() {
            self.op_pool
                .insert_sync_contribution(contribution.contribution())
                .map_err(Error::from)?;
        }

        Ok(())
    }

    /// Filter an attestation from the op pool for shuffling compatibility.
    ///
    /// Use the provided `filter_cache` map to memoize results.
    pub fn filter_op_pool_attestation(
        &self,
        filter_cache: &mut HashMap<(Hash256, Epoch), bool>,
        att: &CompactAttestationRef<T::EthSpec>,
        state: &BeaconState<T::EthSpec>,
    ) -> bool {
        *filter_cache
            .entry((att.data.beacon_block_root, att.checkpoint.target_epoch))
            .or_insert_with(|| {
                self.shuffling_is_compatible(
                    &att.data.beacon_block_root,
                    att.checkpoint.target_epoch,
                    state,
                )
            })
    }

    /// Check that the shuffling at `block_root` is equal to one of the shufflings of `state`.
    ///
    /// The `target_epoch` argument determines which shuffling to check compatibility with, it
    /// should be equal to the current or previous epoch of `state`, or else `false` will be
    /// returned.
    ///
    /// The compatibility check is designed to be fast: we check that the block that
    /// determined the RANDAO mix for the `target_epoch` matches the ancestor of the block
    /// identified by `block_root` (at that slot).
    pub fn shuffling_is_compatible(
        &self,
        block_root: &Hash256,
        target_epoch: Epoch,
        state: &BeaconState<T::EthSpec>,
    ) -> bool {
        self.shuffling_is_compatible_result(block_root, target_epoch, state)
            .unwrap_or_else(|e| {
                debug!(
                    self.log,
                    "Skipping attestation with incompatible shuffling";
                    "block_root" => ?block_root,
                    "target_epoch" => target_epoch,
                    "reason" => ?e,
                );
                false
            })
    }

    fn shuffling_is_compatible_result(
        &self,
        block_root: &Hash256,
        target_epoch: Epoch,
        state: &BeaconState<T::EthSpec>,
    ) -> Result<bool, Error> {
        // Compute the shuffling ID for the head state in the `target_epoch`.
        let relative_epoch = RelativeEpoch::from_epoch(state.current_epoch(), target_epoch)
            .map_err(|e| Error::BeaconStateError(e.into()))?;
        let head_shuffling_id =
            AttestationShufflingId::new(self.genesis_block_root, state, relative_epoch)?;

        // Load the block's shuffling ID from fork choice. We use the variant of `get_block` that
        // checks descent from the finalized block, so there's one case where we'll spuriously
        // return `false`: where an attestation for the previous epoch nominates the pivot block
        // which is the parent block of the finalized block. Such attestations are not useful, so
        // this doesn't matter.
        let fork_choice_lock = self.canonical_head.fork_choice_read_lock();
        let block = fork_choice_lock
            .get_block(block_root)
            .ok_or(Error::AttestationHeadNotInForkChoice(*block_root))?;
        drop(fork_choice_lock);

        let block_shuffling_id = if target_epoch == block.current_epoch_shuffling_id.shuffling_epoch
        {
            block.current_epoch_shuffling_id
        } else if target_epoch == block.next_epoch_shuffling_id.shuffling_epoch {
            block.next_epoch_shuffling_id
        } else if target_epoch > block.next_epoch_shuffling_id.shuffling_epoch {
            AttestationShufflingId {
                shuffling_epoch: target_epoch,
                shuffling_decision_block: *block_root,
            }
        } else {
            debug!(
                self.log,
                "Skipping attestation with incompatible shuffling";
                "block_root" => ?block_root,
                "target_epoch" => target_epoch,
                "reason" => "target epoch less than block epoch"
            );
            return Ok(false);
        };

        if head_shuffling_id == block_shuffling_id {
            Ok(true)
        } else {
            debug!(
                self.log,
                "Skipping attestation with incompatible shuffling";
                "block_root" => ?block_root,
                "target_epoch" => target_epoch,
                "head_shuffling_id" => ?head_shuffling_id,
                "block_shuffling_id" => ?block_shuffling_id,
            );
            Ok(false)
        }
    }

    /// Verify a voluntary exit before allowing it to propagate on the gossip network.
    pub fn verify_voluntary_exit_for_gossip(
        &self,
        exit: SignedVoluntaryExit,
    ) -> Result<ObservationOutcome<SignedVoluntaryExit, T::EthSpec>, Error> {
        let head_snapshot = self.head().snapshot;
        let head_state = &head_snapshot.beacon_state;
        let wall_clock_epoch = self.epoch()?;

        Ok(self
            .observed_voluntary_exits
            .lock()
            .verify_and_observe_at(exit, wall_clock_epoch, head_state, &self.spec)
            .map(|exit| {
                // this method is called for both API and gossip exits, so this covers all exit events
                if let Some(event_handler) = self.event_handler.as_ref() {
                    if event_handler.has_exit_subscribers() {
                        if let ObservationOutcome::New(exit) = exit.clone() {
                            event_handler.register(EventKind::VoluntaryExit(exit.into_inner()));
                        }
                    }
                }
                exit
            })?)
    }

    /// Accept a pre-verified exit and queue it for inclusion in an appropriate block.
    pub fn import_voluntary_exit(&self, exit: SigVerifiedOp<SignedVoluntaryExit, T::EthSpec>) {
        if self.eth1_chain.is_some() {
            self.op_pool.insert_voluntary_exit(exit)
        }
    }

    /// Verify a proposer slashing before allowing it to propagate on the gossip network.
    pub fn verify_proposer_slashing_for_gossip(
        &self,
        proposer_slashing: ProposerSlashing,
    ) -> Result<ObservationOutcome<ProposerSlashing, T::EthSpec>, Error> {
        let wall_clock_state = self.wall_clock_state()?;

        Ok(self.observed_proposer_slashings.lock().verify_and_observe(
            proposer_slashing,
            &wall_clock_state,
            &self.spec,
        )?)
    }

    /// Accept some proposer slashing and queue it for inclusion in an appropriate block.
    pub fn import_proposer_slashing(
        &self,
        proposer_slashing: SigVerifiedOp<ProposerSlashing, T::EthSpec>,
    ) {
        if let Some(event_handler) = self.event_handler.as_ref() {
            if event_handler.has_proposer_slashing_subscribers() {
                event_handler.register(EventKind::ProposerSlashing(Box::new(
                    proposer_slashing.clone().into_inner(),
                )));
            }
        }

        if self.eth1_chain.is_some() {
            self.op_pool.insert_proposer_slashing(proposer_slashing)
        }
    }

    /// Verify an attester slashing before allowing it to propagate on the gossip network.
    pub fn verify_attester_slashing_for_gossip(
        &self,
        attester_slashing: AttesterSlashing<T::EthSpec>,
    ) -> Result<ObservationOutcome<AttesterSlashing<T::EthSpec>, T::EthSpec>, Error> {
        let wall_clock_state = self.wall_clock_state()?;

        Ok(self.observed_attester_slashings.lock().verify_and_observe(
            attester_slashing,
            &wall_clock_state,
            &self.spec,
        )?)
    }

    /// Accept a verified attester slashing and:
    ///
    /// 1. Apply it to fork choice.
    /// 2. Add it to the op pool.
    pub fn import_attester_slashing(
        &self,
        attester_slashing: SigVerifiedOp<AttesterSlashing<T::EthSpec>, T::EthSpec>,
    ) {
        // Add to fork choice.
        self.canonical_head
            .fork_choice_write_lock()
            .on_attester_slashing(attester_slashing.as_inner().to_ref());

        if let Some(event_handler) = self.event_handler.as_ref() {
            if event_handler.has_attester_slashing_subscribers() {
                event_handler.register(EventKind::AttesterSlashing(Box::new(
                    attester_slashing.clone().into_inner(),
                )));
            }
        }

        // Add to the op pool (if we have the ability to propose blocks).
        if self.eth1_chain.is_some() {
            self.op_pool.insert_attester_slashing(attester_slashing)
        }
    }

    /// Verify a signed BLS to execution change before allowing it to propagate on the gossip network.
    pub fn verify_bls_to_execution_change_for_http_api(
        &self,
        bls_to_execution_change: SignedBlsToExecutionChange,
    ) -> Result<ObservationOutcome<SignedBlsToExecutionChange, T::EthSpec>, Error> {
        // Before checking the gossip duplicate filter, check that no prior change is already
        // in our op pool. Ignore these messages: do not gossip, do not try to override the pool.
        match self
            .op_pool
            .bls_to_execution_change_in_pool_equals(&bls_to_execution_change)
        {
            Some(true) => return Ok(ObservationOutcome::AlreadyKnown),
            Some(false) => return Err(Error::BlsToExecutionConflictsWithPool),
            None => (),
        }

        // Use the head state to save advancing to the wall-clock slot unnecessarily. The message is
        // signed with respect to the genesis fork version, and the slot check for gossip is applied
        // separately. This `Arc` clone of the head is nice and cheap.
        let head_snapshot = self.head().snapshot;
        let head_state = &head_snapshot.beacon_state;

        Ok(self
            .observed_bls_to_execution_changes
            .lock()
            .verify_and_observe(bls_to_execution_change, head_state, &self.spec)?)
    }

    /// Verify a signed BLS to execution change before allowing it to propagate on the gossip network.
    pub fn verify_bls_to_execution_change_for_gossip(
        &self,
        bls_to_execution_change: SignedBlsToExecutionChange,
    ) -> Result<ObservationOutcome<SignedBlsToExecutionChange, T::EthSpec>, Error> {
        // Ignore BLS to execution changes on gossip prior to Capella.
        if !self.current_slot_is_post_capella()? {
            return Err(Error::BlsToExecutionPriorToCapella);
        }
        self.verify_bls_to_execution_change_for_http_api(bls_to_execution_change)
            .or_else(|e| {
                // On gossip treat conflicts the same as duplicates [IGNORE].
                match e {
                    Error::BlsToExecutionConflictsWithPool => Ok(ObservationOutcome::AlreadyKnown),
                    e => Err(e),
                }
            })
    }

    /// Check if the current slot is greater than or equal to the Capella fork epoch.
    pub fn current_slot_is_post_capella(&self) -> Result<bool, Error> {
        let current_fork = self.spec.fork_name_at_slot::<T::EthSpec>(self.slot()?);
        if let ForkName::Base | ForkName::Altair | ForkName::Bellatrix = current_fork {
            Ok(false)
        } else {
            Ok(true)
        }
    }

    /// Import a BLS to execution change to the op pool.
    ///
    /// Return `true` if the change was added to the pool.
    pub fn import_bls_to_execution_change(
        &self,
        bls_to_execution_change: SigVerifiedOp<SignedBlsToExecutionChange, T::EthSpec>,
        received_pre_capella: ReceivedPreCapella,
    ) -> bool {
        if let Some(event_handler) = self.event_handler.as_ref() {
            if event_handler.has_bls_to_execution_change_subscribers() {
                event_handler.register(EventKind::BlsToExecutionChange(Box::new(
                    bls_to_execution_change.clone().into_inner(),
                )));
            }
        }

        if self.eth1_chain.is_some() {
            self.op_pool
                .insert_bls_to_execution_change(bls_to_execution_change, received_pre_capella)
        } else {
            false
        }
    }

    /// Attempt to obtain sync committee duties from the head.
    pub fn sync_committee_duties_from_head(
        &self,
        epoch: Epoch,
        validator_indices: &[u64],
    ) -> Result<Vec<Result<Option<SyncDuty>, BeaconStateError>>, Error> {
        self.with_head(move |head| {
            head.beacon_state
                .get_sync_committee_duties(epoch, validator_indices, &self.spec)
                .map_err(Error::SyncDutiesError)
        })
    }

    /// A convenience method for spawning a blocking task. It maps an `Option` and
    /// `tokio::JoinError` into a single `BeaconChainError`.
    pub(crate) async fn spawn_blocking_handle<F, R>(
        &self,
        task: F,
        name: &'static str,
    ) -> Result<R, Error>
    where
        F: FnOnce() -> R + Send + 'static,
        R: Send + 'static,
    {
        let handle = self
            .task_executor
            .spawn_blocking_handle(task, name)
            .ok_or(Error::RuntimeShutdown)?;

        handle.await.map_err(Error::TokioJoin)
    }

    /// Accepts a `chain_segment` and filters out any uninteresting blocks (e.g., pre-finalization
    /// or already-known).
    ///
    /// This method is potentially long-running and should not run on the core executor.
    pub fn filter_chain_segment(
        self: &Arc<Self>,
        chain_segment: Vec<RpcBlock<T::EthSpec>>,
    ) -> Result<Vec<HashBlockTuple<T::EthSpec>>, ChainSegmentResult> {
        // This function will never import any blocks.
        let imported_blocks = vec![];
        let mut filtered_chain_segment = Vec::with_capacity(chain_segment.len());

        // Produce a list of the parent root and slot of the child of each block.
        //
        // E.g., `children[0] == (chain_segment[1].parent_root(), chain_segment[1].slot())`
        let children = chain_segment
            .iter()
            .skip(1)
            .map(|block| (block.parent_root(), block.slot()))
            .collect::<Vec<_>>();

        for (i, block) in chain_segment.into_iter().enumerate() {
            // Ensure the block is the correct structure for the fork at `block.slot()`.
            if let Err(e) = block.as_block().fork_name(&self.spec) {
                return Err(ChainSegmentResult::Failed {
                    imported_blocks,
                    error: BlockError::InconsistentFork(e),
                });
            }

            let block_root = block.block_root();

            if let Some((child_parent_root, child_slot)) = children.get(i) {
                // If this block has a child in this chain segment, ensure that its parent root matches
                // the root of this block.
                //
                // Without this check it would be possible to have a block verified using the
                // incorrect shuffling. That would be bad, mmkay.
                if block_root != *child_parent_root {
                    return Err(ChainSegmentResult::Failed {
                        imported_blocks,
                        error: BlockError::NonLinearParentRoots,
                    });
                }

                // Ensure that the slots are strictly increasing throughout the chain segment.
                if *child_slot <= block.slot() {
                    return Err(ChainSegmentResult::Failed {
                        imported_blocks,
                        error: BlockError::NonLinearSlots,
                    });
                }
            }

            match check_block_relevancy(block.as_block(), block_root, self) {
                // If the block is relevant, add it to the filtered chain segment.
                Ok(_) => filtered_chain_segment.push((block_root, block)),
                // If the block is already known, simply ignore this block.
                Err(BlockError::BlockIsAlreadyKnown(_)) => continue,
                // If the block is the genesis block, simply ignore this block.
                Err(BlockError::GenesisBlock) => continue,
                // If the block is is for a finalized slot, simply ignore this block.
                //
                // The block is either:
                //
                // 1. In the canonical finalized chain.
                // 2. In some non-canonical chain at a slot that has been finalized already.
                //
                // In the case of (1), there's no need to re-import and later blocks in this
                // segement might be useful.
                //
                // In the case of (2), skipping the block is valid since we should never import it.
                // However, we will potentially get a `ParentUnknown` on a later block. The sync
                // protocol will need to ensure this is handled gracefully.
                Err(BlockError::WouldRevertFinalizedSlot { .. }) => continue,
                // The block has a known parent that does not descend from the finalized block.
                // There is no need to process this block or any children.
                Err(BlockError::NotFinalizedDescendant { block_parent_root }) => {
                    return Err(ChainSegmentResult::Failed {
                        imported_blocks,
                        error: BlockError::NotFinalizedDescendant { block_parent_root },
                    });
                }
                // If there was an error whilst determining if the block was invalid, return that
                // error.
                Err(BlockError::BeaconChainError(e)) => {
                    return Err(ChainSegmentResult::Failed {
                        imported_blocks,
                        error: BlockError::BeaconChainError(e),
                    });
                }
                // If the block was decided to be irrelevant for any other reason, don't include
                // this block or any of it's children in the filtered chain segment.
                _ => break,
            }
        }

        Ok(filtered_chain_segment)
    }

    /// Attempt to verify and import a chain of blocks to `self`.
    ///
    /// The provided blocks _must_ each reference the previous block via `block.parent_root` (i.e.,
    /// be a chain). An error will be returned if this is not the case.
    ///
    /// This operation is not atomic; if one of the blocks in the chain is invalid then some prior
    /// blocks might be imported.
    ///
    /// This method is generally much more efficient than importing each block using
    /// `Self::process_block`.
    pub async fn process_chain_segment(
        self: &Arc<Self>,
        chain_segment: Vec<RpcBlock<T::EthSpec>>,
        notify_execution_layer: NotifyExecutionLayer,
    ) -> ChainSegmentResult {
        let mut imported_blocks = vec![];

        // Filter uninteresting blocks from the chain segment in a blocking task.
        let chain = self.clone();
        let filtered_chain_segment_future = self.spawn_blocking_handle(
            move || chain.filter_chain_segment(chain_segment),
            "filter_chain_segment",
        );
        let mut filtered_chain_segment = match filtered_chain_segment_future.await {
            Ok(Ok(filtered_segment)) => filtered_segment,
            Ok(Err(segment_result)) => return segment_result,
            Err(error) => {
                return ChainSegmentResult::Failed {
                    imported_blocks,
                    error: BlockError::BeaconChainError(error),
                }
            }
        };

        while let Some((_root, block)) = filtered_chain_segment.first() {
            // Determine the epoch of the first block in the remaining segment.
            let start_epoch = block.epoch();

            // The `last_index` indicates the position of the first block in an epoch greater
            // than the current epoch: partitioning the blocks into a run of blocks in the same
            // epoch and everything else. These same-epoch blocks can all be signature-verified with
            // the same `BeaconState`.
            let last_index = filtered_chain_segment
                .iter()
                .position(|(_root, block)| block.epoch() > start_epoch)
                .unwrap_or(filtered_chain_segment.len());

            let mut blocks = filtered_chain_segment.split_off(last_index);
            std::mem::swap(&mut blocks, &mut filtered_chain_segment);

            let chain = self.clone();
            let signature_verification_future = self.spawn_blocking_handle(
                move || signature_verify_chain_segment(blocks, &chain),
                "signature_verify_chain_segment",
            );

            // Verify the signature of the blocks, returning early if the signature is invalid.
            let signature_verified_blocks = match signature_verification_future.await {
                Ok(Ok(blocks)) => blocks,
                Ok(Err(error)) => {
                    return ChainSegmentResult::Failed {
                        imported_blocks,
                        error,
                    };
                }
                Err(error) => {
                    return ChainSegmentResult::Failed {
                        imported_blocks,
                        error: BlockError::BeaconChainError(error),
                    };
                }
            };

            // Import the blocks into the chain.
            for signature_verified_block in signature_verified_blocks {
                let block_slot = signature_verified_block.slot();
                match self
                    .process_block(
                        signature_verified_block.block_root(),
                        signature_verified_block,
                        notify_execution_layer,
                        BlockImportSource::RangeSync,
                        || Ok(()),
                    )
                    .await
                {
                    Ok(status) => {
                        match status {
                            AvailabilityProcessingStatus::Imported(block_root) => {
                                // The block was imported successfully.
                                imported_blocks.push((block_root, block_slot));
                            }
                            AvailabilityProcessingStatus::MissingComponents(slot, block_root) => {
                                warn!(self.log, "Blobs missing in response to range request";
                                    "block_root" => ?block_root, "slot" => slot);
                                return ChainSegmentResult::Failed {
                                    imported_blocks,
                                    error: BlockError::AvailabilityCheck(
                                        AvailabilityCheckError::MissingBlobs,
                                    ),
                                };
                            }
                        }
                    }
                    Err(BlockError::BlockIsAlreadyKnown(block_root)) => {
                        debug!(self.log,
                            "Ignoring already known blocks while processing chain segment";
                            "block_root" => ?block_root);
                        continue;
                    }
                    Err(error) => {
                        return ChainSegmentResult::Failed {
                            imported_blocks,
                            error,
                        };
                    }
                }
            }
        }

        ChainSegmentResult::Successful { imported_blocks }
    }

    /// Updates fork-choice node into a permanent `available` state so it can become a viable head.
    /// Only completed sampling results are received. Blocks are unavailable by default and should
    /// be pruned on finalization, on a timeout or by a max count.
    pub async fn process_sampling_completed(self: &Arc<Self>, block_root: Hash256) {
        // TODO(das): update fork-choice
        // NOTE: It is possible that sampling complets before block is imported into fork choice,
        // in that case we may need to update availability cache.
        // TODO(das): These log levels are too high, reduce once DAS matures
        info!(self.log, "Sampling completed"; "block_root" => %block_root);
    }

    /// Returns `Ok(GossipVerifiedBlock)` if the supplied `block` should be forwarded onto the
    /// gossip network. The block is not imported into the chain, it is just partially verified.
    ///
    /// The returned `GossipVerifiedBlock` should be provided to `Self::process_block` immediately
    /// after it is returned, unless some other circumstance decides it should not be imported at
    /// all.
    ///
    /// ## Errors
    ///
    /// Returns an `Err` if the given block was invalid, or an error was encountered during
    pub async fn verify_block_for_gossip(
        self: &Arc<Self>,
        block: Arc<SignedBeaconBlock<T::EthSpec>>,
    ) -> Result<GossipVerifiedBlock<T>, BlockError> {
        let chain = self.clone();
        self.task_executor
            .clone()
            .spawn_blocking_handle(
                move || {
                    let slot = block.slot();
                    let graffiti_string = block.message().body().graffiti().as_utf8_lossy();

                    match GossipVerifiedBlock::new(block, &chain) {
                        Ok(verified) => {
                            let commitments_formatted = verified.block.commitments_formatted();
                            debug!(
                                chain.log,
                                "Successfully verified gossip block";
                                "graffiti" => graffiti_string,
                                "slot" => slot,
                                "root" => ?verified.block_root(),
                                "commitments" => commitments_formatted,
                            );

                            Ok(verified)
                        }
                        Err(e) => {
                            debug!(
                                chain.log,
                                "Rejected gossip block";
                                "error" => e.to_string(),
                                "graffiti" => graffiti_string,
                                "slot" => slot,
                            );

                            Err(e)
                        }
                    }
                },
                "payload_verification_handle",
            )
            .ok_or(BeaconChainError::RuntimeShutdown)?
            .await
            .map_err(BeaconChainError::TokioJoin)?
    }

    /// Cache the blob in the processing cache, process it, then evict it from the cache if it was
    /// imported or errors.
    pub async fn process_gossip_blob(
        self: &Arc<Self>,
        blob: GossipVerifiedBlob<T>,
    ) -> Result<AvailabilityProcessingStatus, BlockError> {
        let block_root = blob.block_root();

        // If this block has already been imported to forkchoice it must have been available, so
        // we don't need to process its blobs again.
        if self
            .canonical_head
            .fork_choice_read_lock()
            .contains_block(&block_root)
        {
            return Err(BlockError::BlockIsAlreadyKnown(blob.block_root()));
        }

        // No need to process and import blobs beyond the PeerDAS epoch.
        if self.spec.is_peer_das_enabled_for_epoch(blob.epoch()) {
            return Err(BlockError::BlobNotRequired(blob.slot()));
        }

        self.emit_sse_blob_sidecar_events(&block_root, std::iter::once(blob.as_blob()));

        let r = self.check_gossip_blob_availability_and_import(blob).await;
        self.remove_notified(&block_root, r)
    }

    /// Cache the data columns in the processing cache, process it, then evict it from the cache if it was
    /// imported or errors.
    pub async fn process_gossip_data_columns(
        self: &Arc<Self>,
        data_columns: Vec<GossipVerifiedDataColumn<T>>,
    ) -> Result<
        (
            AvailabilityProcessingStatus,
            DataColumnsToPublish<T::EthSpec>,
        ),
        BlockError,
    > {
        let Ok((slot, block_root)) = data_columns
            .iter()
            .map(|c| (c.slot(), c.block_root()))
            .unique()
            .exactly_one()
        else {
            return Err(BlockError::InternalError(
                "Columns should be from the same block".to_string(),
            ));
        };

        // If this block has already been imported to forkchoice it must have been available, so
        // we don't need to process its samples again.
        if self
            .canonical_head
            .fork_choice_read_lock()
            .contains_block(&block_root)
        {
            return Err(BlockError::BlockIsAlreadyKnown(block_root));
        }

        let r = self
            .check_gossip_data_columns_availability_and_import(slot, block_root, data_columns)
            .await;
        self.remove_notified_custody_columns(&block_root, r)
    }

    /// Cache the blobs in the processing cache, process it, then evict it from the cache if it was
    /// imported or errors.
    pub async fn process_rpc_blobs(
        self: &Arc<Self>,
        slot: Slot,
        block_root: Hash256,
        blobs: FixedBlobSidecarList<T::EthSpec>,
    ) -> Result<AvailabilityProcessingStatus, BlockError> {
        // If this block has already been imported to forkchoice it must have been available, so
        // we don't need to process its blobs again.
        if self
            .canonical_head
            .fork_choice_read_lock()
            .contains_block(&block_root)
        {
            return Err(BlockError::BlockIsAlreadyKnown(block_root));
        }

        self.emit_sse_blob_sidecar_events(&block_root, blobs.iter().flatten().map(Arc::as_ref));

        let r = self
            .check_rpc_blob_availability_and_import(slot, block_root, blobs)
            .await;
        self.remove_notified(&block_root, r)
    }

    pub async fn process_engine_blobs(
        self: &Arc<Self>,
        slot: Slot,
        block_root: Hash256,
        blobs: FixedBlobSidecarList<T::EthSpec>,
        data_column_recv: Option<Receiver<DataColumnSidecarList<T::EthSpec>>>,
    ) -> Result<AvailabilityProcessingStatus, BlockError<T::EthSpec>> {
        // If this block has already been imported to forkchoice it must have been available, so
        // we don't need to process its blobs again.
        if self
            .canonical_head
            .fork_choice_read_lock()
            .contains_block(&block_root)
        {
            return Err(BlockError::BlockIsAlreadyKnown(block_root));
        }

        self.emit_sse_blob_sidecar_events(&block_root, blobs.iter().flatten().map(Arc::as_ref));

        let r = self
            .check_engine_blob_availability_and_import(slot, block_root, blobs, data_column_recv)
            .await;
        self.remove_notified(&block_root, r)
    }

    fn emit_sse_blob_sidecar_events<'a, I>(self: &Arc<Self>, block_root: &Hash256, blobs_iter: I)
    where
        I: Iterator<Item = &'a BlobSidecar<T::EthSpec>>,
    {
        if let Some(event_handler) = self.event_handler.as_ref() {
            if event_handler.has_blob_sidecar_subscribers() {
                let imported_blobs = self
                    .data_availability_checker
                    .imported_blob_indexes(block_root)
                    .unwrap_or_default();
                let new_blobs = blobs_iter.filter(|b| !imported_blobs.contains(&b.index));

                for blob in new_blobs {
                    event_handler.register(EventKind::BlobSidecar(
                        SseBlobSidecar::from_blob_sidecar(blob),
                    ));
                }
            }
        }
    }

    /// Cache the columns in the processing cache, process it, then evict it from the cache if it was
    /// imported or errors.
    pub async fn process_rpc_custody_columns(
        self: &Arc<Self>,
        custody_columns: DataColumnSidecarList<T::EthSpec>,
    ) -> Result<
        (
            AvailabilityProcessingStatus,
            DataColumnsToPublish<T::EthSpec>,
        ),
        BlockError,
    > {
        let Ok((slot, block_root)) = custody_columns
            .iter()
            .map(|c| (c.slot(), c.block_root()))
            .unique()
            .exactly_one()
        else {
            return Err(BlockError::InternalError(
                "Columns should be from the same block".to_string(),
            ));
        };

        // If this block has already been imported to forkchoice it must have been available, so
        // we don't need to process its columns again.
        if self
            .canonical_head
            .fork_choice_read_lock()
            .contains_block(&block_root)
        {
            return Err(BlockError::BlockIsAlreadyKnown(block_root));
        }

        let r = self
            .check_rpc_custody_columns_availability_and_import(slot, block_root, custody_columns)
            .await;
        self.remove_notified_custody_columns(&block_root, r)
    }

    /// Remove any block components from the *processing cache* if we no longer require them. If the
    /// block was imported full or erred, we no longer require them.
    fn remove_notified(
        &self,
        block_root: &Hash256,
        r: Result<AvailabilityProcessingStatus, BlockError>,
    ) -> Result<AvailabilityProcessingStatus, BlockError> {
        let has_missing_components =
            matches!(r, Ok(AvailabilityProcessingStatus::MissingComponents(_, _)));
        if !has_missing_components {
            self.reqresp_pre_import_cache.write().remove(block_root);
        }
        r
    }

    /// Remove any block components from the *processing cache* if we no longer require them. If the
    /// block was imported full or erred, we no longer require them.
    fn remove_notified_custody_columns<P>(
        &self,
        block_root: &Hash256,
        r: Result<(AvailabilityProcessingStatus, P), BlockError>,
    ) -> Result<(AvailabilityProcessingStatus, P), BlockError> {
        let has_missing_components = matches!(
            r,
            Ok((AvailabilityProcessingStatus::MissingComponents(_, _), _))
        );
        if !has_missing_components {
            self.reqresp_pre_import_cache.write().remove(block_root);
        }
        r
    }

    /// Wraps `process_block` in logic to cache the block's commitments in the processing cache
    /// and evict if the block was imported or errored.
    pub async fn process_block_with_early_caching<B: IntoExecutionPendingBlock<T>>(
        self: &Arc<Self>,
        block_root: Hash256,
        unverified_block: B,
        block_source: BlockImportSource,
        notify_execution_layer: NotifyExecutionLayer,
    ) -> Result<AvailabilityProcessingStatus, BlockError> {
        self.reqresp_pre_import_cache
            .write()
            .insert(block_root, unverified_block.block_cloned());

        let r = self
            .process_block(
                block_root,
                unverified_block,
                notify_execution_layer,
                block_source,
                || Ok(()),
            )
            .await;
        self.remove_notified(&block_root, r)
    }

    /// Returns `Ok(block_root)` if the given `unverified_block` was successfully verified and
    /// imported into the chain.
    ///
    /// Items that implement `IntoExecutionPendingBlock` include:
    ///
    /// - `SignedBeaconBlock`
    /// - `GossipVerifiedBlock`
    /// - `RpcBlock`
    ///
    /// ## Errors
    ///
    /// Returns an `Err` if the given block was invalid, or an error was encountered during
    /// verification.
    pub async fn process_block<B: IntoExecutionPendingBlock<T>>(
        self: &Arc<Self>,
        block_root: Hash256,
        unverified_block: B,
        notify_execution_layer: NotifyExecutionLayer,
        block_source: BlockImportSource,
        publish_fn: impl FnOnce() -> Result<(), BlockError> + Send + 'static,
    ) -> Result<AvailabilityProcessingStatus, BlockError> {
        // Start the Prometheus timer.
        let _full_timer = metrics::start_timer(&metrics::BLOCK_PROCESSING_TIMES);

        // Increment the Prometheus counter for block processing requests.
        metrics::inc_counter(&metrics::BLOCK_PROCESSING_REQUESTS);

        let block_slot = unverified_block.block().slot();

        // Set observed time if not already set. Usually this should be set by gossip or RPC,
        // but just in case we set it again here (useful for tests).
        if let Some(seen_timestamp) = self.slot_clock.now_duration() {
            self.block_times_cache.write().set_time_observed(
                block_root,
                block_slot,
                seen_timestamp,
                None,
                None,
            );
        }

        // A small closure to group the verification and import errors.
        let chain = self.clone();
        let import_block = async move {
            let execution_pending = unverified_block.into_execution_pending_block(
                block_root,
                &chain,
                notify_execution_layer,
            )?;
            publish_fn()?;

            // Record the time it took to complete consensus verification.
            if let Some(timestamp) = self.slot_clock.now_duration() {
                self.block_times_cache
                    .write()
                    .set_time_consensus_verified(block_root, block_slot, timestamp)
            }

            let executed_block = chain.into_executed_block(execution_pending).await?;

            // Record the *additional* time it took to wait for execution layer verification.
            if let Some(timestamp) = self.slot_clock.now_duration() {
                self.block_times_cache
                    .write()
                    .set_time_executed(block_root, block_slot, timestamp)
            }

            match executed_block {
                ExecutedBlock::Available(block) => {
                    self.import_available_block(Box::new(block), None).await
                }
                ExecutedBlock::AvailabilityPending(block) => {
                    self.check_block_availability_and_import(block).await
                }
            }
        };

        // Verify and import the block.
        match import_block.await {
            // The block was successfully verified and imported. Yay.
            Ok(status @ AvailabilityProcessingStatus::Imported(block_root)) => {
                debug!(
                    self.log,
                    "Beacon block imported";
                    "block_root" => ?block_root,
                    "block_slot" => block_slot,
                    "source" => %block_source,
                );

                // Increment the Prometheus counter for block processing successes.
                metrics::inc_counter(&metrics::BLOCK_PROCESSING_SUCCESSES);

                Ok(status)
            }
            Ok(status @ AvailabilityProcessingStatus::MissingComponents(slot, block_root)) => {
                debug!(
                    self.log,
                    "Beacon block awaiting blobs";
                    "block_root" => ?block_root,
                    "block_slot" => slot,
                );

                Ok(status)
            }
            Err(e @ BlockError::BeaconChainError(BeaconChainError::TokioJoin(_))) => {
                debug!(
                    self.log,
                    "Beacon block processing cancelled";
                    "error" => ?e,
                );
                Err(e)
            }
            // There was an error whilst attempting to verify and import the block. The block might
            // be partially verified or partially imported.
            Err(BlockError::BeaconChainError(e)) => {
                crit!(
                    self.log,
                    "Beacon block processing error";
                    "error" => ?e,
                );
                Err(BlockError::BeaconChainError(e))
            }
            // The block failed verification.
            Err(other) => {
                debug!(
                    self.log,
                    "Beacon block rejected";
                    "reason" => other.to_string(),
                );
                Err(other)
            }
        }
    }

    /// Accepts a fully-verified block and awaits on its payload verification handle to
    /// get a fully `ExecutedBlock`.
    ///
    /// An error is returned if the verification handle couldn't be awaited.
    pub async fn into_executed_block(
        self: Arc<Self>,
        execution_pending_block: ExecutionPendingBlock<T>,
    ) -> Result<ExecutedBlock<T::EthSpec>, BlockError> {
        let ExecutionPendingBlock {
            block,
            import_data,
            payload_verification_handle,
        } = execution_pending_block;

        let payload_verification_outcome = payload_verification_handle
            .await
            .map_err(BeaconChainError::TokioJoin)?
            .ok_or(BeaconChainError::RuntimeShutdown)??;

        // Log the PoS pandas if a merge transition just occurred.
        if payload_verification_outcome.is_valid_merge_transition_block {
            info!(self.log, "{}", POS_PANDA_BANNER);
            info!(
                self.log,
                "Proof of Stake Activated";
                "slot" => block.slot()
            );
            info!(
                self.log, "";
                "Terminal POW Block Hash" => ?block
                    .message()
                    .execution_payload()?
                    .parent_hash()
                    .into_root()
            );
            info!(
                self.log, "";
                "Merge Transition Block Root" => ?block.message().tree_hash_root()
            );
            info!(
                self.log, "";
                "Merge Transition Execution Hash" => ?block
                    .message()
                    .execution_payload()?
                    .block_hash()
                    .into_root()
            );
        }
        Ok(ExecutedBlock::new(
            block,
            import_data,
            payload_verification_outcome,
        ))
    }

    /* Import methods */

    /// Checks if the block is available, and imports immediately if so, otherwise caches the block
    /// in the data availability checker.
    async fn check_block_availability_and_import(
        self: &Arc<Self>,
        block: AvailabilityPendingExecutedBlock<T::EthSpec>,
    ) -> Result<AvailabilityProcessingStatus, BlockError> {
        let slot = block.block.slot();
        let availability = self
            .data_availability_checker
            .put_pending_executed_block(block)?;
        self.process_availability(slot, availability, None).await
    }

    /// Checks if the provided blob can make any cached blocks available, and imports immediately
    /// if so, otherwise caches the blob in the data availability checker.
    async fn check_gossip_blob_availability_and_import(
        self: &Arc<Self>,
        blob: GossipVerifiedBlob<T>,
    ) -> Result<AvailabilityProcessingStatus, BlockError> {
        let slot = blob.slot();
        if let Some(slasher) = self.slasher.as_ref() {
            slasher.accept_block_header(blob.signed_block_header());
        }
        let availability = self.data_availability_checker.put_gossip_blob(blob)?;

        self.process_availability(slot, availability, None).await
    }

    /// Checks if the provided data column can make any cached blocks available, and imports immediately
    /// if so, otherwise caches the data column in the data availability checker.
    async fn check_gossip_data_columns_availability_and_import(
        self: &Arc<Self>,
        slot: Slot,
        block_root: Hash256,
        data_columns: Vec<GossipVerifiedDataColumn<T>>,
    ) -> Result<
        (
            AvailabilityProcessingStatus,
            DataColumnsToPublish<T::EthSpec>,
        ),
        BlockError,
    > {
        if let Some(slasher) = self.slasher.as_ref() {
            for data_colum in &data_columns {
                slasher.accept_block_header(data_colum.signed_block_header());
            }
        }

        let (availability, data_columns_to_publish) = self
            .data_availability_checker
            .put_gossip_data_columns(slot, block_root, data_columns)?;

        self.process_availability(slot, availability, None)
            .await
            .map(|result| (result, data_columns_to_publish))
    }

    fn check_blobs_for_slashability(
        self: &Arc<Self>,
        block_root: Hash256,
        blobs: &FixedBlobSidecarList<T::EthSpec>,
    ) -> Result<(), BlockError<T::EthSpec>> {
        let mut slashable_cache = self.observed_slashable.write();
        for header in blobs
            .into_iter()
            .filter_map(|b| b.as_ref().map(|b| b.signed_block_header.clone()))
            .unique()
        {
            if verify_header_signature::<T, BlockError<T::EthSpec>>(self, &header).is_ok() {
                slashable_cache
                    .observe_slashable(
                        header.message.slot,
                        header.message.proposer_index,
                        block_root,
                    )
                    .map_err(|e| BlockError::BeaconChainError(e.into()))?;
                if let Some(slasher) = self.slasher.as_ref() {
                    slasher.accept_block_header(header);
                }
            }
        }
        Ok(())
    }

    /// Checks if the provided blobs can make any cached blocks available, and imports immediately
    /// if so, otherwise caches the blob in the data availability checker.
    async fn check_rpc_blob_availability_and_import(
        self: &Arc<Self>,
        slot: Slot,
        block_root: Hash256,
        blobs: FixedBlobSidecarList<T::EthSpec>,
<<<<<<< HEAD
    ) -> Result<AvailabilityProcessingStatus, BlockError<T::EthSpec>> {
        self.check_blobs_for_slashability(block_root, &blobs)?;
=======
    ) -> Result<AvailabilityProcessingStatus, BlockError> {
        // Need to scope this to ensure the lock is dropped before calling `process_availability`
        // Even an explicit drop is not enough to convince the borrow checker.
        {
            let mut slashable_cache = self.observed_slashable.write();
            for header in blobs
                .iter()
                .filter_map(|b| b.as_ref().map(|b| b.signed_block_header.clone()))
                .unique()
            {
                if verify_header_signature::<T, BlockError>(self, &header).is_ok() {
                    slashable_cache
                        .observe_slashable(
                            header.message.slot,
                            header.message.proposer_index,
                            block_root,
                        )
                        .map_err(|e| BlockError::BeaconChainError(e.into()))?;
                    if let Some(slasher) = self.slasher.as_ref() {
                        slasher.accept_block_header(header);
                    }
                }
            }
        }
        let epoch = slot.epoch(T::EthSpec::slots_per_epoch());
>>>>>>> 0e94fe1a
        let availability = self
            .data_availability_checker
            .put_rpc_blobs(block_root, blobs)?;

        self.process_availability(slot, availability, None).await
    }

    async fn check_engine_blob_availability_and_import(
        self: &Arc<Self>,
        slot: Slot,
        block_root: Hash256,
        blobs: FixedBlobSidecarList<T::EthSpec>,
        data_column_recv: Option<Receiver<DataColumnSidecarList<T::EthSpec>>>,
    ) -> Result<AvailabilityProcessingStatus, BlockError<T::EthSpec>> {
        self.check_blobs_for_slashability(block_root, &blobs)?;
        let availability = self
            .data_availability_checker
            .put_engine_blobs(block_root, blobs)?;

        self.process_availability(slot, availability, data_column_recv)
            .await
    }

    /// Checks if the provided columns can make any cached blocks available, and imports immediately
    /// if so, otherwise caches the columns in the data availability checker.
    async fn check_rpc_custody_columns_availability_and_import(
        self: &Arc<Self>,
        slot: Slot,
        block_root: Hash256,
        custody_columns: DataColumnSidecarList<T::EthSpec>,
    ) -> Result<
        (
            AvailabilityProcessingStatus,
            DataColumnsToPublish<T::EthSpec>,
        ),
        BlockError,
    > {
        // Need to scope this to ensure the lock is dropped before calling `process_availability`
        // Even an explicit drop is not enough to convince the borrow checker.
        {
            let mut slashable_cache = self.observed_slashable.write();
            // Assumes all items in custody_columns are for the same block_root
            if let Some(column) = custody_columns.first() {
                let header = &column.signed_block_header;
                if verify_header_signature::<T, BlockError>(self, header).is_ok() {
                    slashable_cache
                        .observe_slashable(
                            header.message.slot,
                            header.message.proposer_index,
                            block_root,
                        )
                        .map_err(|e| BlockError::BeaconChainError(e.into()))?;
                    if let Some(slasher) = self.slasher.as_ref() {
                        slasher.accept_block_header(header.clone());
                    }
                }
            }
        }

        // This slot value is purely informative for the consumers of
        // `AvailabilityProcessingStatus::MissingComponents` to log an error with a slot.
        let (availability, data_columns_to_publish) =
            self.data_availability_checker.put_rpc_custody_columns(
                block_root,
                slot.epoch(T::EthSpec::slots_per_epoch()),
                custody_columns,
            )?;

        self.process_availability(slot, availability, None)
            .await
            .map(|result| (result, data_columns_to_publish))
    }

    /// Imports a fully available block. Otherwise, returns `AvailabilityProcessingStatus::MissingComponents`
    ///
    /// An error is returned if the block was unable to be imported. It may be partially imported
    /// (i.e., this function is not atomic).
    async fn process_availability(
        self: &Arc<Self>,
        slot: Slot,
        availability: Availability<T::EthSpec>,
<<<<<<< HEAD
        recv: Option<Receiver<DataColumnSidecarList<T::EthSpec>>>,
    ) -> Result<AvailabilityProcessingStatus, BlockError<T::EthSpec>> {
=======
    ) -> Result<AvailabilityProcessingStatus, BlockError> {
>>>>>>> 0e94fe1a
        match availability {
            Availability::Available(block) => {
                // Block is fully available, import into fork choice
                self.import_available_block(block, recv).await
            }
            Availability::MissingComponents(block_root) => Ok(
                AvailabilityProcessingStatus::MissingComponents(slot, block_root),
            ),
        }
    }

    pub async fn import_available_block(
        self: &Arc<Self>,
        block: Box<AvailableExecutedBlock<T::EthSpec>>,
<<<<<<< HEAD
        data_column_recv: Option<Receiver<DataColumnSidecarList<T::EthSpec>>>,
    ) -> Result<AvailabilityProcessingStatus, BlockError<T::EthSpec>> {
=======
    ) -> Result<AvailabilityProcessingStatus, BlockError> {
>>>>>>> 0e94fe1a
        let AvailableExecutedBlock {
            block,
            import_data,
            payload_verification_outcome,
        } = *block;

        let BlockImportData {
            block_root,
            state,
            parent_block,
            parent_eth1_finalization_data,
            confirmed_state_roots,
            consensus_context,
        } = import_data;

        // Record the time at which this block's blobs became available.
        if let Some(blobs_available) = block.blobs_available_timestamp() {
            self.block_times_cache.write().set_time_blob_observed(
                block_root,
                block.slot(),
                blobs_available,
            );
        }

        // TODO(das) record custody column available timestamp

        // import
        let chain = self.clone();
        let block_root = self
            .spawn_blocking_handle(
                move || {
                    chain.import_block(
                        block,
                        block_root,
                        state,
                        confirmed_state_roots,
                        payload_verification_outcome.payload_verification_status,
                        parent_block,
                        parent_eth1_finalization_data,
                        consensus_context,
                        data_column_recv,
                    )
                },
                "payload_verification_handle",
            )
            .await??;

        // Remove block components from da_checker AFTER completing block import. Then we can assert
        // the following invariant:
        // > A valid unfinalized block is either in fork-choice or da_checker.
        //
        // If we remove the block when it becomes available, there's some time window during
        // `import_block` where the block is nowhere. Consumers of the da_checker can handle the
        // extend time a block may exist in the da_checker.
        //
        // If `import_block` errors (only errors with internal errors), the pending components will
        // be pruned on data_availability_checker maintenance as finality advances.
        self.data_availability_checker
            .remove_pending_components(block_root);

        Ok(AvailabilityProcessingStatus::Imported(block_root))
    }

    /// Accepts a fully-verified and available block and imports it into the chain without performing any
    /// additional verification.
    ///
    /// An error is returned if the block was unable to be imported. It may be partially imported
    /// (i.e., this function is not atomic).
    #[allow(clippy::too_many_arguments)]
    fn import_block(
        &self,
        signed_block: AvailableBlock<T::EthSpec>,
        block_root: Hash256,
        mut state: BeaconState<T::EthSpec>,
        confirmed_state_roots: Vec<Hash256>,
        payload_verification_status: PayloadVerificationStatus,
        parent_block: SignedBlindedBeaconBlock<T::EthSpec>,
        parent_eth1_finalization_data: Eth1FinalizationData,
        mut consensus_context: ConsensusContext<T::EthSpec>,
<<<<<<< HEAD
        data_column_recv: Option<Receiver<DataColumnSidecarList<T::EthSpec>>>,
    ) -> Result<Hash256, BlockError<T::EthSpec>> {
=======
    ) -> Result<Hash256, BlockError> {
>>>>>>> 0e94fe1a
        // ----------------------------- BLOCK NOT YET ATTESTABLE ----------------------------------
        // Everything in this initial section is on the hot path between processing the block and
        // being able to attest to it. DO NOT add any extra processing in this initial section
        // unless it must run before fork choice.
        // -----------------------------------------------------------------------------------------
        let current_slot = self.slot()?;
        let current_epoch = current_slot.epoch(T::EthSpec::slots_per_epoch());
        let block = signed_block.message();
        let post_exec_timer = metrics::start_timer(&metrics::BLOCK_PROCESSING_POST_EXEC_PROCESSING);

        // Check against weak subjectivity checkpoint.
        self.check_block_against_weak_subjectivity_checkpoint(block, block_root, &state)?;

        // If there are new validators in this block, update our pubkey cache.
        //
        // The only keys imported here will be ones for validators deposited in this block, because
        // the cache *must* already have been updated for the parent block when it was imported.
        // Newly deposited validators are not active and their keys are not required by other parts
        // of block processing. The reason we do this here and not after making the block attestable
        // is so we don't have to think about lock ordering with respect to the fork choice lock.
        // There are a bunch of places where we lock both fork choice and the pubkey cache and it
        // would be difficult to check that they all lock fork choice first.
        let mut ops = {
            let _timer = metrics::start_timer(&metrics::BLOCK_PROCESSING_PUBKEY_CACHE_LOCK);
            let pubkey_cache = self.validator_pubkey_cache.upgradable_read();

            // Only take a write lock if there are new keys to import.
            if state.validators().len() > pubkey_cache.len() {
                parking_lot::RwLockUpgradableReadGuard::upgrade(pubkey_cache)
                    .import_new_pubkeys(&state)?
            } else {
                vec![]
            }
        };

        // Apply the state to the attester cache, only if it is from the previous epoch or later.
        //
        // In a perfect scenario there should be no need to add previous-epoch states to the cache.
        // However, latency between the VC and the BN might cause the VC to produce attestations at
        // a previous slot.
        if state.current_epoch().saturating_add(1_u64) >= current_epoch {
            self.attester_cache
                .maybe_cache_state(&state, block_root, &self.spec)
                .map_err(BeaconChainError::from)?;
        }

        // Take an exclusive write-lock on fork choice. It's very important to prevent deadlocks by
        // avoiding taking other locks whilst holding this lock.
        let mut fork_choice = self.canonical_head.fork_choice_write_lock();

        // Do not import a block that doesn't descend from the finalized root.
        let signed_block =
            check_block_is_finalized_checkpoint_or_descendant(self, &fork_choice, signed_block)?;
        let block = signed_block.message();

        // Register the new block with the fork choice service.
        {
            let block_delay = self
                .slot_clock
                .seconds_from_current_slot_start()
                .ok_or(Error::UnableToComputeTimeAtSlot)?;

            fork_choice
                .on_block(
                    current_slot,
                    block,
                    block_root,
                    block_delay,
                    &state,
                    payload_verification_status,
                    &self.spec,
                )
                .map_err(|e| BlockError::BeaconChainError(e.into()))?;
        }

        // If the block is recent enough and it was not optimistically imported, check to see if it
        // becomes the head block. If so, apply it to the early attester cache. This will allow
        // attestations to the block without waiting for the block and state to be inserted to the
        // database.
        //
        // Only performing this check on recent blocks avoids slowing down sync with lots of calls
        // to fork choice `get_head`.
        //
        // Optimistically imported blocks are not added to the cache since the cache is only useful
        // for a small window of time and the complexity of keeping track of the optimistic status
        // is not worth it.
        if !payload_verification_status.is_optimistic()
            && block.slot() + EARLY_ATTESTER_CACHE_HISTORIC_SLOTS >= current_slot
        {
            let fork_choice_timer = metrics::start_timer(&metrics::BLOCK_PROCESSING_FORK_CHOICE);
            match fork_choice.get_head(current_slot, &self.spec) {
                // This block became the head, add it to the early attester cache.
                Ok(new_head_root) if new_head_root == block_root => {
                    if let Some(proto_block) = fork_choice.get_block(&block_root) {
                        if let Err(e) = self.early_attester_cache.add_head_block(
                            block_root,
                            signed_block.clone(),
                            proto_block,
                            &state,
                            &self.spec,
                        ) {
                            warn!(
                                self.log,
                                "Early attester cache insert failed";
                                "error" => ?e
                            );
                        } else {
                            let attestable_timestamp =
                                self.slot_clock.now_duration().unwrap_or_default();
                            self.block_times_cache.write().set_time_attestable(
                                block_root,
                                signed_block.slot(),
                                attestable_timestamp,
                            )
                        }
                    } else {
                        warn!(
                            self.log,
                            "Early attester block missing";
                            "block_root" => ?block_root
                        );
                    }
                }
                // This block did not become the head, nothing to do.
                Ok(_) => (),
                Err(e) => error!(
                    self.log,
                    "Failed to compute head during block import";
                    "error" => ?e
                ),
            }
            drop(fork_choice_timer);
        }
        drop(post_exec_timer);

        // ---------------------------- BLOCK PROBABLY ATTESTABLE ----------------------------------
        // Most blocks are now capable of being attested to thanks to the `early_attester_cache`
        // cache above. Resume non-essential processing.
        //
        // It is important NOT to return errors here before the database commit, because the block
        // has already been added to fork choice and the database would be left in an inconsistent
        // state if we returned early without committing. In other words, an error here would
        // corrupt the node's database permanently.
        // -----------------------------------------------------------------------------------------
        self.import_block_update_shuffling_cache(block_root, &mut state);
        self.import_block_observe_attestations(
            block,
            &state,
            &mut consensus_context,
            current_epoch,
        );
        self.import_block_update_validator_monitor(
            block,
            &state,
            &mut consensus_context,
            current_slot,
            parent_block.slot(),
        );
        self.import_block_update_slasher(block, &state, &mut consensus_context);

        // Store the block and its state, and execute the confirmation batch for the intermediate
        // states, which will delete their temporary flags.
        // If the write fails, revert fork choice to the version from disk, else we can
        // end up with blocks in fork choice that are missing from disk.
        // See https://github.com/sigp/lighthouse/issues/2028
        let (_, signed_block, blobs, data_columns) = signed_block.deconstruct();
        let custody_columns_count = self.data_availability_checker.get_custody_columns_count();
        let data_columns = data_columns.filter(|columns| columns.len() >= custody_columns_count);

        let data_columns = match (data_columns, data_column_recv) {
            // If the block was made available via custody columns received from gossip / rpc, use them
            // since we already have them.
            (Some(columns), _) => Some(columns),
            // Otherwise, it means blobs were likely available via fetching from EL, in this case we
            // wait for the data columns to be computed (blocking).
            (None, Some(mut data_column_recv)) => {
                let _column_recv_timer =
                    metrics::start_timer(&metrics::BLOCK_PROCESSING_DATA_COLUMNS_WAIT);
                // Unable to receive data columns from sender, sender is either dropped or
                // failed to compute data columns from blobs. We restore fork choice here and
                // return to avoid inconsistency in database.
                if let Some(columns) = data_column_recv.blocking_recv() {
                    Some(columns)
                } else {
                    let err_msg = "Did not receive data columns from sender";
                    error!(
                        self.log,
                        "Failed to store data columns into the database";
                        "msg" => "Restoring fork choice from disk",
                        "error" => err_msg,
                    );
                    return Err(self
                        .handle_import_block_db_write_error(fork_choice)
                        .err()
                        .unwrap_or(BlockError::InternalError(err_msg.to_string())));
                }
            }
            // No data columns present and compute data columns task was not spawned.
            // Could either be no blobs in the block or before PeerDAS activation.
            (None, None) => None,
        };

        let block = signed_block.message();
        let db_write_timer = metrics::start_timer(&metrics::BLOCK_PROCESSING_DB_WRITE);
        ops.extend(
            confirmed_state_roots
                .into_iter()
                .map(StoreOp::DeleteStateTemporaryFlag),
        );
        ops.push(StoreOp::PutBlock(block_root, signed_block.clone()));
        ops.push(StoreOp::PutState(block.state_root(), &state));

        if let Some(blobs) = blobs {
            if !blobs.is_empty() {
                debug!(
                    self.log, "Writing blobs to store";
                    "block_root" => %block_root,
                    "count" => blobs.len(),
                );
                ops.push(StoreOp::PutBlobs(block_root, blobs));
            }
        }

        if let Some(data_columns) = data_columns {
            if !data_columns.is_empty() {
                debug!(
                    self.log, "Writing data_columns to store";
                    "block_root" => %block_root,
                    "count" => data_columns.len(),
                );
                ops.push(StoreOp::PutDataColumns(block_root, data_columns));
            }
        }

        let txn_lock = self.store.hot_db.begin_rw_transaction();

        if let Err(e) = self.store.do_atomically_with_block_and_blobs_cache(ops) {
            error!(
                self.log,
                "Database write failed!";
                "msg" => "Restoring fork choice from disk",
                "error" => ?e,
            );
            return Err(self
                .handle_import_block_db_write_error(fork_choice)
                .err()
                .unwrap_or(e.into()));
        }
        drop(txn_lock);

        // The fork choice write-lock is dropped *after* the on-disk database has been updated.
        // This prevents inconsistency between the two at the expense of concurrency.
        drop(fork_choice);

        // We're declaring the block "imported" at this point, since fork choice and the DB know
        // about it.
        let block_time_imported = timestamp_now();

        let parent_root = block.parent_root();
        let slot = block.slot();

        let current_eth1_finalization_data = Eth1FinalizationData {
            eth1_data: state.eth1_data().clone(),
            eth1_deposit_index: state.eth1_deposit_index(),
        };
        let current_finalized_checkpoint = state.finalized_checkpoint();

        // compute state proofs for light client updates before inserting the state into the
        // snapshot cache.
        if self.config.enable_light_client_server {
            self.light_client_server_cache
                .cache_state_data(
                    &self.spec, block, block_root,
                    // mutable reference on the state is needed to compute merkle proofs
                    &mut state,
                )
                .unwrap_or_else(|e| {
                    error!(self.log, "error caching light_client data {:?}", e);
                });
        }

        self.head_tracker
            .register_block(block_root, parent_root, slot);

        metrics::stop_timer(db_write_timer);

        metrics::inc_counter(&metrics::BLOCK_PROCESSING_SUCCESSES);

        // Update the deposit contract cache.
        self.import_block_update_deposit_contract_finalization(
            block,
            block_root,
            current_epoch,
            current_finalized_checkpoint,
            current_eth1_finalization_data,
            parent_eth1_finalization_data,
            parent_block.slot(),
        );

        // Inform the unknown block cache, in case it was waiting on this block.
        self.pre_finalization_block_cache
            .block_processed(block_root);

        self.import_block_update_metrics_and_events(
            block,
            block_root,
            block_time_imported,
            payload_verification_status,
            current_slot,
        );

        Ok(block_root)
    }

    fn handle_import_block_db_write_error(
        &self,
        // We don't actually need this value, however it's always present when we call this function
        // and it needs to be dropped to prevent a dead-lock. Requiring it to be passed here is
        // defensive programming.
        fork_choice_write_lock: RwLockWriteGuard<BeaconForkChoice<T>>,
    ) -> Result<(), BlockError<T::EthSpec>> {
        // Clear the early attester cache to prevent attestations which we would later be unable
        // to verify due to the failure.
        self.early_attester_cache.clear();

        // Since the write failed, try to revert the canonical head back to what was stored
        // in the database. This attempts to prevent inconsistency between the database and
        // fork choice.
        if let Err(e) = self.canonical_head.restore_from_store(
            fork_choice_write_lock,
            ResetPayloadStatuses::always_reset_conditionally(
                self.config.always_reset_payload_statuses,
            ),
            &self.store,
            &self.spec,
            &self.log,
        ) {
            crit!(
                self.log,
                "No stored fork choice found to restore from";
                "error" => ?e,
                "warning" => "The database is likely corrupt now, consider --purge-db"
            );
            Err(BlockError::BeaconChainError(e))
        } else {
            Ok(())
        }
    }

    /// Check block's consistentency with any configured weak subjectivity checkpoint.
    fn check_block_against_weak_subjectivity_checkpoint(
        &self,
        block: BeaconBlockRef<T::EthSpec>,
        block_root: Hash256,
        state: &BeaconState<T::EthSpec>,
    ) -> Result<(), BlockError> {
        // Only perform the weak subjectivity check if it was configured.
        let Some(wss_checkpoint) = self.config.weak_subjectivity_checkpoint else {
            return Ok(());
        };
        // Note: we're using the finalized checkpoint from the head state, rather than fork
        // choice.
        //
        // We are doing this to ensure that we detect changes in finalization. It's possible
        // that fork choice has already been updated to the finalized checkpoint in the block
        // we're importing.
        let current_head_finalized_checkpoint =
            self.canonical_head.cached_head().finalized_checkpoint();
        // Compare the existing finalized checkpoint with the incoming block's finalized checkpoint.
        let new_finalized_checkpoint = state.finalized_checkpoint();

        // This ensures we only perform the check once.
        if current_head_finalized_checkpoint.epoch < wss_checkpoint.epoch
            && wss_checkpoint.epoch <= new_finalized_checkpoint.epoch
        {
            if let Err(e) =
                self.verify_weak_subjectivity_checkpoint(wss_checkpoint, block_root, state)
            {
                let mut shutdown_sender = self.shutdown_sender();
                crit!(
                    self.log,
                    "Weak subjectivity checkpoint verification failed while importing block!";
                    "block_root" => ?block_root,
                    "parent_root" => ?block.parent_root(),
                    "old_finalized_epoch" => ?current_head_finalized_checkpoint.epoch,
                    "new_finalized_epoch" => ?new_finalized_checkpoint.epoch,
                    "weak_subjectivity_epoch" => ?wss_checkpoint.epoch,
                    "error" => ?e
                );
                crit!(
                    self.log,
                    "You must use the `--purge-db` flag to clear the database and restart sync. \
                         You may be on a hostile network."
                );
                shutdown_sender
                    .try_send(ShutdownReason::Failure(
                        "Weak subjectivity checkpoint verification failed. \
                             Provided block root is not a checkpoint.",
                    ))
                    .map_err(|err| {
                        BlockError::BeaconChainError(
                            BeaconChainError::WeakSubjectivtyShutdownError(err),
                        )
                    })?;
                return Err(BlockError::WeakSubjectivityConflict);
            }
        }
        Ok(())
    }

    /// Process a block for the validator monitor, including all its constituent messages.
    fn import_block_update_validator_monitor(
        &self,
        block: BeaconBlockRef<T::EthSpec>,
        state: &BeaconState<T::EthSpec>,
        ctxt: &mut ConsensusContext<T::EthSpec>,
        current_slot: Slot,
        parent_block_slot: Slot,
    ) {
        // Only register blocks with the validator monitor when the block is sufficiently close to
        // the current slot.
        if VALIDATOR_MONITOR_HISTORIC_EPOCHS as u64 * T::EthSpec::slots_per_epoch()
            + block.slot().as_u64()
            < current_slot.as_u64()
        {
            return;
        }

        // Allow the validator monitor to learn about a new valid state.
        self.validator_monitor.write().process_valid_state(
            current_slot.epoch(T::EthSpec::slots_per_epoch()),
            state,
            &self.spec,
        );

        let validator_monitor = self.validator_monitor.read();

        // Sync aggregate.
        if let Ok(sync_aggregate) = block.body().sync_aggregate() {
            // `SyncCommittee` for the sync_aggregate should correspond to the duty slot
            let duty_epoch = block.epoch();

            match self.sync_committee_at_epoch(duty_epoch) {
                Ok(sync_committee) => {
                    let participant_pubkeys = sync_committee
                        .pubkeys
                        .iter()
                        .zip(sync_aggregate.sync_committee_bits.iter())
                        .filter_map(|(pubkey, bit)| bit.then_some(pubkey))
                        .collect::<Vec<_>>();

                    validator_monitor.register_sync_aggregate_in_block(
                        block.slot(),
                        block.parent_root(),
                        participant_pubkeys,
                    );
                }
                Err(e) => {
                    warn!(
                        self.log,
                        "Unable to fetch sync committee";
                        "epoch" => duty_epoch,
                        "purpose" => "validator monitor",
                        "error" => ?e,
                    );
                }
            }
        }

        // Attestations.
        for attestation in block.body().attestations() {
            let indexed_attestation = match ctxt.get_indexed_attestation(state, attestation) {
                Ok(indexed) => indexed,
                Err(e) => {
                    debug!(
                        self.log,
                        "Failed to get indexed attestation";
                        "purpose" => "validator monitor",
                        "attestation_slot" => attestation.data().slot,
                        "error" => ?e,
                    );
                    continue;
                }
            };
            validator_monitor.register_attestation_in_block(
                indexed_attestation,
                parent_block_slot,
                &self.spec,
            );
        }

        for exit in block.body().voluntary_exits() {
            validator_monitor.register_block_voluntary_exit(&exit.message)
        }

        for slashing in block.body().attester_slashings() {
            validator_monitor.register_block_attester_slashing(slashing)
        }

        for slashing in block.body().proposer_slashings() {
            validator_monitor.register_block_proposer_slashing(slashing)
        }
    }

    /// Iterate through the attestations in the block and register them as "observed".
    ///
    /// This will stop us from propagating them on the gossip network.
    fn import_block_observe_attestations(
        &self,
        block: BeaconBlockRef<T::EthSpec>,
        state: &BeaconState<T::EthSpec>,
        ctxt: &mut ConsensusContext<T::EthSpec>,
        current_epoch: Epoch,
    ) {
        // To avoid slowing down sync, only observe attestations if the block is from the
        // previous epoch or later.
        if state.current_epoch() + 1 < current_epoch {
            return;
        }

        let _timer = metrics::start_timer(&metrics::BLOCK_PROCESSING_ATTESTATION_OBSERVATION);

        for a in block.body().attestations() {
            match self.observed_attestations.write().observe_item(a, None) {
                // If the observation was successful or if the slot for the attestation was too
                // low, continue.
                //
                // We ignore `SlotTooLow` since this will be very common whilst syncing.
                Ok(_) | Err(AttestationObservationError::SlotTooLow { .. }) => {}
                Err(e) => {
                    debug!(
                        self.log,
                        "Failed to register observed attestation";
                        "error" => ?e,
                        "epoch" => a.data().target.epoch
                    );
                }
            }

            let indexed_attestation = match ctxt.get_indexed_attestation(state, a) {
                Ok(indexed) => indexed,
                Err(e) => {
                    debug!(
                        self.log,
                        "Failed to get indexed attestation";
                        "purpose" => "observation",
                        "attestation_slot" => a.data().slot,
                        "error" => ?e,
                    );
                    continue;
                }
            };

            let mut observed_block_attesters = self.observed_block_attesters.write();

            for &validator_index in indexed_attestation.attesting_indices_iter() {
                if let Err(e) = observed_block_attesters
                    .observe_validator(a.data().target.epoch, validator_index as usize)
                {
                    debug!(
                        self.log,
                        "Failed to register observed block attester";
                        "error" => ?e,
                        "epoch" => a.data().target.epoch,
                        "validator_index" => validator_index,
                    )
                }
            }
        }
    }

    /// If a slasher is configured, provide the attestations from the block.
    fn import_block_update_slasher(
        &self,
        block: BeaconBlockRef<T::EthSpec>,
        state: &BeaconState<T::EthSpec>,
        ctxt: &mut ConsensusContext<T::EthSpec>,
    ) {
        if let Some(slasher) = self.slasher.as_ref() {
            for attestation in block.body().attestations() {
                let indexed_attestation = match ctxt.get_indexed_attestation(state, attestation) {
                    Ok(indexed) => indexed,
                    Err(e) => {
                        debug!(
                            self.log,
                            "Failed to get indexed attestation";
                            "purpose" => "slasher",
                            "attestation_slot" => attestation.data().slot,
                            "error" => ?e,
                        );
                        continue;
                    }
                };
                slasher.accept_attestation(indexed_attestation.clone_as_indexed_attestation());
            }
        }
    }

    fn import_block_update_metrics_and_events(
        &self,
        block: BeaconBlockRef<T::EthSpec>,
        block_root: Hash256,
        block_time_imported: Duration,
        payload_verification_status: PayloadVerificationStatus,
        current_slot: Slot,
    ) {
        // Only present some metrics for blocks from the previous epoch or later.
        //
        // This helps avoid noise in the metrics during sync.
        if block.slot() + 2 * T::EthSpec::slots_per_epoch() >= current_slot {
            metrics::observe(
                &metrics::OPERATIONS_PER_BLOCK_ATTESTATION,
                block.body().attestations_len() as f64,
            );

            if let Ok(sync_aggregate) = block.body().sync_aggregate() {
                metrics::set_gauge(
                    &metrics::BLOCK_SYNC_AGGREGATE_SET_BITS,
                    sync_aggregate.num_set_bits() as i64,
                );
            }
        }

        let block_delay_total =
            get_slot_delay_ms(block_time_imported, block.slot(), &self.slot_clock);

        // Do not write to the cache for blocks older than 2 epochs, this helps reduce writes to
        // the cache during sync.
        if block_delay_total < self.slot_clock.slot_duration() * 64 {
            // Store the timestamp of the block being imported into the cache.
            self.block_times_cache.write().set_time_imported(
                block_root,
                current_slot,
                block_time_imported,
            );
        }

        if let Some(event_handler) = self.event_handler.as_ref() {
            if event_handler.has_block_subscribers() {
                event_handler.register(EventKind::Block(SseBlock {
                    slot: block.slot(),
                    block: block_root,
                    execution_optimistic: payload_verification_status.is_optimistic(),
                }));
            }
        }

        // Do not trigger light_client server update producer for old blocks, to extra work
        // during sync.
        if self.config.enable_light_client_server
            && block_delay_total < self.slot_clock.slot_duration() * 32
        {
            if let Some(mut light_client_server_tx) = self.light_client_server_tx.clone() {
                if let Ok(sync_aggregate) = block.body().sync_aggregate() {
                    if let Err(e) = light_client_server_tx.try_send((
                        block.parent_root(),
                        block.slot(),
                        sync_aggregate.clone(),
                    )) {
                        warn!(
                            self.log,
                            "Failed to send light_client server event";
                            "error" => ?e
                        );
                    }
                }
            }
        }
    }

    // For the current and next epoch of this state, ensure we have the shuffling from this
    // block in our cache.
    fn import_block_update_shuffling_cache(
        &self,
        block_root: Hash256,
        state: &mut BeaconState<T::EthSpec>,
    ) {
        if let Err(e) = self.import_block_update_shuffling_cache_fallible(block_root, state) {
            warn!(
                self.log,
                "Failed to prime shuffling cache";
                "error" => ?e
            );
        }
    }

    fn import_block_update_shuffling_cache_fallible(
        &self,
        block_root: Hash256,
        state: &mut BeaconState<T::EthSpec>,
    ) -> Result<(), BlockError> {
        for relative_epoch in [RelativeEpoch::Current, RelativeEpoch::Next] {
            let shuffling_id = AttestationShufflingId::new(block_root, state, relative_epoch)?;

            let shuffling_is_cached = self.shuffling_cache.read().contains(&shuffling_id);

            if !shuffling_is_cached {
                state.build_committee_cache(relative_epoch, &self.spec)?;
                let committee_cache = state.committee_cache(relative_epoch)?;
                self.shuffling_cache
                    .write()
                    .insert_committee_cache(shuffling_id, committee_cache);
            }
        }
        Ok(())
    }

    #[allow(clippy::too_many_arguments)]
    fn import_block_update_deposit_contract_finalization(
        &self,
        block: BeaconBlockRef<T::EthSpec>,
        block_root: Hash256,
        current_epoch: Epoch,
        current_finalized_checkpoint: Checkpoint,
        current_eth1_finalization_data: Eth1FinalizationData,
        parent_eth1_finalization_data: Eth1FinalizationData,
        parent_block_slot: Slot,
    ) {
        // Do not write to eth1 finalization cache for blocks older than 5 epochs.
        if block.epoch() + 5 < current_epoch {
            return;
        }

        let parent_block_epoch = parent_block_slot.epoch(T::EthSpec::slots_per_epoch());
        if parent_block_epoch < current_epoch {
            // we've crossed epoch boundary, store Eth1FinalizationData
            let (checkpoint, eth1_finalization_data) =
                if block.slot() % T::EthSpec::slots_per_epoch() == 0 {
                    // current block is the checkpoint
                    (
                        Checkpoint {
                            epoch: current_epoch,
                            root: block_root,
                        },
                        current_eth1_finalization_data,
                    )
                } else {
                    // parent block is the checkpoint
                    (
                        Checkpoint {
                            epoch: current_epoch,
                            root: block.parent_root(),
                        },
                        parent_eth1_finalization_data,
                    )
                };

            let finalized_eth1_data = {
                let mut cache = self.eth1_finalization_cache.write();
                cache.insert(checkpoint, eth1_finalization_data);
                cache.finalize(&current_finalized_checkpoint)
            };
            if let Some(finalized_eth1_data) = finalized_eth1_data {
                if let Some(eth1_chain) = self.eth1_chain.as_ref() {
                    let finalized_deposit_count = finalized_eth1_data.deposit_count;
                    eth1_chain.finalize_eth1_data(finalized_eth1_data);
                    debug!(
                        self.log,
                        "called eth1_chain.finalize_eth1_data()";
                        "epoch" => current_finalized_checkpoint.epoch,
                        "deposit count" => finalized_deposit_count,
                    );
                }
            }
        }
    }

    /// If configured, wait for the fork choice run at the start of the slot to complete.
    fn wait_for_fork_choice_before_block_production(
        self: &Arc<Self>,
        slot: Slot,
    ) -> Result<(), BlockProductionError> {
        if let Some(rx) = &self.fork_choice_signal_rx {
            let current_slot = self
                .slot()
                .map_err(|_| BlockProductionError::UnableToReadSlot)?;

            let timeout = Duration::from_millis(self.config.fork_choice_before_proposal_timeout_ms);

            if slot == current_slot || slot == current_slot + 1 {
                match rx.wait_for_fork_choice(slot, timeout) {
                    ForkChoiceWaitResult::Success(fc_slot) => {
                        debug!(
                            self.log,
                            "Fork choice successfully updated before block production";
                            "slot" => slot,
                            "fork_choice_slot" => fc_slot,
                        );
                    }
                    ForkChoiceWaitResult::Behind(fc_slot) => {
                        warn!(
                            self.log,
                            "Fork choice notifier out of sync with block production";
                            "fork_choice_slot" => fc_slot,
                            "slot" => slot,
                            "message" => "this block may be orphaned",
                        );
                    }
                    ForkChoiceWaitResult::TimeOut => {
                        warn!(
                            self.log,
                            "Timed out waiting for fork choice before proposal";
                            "message" => "this block may be orphaned",
                        );
                    }
                }
            } else {
                error!(
                    self.log,
                    "Producing block at incorrect slot";
                    "block_slot" => slot,
                    "current_slot" => current_slot,
                    "message" => "check clock sync, this block may be orphaned",
                );
            }
        }
        Ok(())
    }

    pub async fn produce_block_with_verification(
        self: &Arc<Self>,
        randao_reveal: Signature,
        slot: Slot,
        validator_graffiti: Option<Graffiti>,
        verification: ProduceBlockVerification,
        builder_boost_factor: Option<u64>,
        block_production_version: BlockProductionVersion,
    ) -> Result<BeaconBlockResponseWrapper<T::EthSpec>, BlockProductionError> {
        metrics::inc_counter(&metrics::BLOCK_PRODUCTION_REQUESTS);
        let _complete_timer = metrics::start_timer(&metrics::BLOCK_PRODUCTION_TIMES);
        // Part 1/2 (blocking)
        //
        // Load the parent state from disk.
        let chain = self.clone();
        let (state, state_root_opt) = self
            .task_executor
            .spawn_blocking_handle(
                move || chain.load_state_for_block_production(slot),
                "load_state_for_block_production",
            )
            .ok_or(BlockProductionError::ShuttingDown)?
            .await
            .map_err(BlockProductionError::TokioJoin)??;

        // Part 2/2 (async, with some blocking components)
        //
        // Produce the block upon the state
        self.produce_block_on_state(
            state,
            state_root_opt,
            slot,
            randao_reveal,
            validator_graffiti,
            verification,
            builder_boost_factor,
            block_production_version,
        )
        .await
    }

    /// Load a beacon state from the database for block production. This is a long-running process
    /// that should not be performed in an `async` context.
    fn load_state_for_block_production(
        self: &Arc<Self>,
        slot: Slot,
    ) -> Result<(BeaconState<T::EthSpec>, Option<Hash256>), BlockProductionError> {
        let fork_choice_timer = metrics::start_timer(&metrics::BLOCK_PRODUCTION_FORK_CHOICE_TIMES);
        self.wait_for_fork_choice_before_block_production(slot)?;
        drop(fork_choice_timer);

        let state_load_timer = metrics::start_timer(&metrics::BLOCK_PRODUCTION_STATE_LOAD_TIMES);

        // Atomically read some values from the head whilst avoiding holding cached head `Arc` any
        // longer than necessary.
        let (head_slot, head_block_root, head_state_root) = {
            let head = self.canonical_head.cached_head();
            (
                head.head_slot(),
                head.head_block_root(),
                head.head_state_root(),
            )
        };
        let (state, state_root_opt) = if head_slot < slot {
            // Attempt an aggressive re-org if configured and the conditions are right.
            if let Some((re_org_state, re_org_state_root)) =
                self.get_state_for_re_org(slot, head_slot, head_block_root)
            {
                info!(
                    self.log,
                    "Proposing block to re-org current head";
                    "slot" => slot,
                    "head_to_reorg" => %head_block_root,
                );
                (re_org_state, Some(re_org_state_root))
            } else {
                // Fetch the head state advanced through to `slot`, which should be present in the
                // state cache thanks to the state advance timer.
                let (state_root, state) = self
                    .store
                    .get_advanced_hot_state(head_block_root, slot, head_state_root)
                    .map_err(BlockProductionError::FailedToLoadState)?
                    .ok_or(BlockProductionError::UnableToProduceAtSlot(slot))?;
                (state, Some(state_root))
            }
        } else {
            warn!(
                self.log,
                "Producing block that conflicts with head";
                "message" => "this block is more likely to be orphaned",
                "slot" => slot,
            );
            let state = self
                .state_at_slot(slot - 1, StateSkipConfig::WithStateRoots)
                .map_err(|_| BlockProductionError::UnableToProduceAtSlot(slot))?;

            (state, None)
        };

        drop(state_load_timer);

        Ok((state, state_root_opt))
    }

    /// Fetch the beacon state to use for producing a block if a 1-slot proposer re-org is viable.
    ///
    /// This function will return `None` if proposer re-orgs are disabled.
    fn get_state_for_re_org(
        &self,
        slot: Slot,
        head_slot: Slot,
        canonical_head: Hash256,
    ) -> Option<(BeaconState<T::EthSpec>, Hash256)> {
        let re_org_head_threshold = self.config.re_org_head_threshold?;
        let re_org_parent_threshold = self.config.re_org_parent_threshold?;

        if self.spec.proposer_score_boost.is_none() {
            warn!(
                self.log,
                "Ignoring proposer re-org configuration";
                "reason" => "this network does not have proposer boost enabled"
            );
            return None;
        }

        let slot_delay = self
            .slot_clock
            .seconds_from_current_slot_start()
            .or_else(|| {
                warn!(
                    self.log,
                    "Not attempting re-org";
                    "error" => "unable to read slot clock"
                );
                None
            })?;

        // Attempt a proposer re-org if:
        //
        // 1. It seems we have time to propagate and still receive the proposer boost.
        // 2. The current head block was seen late.
        // 3. The `get_proposer_head` conditions from fork choice pass.
        let proposing_on_time = slot_delay < self.config.re_org_cutoff(self.spec.seconds_per_slot);
        if !proposing_on_time {
            debug!(
                self.log,
                "Not attempting re-org";
                "reason" => "not proposing on time",
            );
            return None;
        }

        let head_late = self.block_observed_after_attestation_deadline(canonical_head, head_slot);
        if !head_late {
            debug!(
                self.log,
                "Not attempting re-org";
                "reason" => "head not late"
            );
            return None;
        }

        // Is the current head weak and appropriate for re-orging?
        let proposer_head_timer =
            metrics::start_timer(&metrics::BLOCK_PRODUCTION_GET_PROPOSER_HEAD_TIMES);
        let proposer_head = self
            .canonical_head
            .fork_choice_read_lock()
            .get_proposer_head(
                slot,
                canonical_head,
                re_org_head_threshold,
                re_org_parent_threshold,
                &self.config.re_org_disallowed_offsets,
                self.config.re_org_max_epochs_since_finalization,
            )
            .map_err(|e| match e {
                ProposerHeadError::DoNotReOrg(reason) => {
                    debug!(
                        self.log,
                        "Not attempting re-org";
                        "reason" => %reason,
                    );
                }
                ProposerHeadError::Error(e) => {
                    warn!(
                        self.log,
                        "Not attempting re-org";
                        "error" => ?e,
                    );
                }
            })
            .ok()?;
        drop(proposer_head_timer);
        let re_org_parent_block = proposer_head.parent_node.root;

        let (state_root, state) = self
            .store
            .get_advanced_hot_state_from_cache(re_org_parent_block, slot)
            .or_else(|| {
                warn!(
                    self.log,
                    "Not attempting re-org";
                    "reason" => "no state in cache"
                );
                None
            })?;

        info!(
            self.log,
            "Attempting re-org due to weak head";
            "weak_head" => ?canonical_head,
            "parent" => ?re_org_parent_block,
            "head_weight" => proposer_head.head_node.weight,
            "threshold_weight" => proposer_head.re_org_head_weight_threshold
        );

        Some((state, state_root))
    }

    /// Get the proposer index and `prev_randao` value for a proposal at slot `proposal_slot`.
    ///
    /// The `proposer_head` may be the head block of `cached_head` or its parent. An error will
    /// be returned for any other value.
    pub fn get_pre_payload_attributes(
        &self,
        proposal_slot: Slot,
        proposer_head: Hash256,
        cached_head: &CachedHead<T::EthSpec>,
    ) -> Result<Option<PrePayloadAttributes>, Error> {
        let proposal_epoch = proposal_slot.epoch(T::EthSpec::slots_per_epoch());

        let head_block_root = cached_head.head_block_root();
        let head_parent_block_root = cached_head.parent_block_root();

        // The proposer head must be equal to the canonical head or its parent.
        if proposer_head != head_block_root && proposer_head != head_parent_block_root {
            warn!(
                self.log,
                "Unable to compute payload attributes";
                "block_root" => ?proposer_head,
                "head_block_root" => ?head_block_root,
            );
            return Ok(None);
        }

        // Compute the proposer index.
        let head_epoch = cached_head.head_slot().epoch(T::EthSpec::slots_per_epoch());
        let shuffling_decision_root = if head_epoch == proposal_epoch {
            cached_head
                .snapshot
                .beacon_state
                .proposer_shuffling_decision_root(proposer_head)?
        } else {
            proposer_head
        };
        let cached_proposer = self
            .beacon_proposer_cache
            .lock()
            .get_slot::<T::EthSpec>(shuffling_decision_root, proposal_slot);
        let proposer_index = if let Some(proposer) = cached_proposer {
            proposer.index as u64
        } else {
            if head_epoch + 2 < proposal_epoch {
                warn!(
                    self.log,
                    "Skipping proposer preparation";
                    "msg" => "this is a non-critical issue that can happen on unhealthy nodes or \
                              networks.",
                    "proposal_epoch" => proposal_epoch,
                    "head_epoch" => head_epoch,
                );

                // Don't skip the head forward more than two epochs. This avoids burdening an
                // unhealthy node.
                //
                // Although this node might miss out on preparing for a proposal, they should still
                // be able to propose. This will prioritise beacon chain health over efficient
                // packing of execution blocks.
                return Ok(None);
            }

            let (proposers, decision_root, _, fork) =
                compute_proposer_duties_from_head(proposal_epoch, self)?;

            let proposer_offset = (proposal_slot % T::EthSpec::slots_per_epoch()).as_usize();
            let proposer = *proposers
                .get(proposer_offset)
                .ok_or(BeaconChainError::NoProposerForSlot(proposal_slot))?;

            self.beacon_proposer_cache.lock().insert(
                proposal_epoch,
                decision_root,
                proposers,
                fork,
            )?;

            // It's possible that the head changes whilst computing these duties. If so, abandon
            // this routine since the change of head would have also spawned another instance of
            // this routine.
            //
            // Exit now, after updating the cache.
            if decision_root != shuffling_decision_root {
                warn!(
                    self.log,
                    "Head changed during proposer preparation";
                );
                return Ok(None);
            }

            proposer as u64
        };

        // Get the `prev_randao` and parent block number.
        let head_block_number = cached_head.head_block_number()?;
        let (prev_randao, parent_block_number) = if proposer_head == head_parent_block_root {
            (
                cached_head.parent_random()?,
                head_block_number.saturating_sub(1),
            )
        } else {
            (cached_head.head_random()?, head_block_number)
        };

        Ok(Some(PrePayloadAttributes {
            proposer_index,
            prev_randao,
            parent_block_number,
            parent_beacon_block_root: proposer_head,
        }))
    }

    pub fn get_expected_withdrawals(
        &self,
        forkchoice_update_params: &ForkchoiceUpdateParameters,
        proposal_slot: Slot,
    ) -> Result<Withdrawals<T::EthSpec>, Error> {
        let cached_head = self.canonical_head.cached_head();
        let head_state = &cached_head.snapshot.beacon_state;

        let parent_block_root = forkchoice_update_params.head_root;

        let (unadvanced_state, unadvanced_state_root) =
            if cached_head.head_block_root() == parent_block_root {
                (Cow::Borrowed(head_state), cached_head.head_state_root())
            } else {
                let block = self
                    .get_blinded_block(&parent_block_root)?
                    .ok_or(Error::MissingBeaconBlock(parent_block_root))?;
                let (state_root, state) = self
                    .store
                    .get_advanced_hot_state(parent_block_root, proposal_slot, block.state_root())?
                    .ok_or(Error::MissingBeaconState(block.state_root()))?;
                (Cow::Owned(state), state_root)
            };

        // Parent state epoch is the same as the proposal, we don't need to advance because the
        // list of expected withdrawals can only change after an epoch advance or a
        // block application.
        let proposal_epoch = proposal_slot.epoch(T::EthSpec::slots_per_epoch());
        if head_state.current_epoch() == proposal_epoch {
            return get_expected_withdrawals(&unadvanced_state, &self.spec)
                .map(|(withdrawals, _)| withdrawals)
                .map_err(Error::PrepareProposerFailed);
        }

        // Advance the state using the partial method.
        debug!(
            self.log,
            "Advancing state for withdrawals calculation";
            "proposal_slot" => proposal_slot,
            "parent_block_root" => ?parent_block_root,
        );
        let mut advanced_state = unadvanced_state.into_owned();
        partial_state_advance(
            &mut advanced_state,
            Some(unadvanced_state_root),
            proposal_epoch.start_slot(T::EthSpec::slots_per_epoch()),
            &self.spec,
        )?;
        get_expected_withdrawals(&advanced_state, &self.spec)
            .map(|(withdrawals, _)| withdrawals)
            .map_err(Error::PrepareProposerFailed)
    }

    /// Determine whether a fork choice update to the execution layer should be overridden.
    ///
    /// This is *only* necessary when proposer re-orgs are enabled, because we have to prevent the
    /// execution layer from enshrining the block we want to re-org as the head.
    ///
    /// This function uses heuristics that align quite closely but not exactly with the re-org
    /// conditions set out in `get_state_for_re_org` and `get_proposer_head`. The differences are
    /// documented below.
    pub fn overridden_forkchoice_update_params(
        &self,
        canonical_forkchoice_params: ForkchoiceUpdateParameters,
    ) -> Result<ForkchoiceUpdateParameters, Error> {
        self.overridden_forkchoice_update_params_or_failure_reason(&canonical_forkchoice_params)
            .or_else(|e| match e {
                ProposerHeadError::DoNotReOrg(reason) => {
                    trace!(
                        self.log,
                        "Not suppressing fork choice update";
                        "reason" => %reason,
                    );
                    Ok(canonical_forkchoice_params)
                }
                ProposerHeadError::Error(e) => Err(e),
            })
    }

    pub fn overridden_forkchoice_update_params_or_failure_reason(
        &self,
        canonical_forkchoice_params: &ForkchoiceUpdateParameters,
    ) -> Result<ForkchoiceUpdateParameters, ProposerHeadError<Error>> {
        let _timer = metrics::start_timer(&metrics::FORK_CHOICE_OVERRIDE_FCU_TIMES);

        // Never override if proposer re-orgs are disabled.
        let re_org_head_threshold = self
            .config
            .re_org_head_threshold
            .ok_or(DoNotReOrg::ReOrgsDisabled)?;

        let re_org_parent_threshold = self
            .config
            .re_org_parent_threshold
            .ok_or(DoNotReOrg::ReOrgsDisabled)?;

        let head_block_root = canonical_forkchoice_params.head_root;

        // Perform initial checks and load the relevant info from fork choice.
        let info = self
            .canonical_head
            .fork_choice_read_lock()
            .get_preliminary_proposer_head(
                head_block_root,
                re_org_head_threshold,
                re_org_parent_threshold,
                &self.config.re_org_disallowed_offsets,
                self.config.re_org_max_epochs_since_finalization,
            )
            .map_err(|e| e.map_inner_error(Error::ProposerHeadForkChoiceError))?;

        // The slot of our potential re-org block is always 1 greater than the head block because we
        // only attempt single-slot re-orgs.
        let head_slot = info.head_node.slot;
        let re_org_block_slot = head_slot + 1;
        let fork_choice_slot = info.current_slot;

        // If a re-orging proposal isn't made by the `re_org_cutoff` then we give up
        // and allow the fork choice update for the canonical head through so that we may attest
        // correctly.
        let current_slot_ok = if head_slot == fork_choice_slot {
            true
        } else if re_org_block_slot == fork_choice_slot {
            self.slot_clock
                .start_of(re_org_block_slot)
                .and_then(|slot_start| {
                    let now = self.slot_clock.now_duration()?;
                    let slot_delay = now.saturating_sub(slot_start);
                    Some(slot_delay <= self.config.re_org_cutoff(self.spec.seconds_per_slot))
                })
                .unwrap_or(false)
        } else {
            false
        };
        if !current_slot_ok {
            return Err(DoNotReOrg::HeadDistance.into());
        }

        // Only attempt a re-org if we have a proposer registered for the re-org slot.
        let proposing_at_re_org_slot = {
            // The proposer shuffling has the same decision root as the next epoch attestation
            // shuffling. We know our re-org block is not on the epoch boundary, so it has the
            // same proposer shuffling as the head (but not necessarily the parent which may lie
            // in the previous epoch).
            let shuffling_decision_root = info
                .head_node
                .next_epoch_shuffling_id
                .shuffling_decision_block;
            let proposer_index = self
                .beacon_proposer_cache
                .lock()
                .get_slot::<T::EthSpec>(shuffling_decision_root, re_org_block_slot)
                .ok_or_else(|| {
                    debug!(
                        self.log,
                        "Fork choice override proposer shuffling miss";
                        "slot" => re_org_block_slot,
                        "decision_root" => ?shuffling_decision_root,
                    );
                    DoNotReOrg::NotProposing
                })?
                .index as u64;

            self.execution_layer
                .as_ref()
                .ok_or(ProposerHeadError::Error(Error::ExecutionLayerMissing))?
                .has_proposer_preparation_data_blocking(proposer_index)
        };
        if !proposing_at_re_org_slot {
            return Err(DoNotReOrg::NotProposing.into());
        }

        // If the current slot is already equal to the proposal slot (or we are in the tail end of
        // the prior slot), then check the actual weight of the head against the head re-org threshold
        // and the actual weight of the parent against the parent re-org threshold.
        let (head_weak, parent_strong) = if fork_choice_slot == re_org_block_slot {
            (
                info.head_node.weight < info.re_org_head_weight_threshold,
                info.parent_node.weight > info.re_org_parent_weight_threshold,
            )
        } else {
            (true, true)
        };
        if !head_weak {
            return Err(DoNotReOrg::HeadNotWeak {
                head_weight: info.head_node.weight,
                re_org_head_weight_threshold: info.re_org_head_weight_threshold,
            }
            .into());
        }
        if !parent_strong {
            return Err(DoNotReOrg::ParentNotStrong {
                parent_weight: info.parent_node.weight,
                re_org_parent_weight_threshold: info.re_org_parent_weight_threshold,
            }
            .into());
        }

        // Check that the head block arrived late and is vulnerable to a re-org. This check is only
        // a heuristic compared to the proper weight check in `get_state_for_re_org`, the reason
        // being that we may have only *just* received the block and not yet processed any
        // attestations for it. We also can't dequeue attestations for the block during the
        // current slot, which would be necessary for determining its weight.
        let head_block_late =
            self.block_observed_after_attestation_deadline(head_block_root, head_slot);
        if !head_block_late {
            return Err(DoNotReOrg::HeadNotLate.into());
        }

        let parent_head_hash = info.parent_node.execution_status.block_hash();
        let forkchoice_update_params = ForkchoiceUpdateParameters {
            head_root: info.parent_node.root,
            head_hash: parent_head_hash,
            justified_hash: canonical_forkchoice_params.justified_hash,
            finalized_hash: canonical_forkchoice_params.finalized_hash,
        };

        debug!(
            self.log,
            "Fork choice update overridden";
            "canonical_head" => ?head_block_root,
            "override" => ?info.parent_node.root,
            "slot" => fork_choice_slot,
        );

        Ok(forkchoice_update_params)
    }

    /// Check if the block with `block_root` was observed after the attestation deadline of `slot`.
    fn block_observed_after_attestation_deadline(&self, block_root: Hash256, slot: Slot) -> bool {
        let block_delays = self.block_times_cache.read().get_block_delays(
            block_root,
            self.slot_clock
                .start_of(slot)
                .unwrap_or_else(|| Duration::from_secs(0)),
        );
        block_delays.observed.map_or(false, |delay| {
            delay >= self.slot_clock.unagg_attestation_production_delay()
        })
    }

    /// Produce a block for some `slot` upon the given `state`.
    ///
    /// Typically the `self.produce_block()` function should be used, instead of calling this
    /// function directly. This function is useful for purposefully creating forks or blocks at
    /// non-current slots.
    ///
    /// If required, the given state will be advanced to the given `produce_at_slot`, then a block
    /// will be produced at that slot height.
    ///
    /// The provided `state_root_opt` should only ever be set to `Some` if the contained value is
    /// equal to the root of `state`. Providing this value will serve as an optimization to avoid
    /// performing a tree hash in some scenarios.
    #[allow(clippy::too_many_arguments)]
    pub async fn produce_block_on_state(
        self: &Arc<Self>,
        state: BeaconState<T::EthSpec>,
        state_root_opt: Option<Hash256>,
        produce_at_slot: Slot,
        randao_reveal: Signature,
        validator_graffiti: Option<Graffiti>,
        verification: ProduceBlockVerification,
        builder_boost_factor: Option<u64>,
        block_production_version: BlockProductionVersion,
    ) -> Result<BeaconBlockResponseWrapper<T::EthSpec>, BlockProductionError> {
        // Part 1/3 (blocking)
        //
        // Perform the state advance and block-packing functions.
        let chain = self.clone();
        let graffiti = self
            .graffiti_calculator
            .get_graffiti(validator_graffiti)
            .await;
        let mut partial_beacon_block = self
            .task_executor
            .spawn_blocking_handle(
                move || {
                    chain.produce_partial_beacon_block(
                        state,
                        state_root_opt,
                        produce_at_slot,
                        randao_reveal,
                        graffiti,
                        builder_boost_factor,
                        block_production_version,
                    )
                },
                "produce_partial_beacon_block",
            )
            .ok_or(BlockProductionError::ShuttingDown)?
            .await
            .map_err(BlockProductionError::TokioJoin)??;
        // Part 2/3 (async)
        //
        // Wait for the execution layer to return an execution payload (if one is required).
        let prepare_payload_handle = partial_beacon_block.prepare_payload_handle.take();
        let block_contents_type_option =
            if let Some(prepare_payload_handle) = prepare_payload_handle {
                Some(
                    prepare_payload_handle
                        .await
                        .map_err(BlockProductionError::TokioJoin)?
                        .ok_or(BlockProductionError::ShuttingDown)??,
                )
            } else {
                None
            };
        // Part 3/3 (blocking)
        if let Some(block_contents_type) = block_contents_type_option {
            match block_contents_type {
                BlockProposalContentsType::Full(block_contents) => {
                    let chain = self.clone();
                    let beacon_block_response = self
                        .task_executor
                        .spawn_blocking_handle(
                            move || {
                                chain.complete_partial_beacon_block(
                                    partial_beacon_block,
                                    Some(block_contents),
                                    verification,
                                )
                            },
                            "complete_partial_beacon_block",
                        )
                        .ok_or(BlockProductionError::ShuttingDown)?
                        .await
                        .map_err(BlockProductionError::TokioJoin)??;

                    Ok(BeaconBlockResponseWrapper::Full(beacon_block_response))
                }
                BlockProposalContentsType::Blinded(block_contents) => {
                    let chain = self.clone();
                    let beacon_block_response = self
                        .task_executor
                        .spawn_blocking_handle(
                            move || {
                                chain.complete_partial_beacon_block(
                                    partial_beacon_block,
                                    Some(block_contents),
                                    verification,
                                )
                            },
                            "complete_partial_beacon_block",
                        )
                        .ok_or(BlockProductionError::ShuttingDown)?
                        .await
                        .map_err(BlockProductionError::TokioJoin)??;

                    Ok(BeaconBlockResponseWrapper::Blinded(beacon_block_response))
                }
            }
        } else {
            let chain = self.clone();
            let beacon_block_response = self
                .task_executor
                .spawn_blocking_handle(
                    move || {
                        chain.complete_partial_beacon_block(
                            partial_beacon_block,
                            None,
                            verification,
                        )
                    },
                    "complete_partial_beacon_block",
                )
                .ok_or(BlockProductionError::ShuttingDown)?
                .await
                .map_err(BlockProductionError::TokioJoin)??;

            Ok(BeaconBlockResponseWrapper::Full(beacon_block_response))
        }
    }

    #[allow(clippy::too_many_arguments)]
    fn produce_partial_beacon_block(
        self: &Arc<Self>,
        mut state: BeaconState<T::EthSpec>,
        state_root_opt: Option<Hash256>,
        produce_at_slot: Slot,
        randao_reveal: Signature,
        graffiti: Graffiti,
        builder_boost_factor: Option<u64>,
        block_production_version: BlockProductionVersion,
    ) -> Result<PartialBeaconBlock<T::EthSpec>, BlockProductionError> {
        let eth1_chain = self
            .eth1_chain
            .as_ref()
            .ok_or(BlockProductionError::NoEth1ChainConnection)?;

        // It is invalid to try to produce a block using a state from a future slot.
        if state.slot() > produce_at_slot {
            return Err(BlockProductionError::StateSlotTooHigh {
                produce_at_slot,
                state_slot: state.slot(),
            });
        }

        let slot_timer = metrics::start_timer(&metrics::BLOCK_PRODUCTION_SLOT_PROCESS_TIMES);

        // Ensure the state has performed a complete transition into the required slot.
        complete_state_advance(&mut state, state_root_opt, produce_at_slot, &self.spec)?;

        drop(slot_timer);

        state.build_committee_cache(RelativeEpoch::Current, &self.spec)?;
        state.apply_pending_mutations()?;

        let parent_root = if state.slot() > 0 {
            *state
                .get_block_root(state.slot() - 1)
                .map_err(|_| BlockProductionError::UnableToGetBlockRootFromState)?
        } else {
            state.latest_block_header().canonical_root()
        };

        let proposer_index = state.get_beacon_proposer_index(state.slot(), &self.spec)? as u64;

        let pubkey = state
            .validators()
            .get(proposer_index as usize)
            .map(|v| v.pubkey)
            .ok_or(BlockProductionError::BeaconChain(
                BeaconChainError::ValidatorIndexUnknown(proposer_index as usize),
            ))?;

        let builder_params = BuilderParams {
            pubkey,
            slot: state.slot(),
            chain_health: self
                .is_healthy(&parent_root)
                .map_err(BlockProductionError::BeaconChain)?,
        };

        // If required, start the process of loading an execution payload from the EL early. This
        // allows it to run concurrently with things like attestation packing.
        let prepare_payload_handle = match &state {
            BeaconState::Base(_) | BeaconState::Altair(_) => None,
            BeaconState::Bellatrix(_)
            | BeaconState::Capella(_)
            | BeaconState::Deneb(_)
            | BeaconState::Electra(_) => {
                let prepare_payload_handle = get_execution_payload(
                    self.clone(),
                    &state,
                    parent_root,
                    proposer_index,
                    builder_params,
                    builder_boost_factor,
                    block_production_version,
                )?;
                Some(prepare_payload_handle)
            }
        };

        let (mut proposer_slashings, mut attester_slashings, mut voluntary_exits) =
            self.op_pool.get_slashings_and_exits(&state, &self.spec);

        let eth1_data = eth1_chain.eth1_data_for_block_production(&state, &self.spec)?;

        let deposits = eth1_chain.deposits_for_block_inclusion(&state, &eth1_data, &self.spec)?;

        let bls_to_execution_changes = self
            .op_pool
            .get_bls_to_execution_changes(&state, &self.spec);

        // Iterate through the naive aggregation pool and ensure all the attestations from there
        // are included in the operation pool.
        let unagg_import_timer =
            metrics::start_timer(&metrics::BLOCK_PRODUCTION_UNAGGREGATED_TIMES);
        for attestation in self.naive_aggregation_pool.read().iter() {
            let import = |attestation: &Attestation<T::EthSpec>| {
                let attesting_indices =
                    get_attesting_indices_from_state(&state, attestation.to_ref())?;
                self.op_pool
                    .insert_attestation(attestation.clone(), attesting_indices)
            };
            if let Err(e) = import(attestation) {
                // Don't stop block production if there's an error, just create a log.
                error!(
                    self.log,
                    "Attestation did not transfer to op pool";
                    "reason" => ?e
                );
            }
        }
        drop(unagg_import_timer);

        let attestation_packing_timer =
            metrics::start_timer(&metrics::BLOCK_PRODUCTION_ATTESTATION_TIMES);

        // Epoch cache and total balance cache are required for op pool packing.
        state.build_total_active_balance_cache(&self.spec)?;
        initialize_epoch_cache(&mut state, &self.spec)?;

        let mut prev_filter_cache = HashMap::new();
        let prev_attestation_filter = |att: &CompactAttestationRef<T::EthSpec>| {
            self.filter_op_pool_attestation(&mut prev_filter_cache, att, &state)
        };
        let mut curr_filter_cache = HashMap::new();
        let curr_attestation_filter = |att: &CompactAttestationRef<T::EthSpec>| {
            self.filter_op_pool_attestation(&mut curr_filter_cache, att, &state)
        };

        let mut attestations = self
            .op_pool
            .get_attestations(
                &state,
                prev_attestation_filter,
                curr_attestation_filter,
                &self.spec,
            )
            .map_err(BlockProductionError::OpPoolError)?;
        drop(attestation_packing_timer);

        // If paranoid mode is enabled re-check the signatures of every included message.
        // This will be a lot slower but guards against bugs in block production and can be
        // quickly rolled out without a release.
        if self.config.paranoid_block_proposal {
            let mut tmp_ctxt = ConsensusContext::new(state.slot());
            attestations.retain(|att| {
                verify_attestation_for_block_inclusion(
                    &state,
                    att.to_ref(),
                    &mut tmp_ctxt,
                    VerifySignatures::True,
                    &self.spec,
                )
                .map_err(|e| {
                    warn!(
                        self.log,
                        "Attempted to include an invalid attestation";
                        "err" => ?e,
                        "block_slot" => state.slot(),
                        "attestation" => ?att
                    );
                })
                .is_ok()
            });

            proposer_slashings.retain(|slashing| {
                slashing
                    .clone()
                    .validate(&state, &self.spec)
                    .map_err(|e| {
                        warn!(
                            self.log,
                            "Attempted to include an invalid proposer slashing";
                            "err" => ?e,
                            "block_slot" => state.slot(),
                            "slashing" => ?slashing
                        );
                    })
                    .is_ok()
            });

            attester_slashings.retain(|slashing| {
                slashing
                    .clone()
                    .validate(&state, &self.spec)
                    .map_err(|e| {
                        warn!(
                            self.log,
                            "Attempted to include an invalid attester slashing";
                            "err" => ?e,
                            "block_slot" => state.slot(),
                            "slashing" => ?slashing
                        );
                    })
                    .is_ok()
            });

            voluntary_exits.retain(|exit| {
                exit.clone()
                    .validate(&state, &self.spec)
                    .map_err(|e| {
                        warn!(
                            self.log,
                            "Attempted to include an invalid proposer slashing";
                            "err" => ?e,
                            "block_slot" => state.slot(),
                            "exit" => ?exit
                        );
                    })
                    .is_ok()
            });
        }

        let slot = state.slot();

        let sync_aggregate = if matches!(&state, BeaconState::Base(_)) {
            None
        } else {
            let sync_aggregate = self
                .op_pool
                .get_sync_aggregate(&state)
                .map_err(BlockProductionError::OpPoolError)?
                .unwrap_or_else(|| {
                    warn!(
                        self.log,
                        "Producing block with no sync contributions";
                        "slot" => state.slot(),
                    );
                    SyncAggregate::new()
                });
            Some(sync_aggregate)
        };

        Ok(PartialBeaconBlock {
            state,
            slot,
            proposer_index,
            parent_root,
            randao_reveal,
            eth1_data,
            graffiti,
            proposer_slashings,
            attester_slashings,
            attestations,
            deposits,
            voluntary_exits,
            sync_aggregate,
            prepare_payload_handle,
            bls_to_execution_changes,
        })
    }

    fn complete_partial_beacon_block<Payload: AbstractExecPayload<T::EthSpec>>(
        &self,
        partial_beacon_block: PartialBeaconBlock<T::EthSpec>,
        block_contents: Option<BlockProposalContents<T::EthSpec, Payload>>,
        verification: ProduceBlockVerification,
    ) -> Result<BeaconBlockResponse<T::EthSpec, Payload>, BlockProductionError> {
        let PartialBeaconBlock {
            mut state,
            slot,
            proposer_index,
            parent_root,
            randao_reveal,
            eth1_data,
            graffiti,
            proposer_slashings,
            attester_slashings,
            attestations,
            deposits,
            voluntary_exits,
            sync_aggregate,
            // We don't need the prepare payload handle since the `execution_payload` is passed into
            // this function. We can assume that the handle has already been consumed in order to
            // produce said `execution_payload`.
            prepare_payload_handle: _,
            bls_to_execution_changes,
        } = partial_beacon_block;

        let (attester_slashings_base, attester_slashings_electra) =
            attester_slashings.into_iter().fold(
                (Vec::new(), Vec::new()),
                |(mut base, mut electra), slashing| {
                    match slashing {
                        AttesterSlashing::Base(slashing) => base.push(slashing),
                        AttesterSlashing::Electra(slashing) => electra.push(slashing),
                    }
                    (base, electra)
                },
            );
        let (attestations_base, attestations_electra) = attestations.into_iter().fold(
            (Vec::new(), Vec::new()),
            |(mut base, mut electra), attestation| {
                match attestation {
                    Attestation::Base(attestation) => base.push(attestation),
                    Attestation::Electra(attestation) => electra.push(attestation),
                }
                (base, electra)
            },
        );

        let (inner_block, maybe_blobs_and_proofs, execution_payload_value) = match &state {
            BeaconState::Base(_) => (
                BeaconBlock::Base(BeaconBlockBase {
                    slot,
                    proposer_index,
                    parent_root,
                    state_root: Hash256::zero(),
                    body: BeaconBlockBodyBase {
                        randao_reveal,
                        eth1_data,
                        graffiti,
                        proposer_slashings: proposer_slashings.into(),
                        attester_slashings: attester_slashings_base.into(),
                        attestations: attestations_base.into(),
                        deposits: deposits.into(),
                        voluntary_exits: voluntary_exits.into(),
                        _phantom: PhantomData,
                    },
                }),
                None,
                Uint256::ZERO,
            ),
            BeaconState::Altair(_) => (
                BeaconBlock::Altair(BeaconBlockAltair {
                    slot,
                    proposer_index,
                    parent_root,
                    state_root: Hash256::zero(),
                    body: BeaconBlockBodyAltair {
                        randao_reveal,
                        eth1_data,
                        graffiti,
                        proposer_slashings: proposer_slashings.into(),
                        attester_slashings: attester_slashings_base.into(),
                        attestations: attestations_base.into(),
                        deposits: deposits.into(),
                        voluntary_exits: voluntary_exits.into(),
                        sync_aggregate: sync_aggregate
                            .ok_or(BlockProductionError::MissingSyncAggregate)?,
                        _phantom: PhantomData,
                    },
                }),
                None,
                Uint256::ZERO,
            ),
            BeaconState::Bellatrix(_) => {
                let block_proposal_contents =
                    block_contents.ok_or(BlockProductionError::MissingExecutionPayload)?;
                let execution_payload_value = block_proposal_contents.block_value().to_owned();
                (
                    BeaconBlock::Bellatrix(BeaconBlockBellatrix {
                        slot,
                        proposer_index,
                        parent_root,
                        state_root: Hash256::zero(),
                        body: BeaconBlockBodyBellatrix {
                            randao_reveal,
                            eth1_data,
                            graffiti,
                            proposer_slashings: proposer_slashings.into(),
                            attester_slashings: attester_slashings_base.into(),
                            attestations: attestations_base.into(),
                            deposits: deposits.into(),
                            voluntary_exits: voluntary_exits.into(),
                            sync_aggregate: sync_aggregate
                                .ok_or(BlockProductionError::MissingSyncAggregate)?,
                            execution_payload: block_proposal_contents
                                .to_payload()
                                .try_into()
                                .map_err(|_| BlockProductionError::InvalidPayloadFork)?,
                        },
                    }),
                    None,
                    execution_payload_value,
                )
            }
            BeaconState::Capella(_) => {
                let block_proposal_contents =
                    block_contents.ok_or(BlockProductionError::MissingExecutionPayload)?;
                let execution_payload_value = block_proposal_contents.block_value().to_owned();

                (
                    BeaconBlock::Capella(BeaconBlockCapella {
                        slot,
                        proposer_index,
                        parent_root,
                        state_root: Hash256::zero(),
                        body: BeaconBlockBodyCapella {
                            randao_reveal,
                            eth1_data,
                            graffiti,
                            proposer_slashings: proposer_slashings.into(),
                            attester_slashings: attester_slashings_base.into(),
                            attestations: attestations_base.into(),
                            deposits: deposits.into(),
                            voluntary_exits: voluntary_exits.into(),
                            sync_aggregate: sync_aggregate
                                .ok_or(BlockProductionError::MissingSyncAggregate)?,
                            execution_payload: block_proposal_contents
                                .to_payload()
                                .try_into()
                                .map_err(|_| BlockProductionError::InvalidPayloadFork)?,
                            bls_to_execution_changes: bls_to_execution_changes.into(),
                        },
                    }),
                    None,
                    execution_payload_value,
                )
            }
            BeaconState::Deneb(_) => {
                let (payload, kzg_commitments, maybe_blobs_and_proofs, execution_payload_value) =
                    block_contents
                        .ok_or(BlockProductionError::MissingExecutionPayload)?
                        .deconstruct();

                (
                    BeaconBlock::Deneb(BeaconBlockDeneb {
                        slot,
                        proposer_index,
                        parent_root,
                        state_root: Hash256::zero(),
                        body: BeaconBlockBodyDeneb {
                            randao_reveal,
                            eth1_data,
                            graffiti,
                            proposer_slashings: proposer_slashings.into(),
                            attester_slashings: attester_slashings_base.into(),
                            attestations: attestations_base.into(),
                            deposits: deposits.into(),
                            voluntary_exits: voluntary_exits.into(),
                            sync_aggregate: sync_aggregate
                                .ok_or(BlockProductionError::MissingSyncAggregate)?,
                            execution_payload: payload
                                .try_into()
                                .map_err(|_| BlockProductionError::InvalidPayloadFork)?,
                            bls_to_execution_changes: bls_to_execution_changes.into(),
                            blob_kzg_commitments: kzg_commitments.ok_or(
                                BlockProductionError::MissingKzgCommitment(
                                    "Kzg commitments missing from block contents".to_string(),
                                ),
                            )?,
                        },
                    }),
                    maybe_blobs_and_proofs,
                    execution_payload_value,
                )
            }
            BeaconState::Electra(_) => {
                let (payload, kzg_commitments, maybe_blobs_and_proofs, execution_payload_value) =
                    block_contents
                        .ok_or(BlockProductionError::MissingExecutionPayload)?
                        .deconstruct();

                (
                    BeaconBlock::Electra(BeaconBlockElectra {
                        slot,
                        proposer_index,
                        parent_root,
                        state_root: Hash256::zero(),
                        body: BeaconBlockBodyElectra {
                            randao_reveal,
                            eth1_data,
                            graffiti,
                            proposer_slashings: proposer_slashings.into(),
                            attester_slashings: attester_slashings_electra.into(),
                            attestations: attestations_electra.into(),
                            deposits: deposits.into(),
                            voluntary_exits: voluntary_exits.into(),
                            sync_aggregate: sync_aggregate
                                .ok_or(BlockProductionError::MissingSyncAggregate)?,
                            execution_payload: payload
                                .try_into()
                                .map_err(|_| BlockProductionError::InvalidPayloadFork)?,
                            bls_to_execution_changes: bls_to_execution_changes.into(),
                            blob_kzg_commitments: kzg_commitments
                                .ok_or(BlockProductionError::InvalidPayloadFork)?,
                        },
                    }),
                    maybe_blobs_and_proofs,
                    execution_payload_value,
                )
            }
        };

        let block = SignedBeaconBlock::from_block(
            inner_block,
            // The block is not signed here, that is the task of a validator client.
            Signature::empty(),
        );

        let block_size = block.ssz_bytes_len();
        debug!(
            self.log,
            "Produced block on state";
            "block_size" => block_size,
        );

        metrics::observe(&metrics::BLOCK_SIZE, block_size as f64);

        if block_size > self.config.max_network_size {
            return Err(BlockProductionError::BlockTooLarge(block_size));
        }

        let process_timer = metrics::start_timer(&metrics::BLOCK_PRODUCTION_PROCESS_TIMES);
        let signature_strategy = match verification {
            ProduceBlockVerification::VerifyRandao => BlockSignatureStrategy::VerifyRandao,
            ProduceBlockVerification::NoVerification => BlockSignatureStrategy::NoVerification,
        };

        // Use a context without block root or proposer index so that both are checked.
        let mut ctxt = ConsensusContext::new(block.slot());

        let consensus_block_value = self
            .compute_beacon_block_reward(block.message(), Hash256::zero(), &mut state)
            .map(|reward| reward.total)
            .unwrap_or(0);

        per_block_processing(
            &mut state,
            &block,
            signature_strategy,
            VerifyBlockRoot::True,
            &mut ctxt,
            &self.spec,
        )?;
        drop(process_timer);

        let state_root_timer = metrics::start_timer(&metrics::BLOCK_PRODUCTION_STATE_ROOT_TIMES);
        let state_root = state.update_tree_hash_cache()?;
        drop(state_root_timer);

        let (mut block, _) = block.deconstruct();
        *block.state_root_mut() = state_root;

        let blobs_verification_timer =
            metrics::start_timer(&metrics::BLOCK_PRODUCTION_BLOBS_VERIFICATION_TIMES);
        let blob_items = match maybe_blobs_and_proofs {
            Some((blobs, proofs)) => {
                let expected_kzg_commitments =
                    block.body().blob_kzg_commitments().map_err(|_| {
                        BlockProductionError::InvalidBlockVariant(
                            "deneb block does not contain kzg commitments".to_string(),
                        )
                    })?;

                if expected_kzg_commitments.len() != blobs.len() {
                    return Err(BlockProductionError::MissingKzgCommitment(format!(
                        "Missing KZG commitment for slot {}. Expected {}, got: {}",
                        block.slot(),
                        blobs.len(),
                        expected_kzg_commitments.len()
                    )));
                }

                let kzg_proofs = Vec::from(proofs);

                let kzg = self
                    .kzg
                    .as_ref()
                    .ok_or(BlockProductionError::TrustedSetupNotInitialized)?;
                kzg_utils::validate_blobs::<T::EthSpec>(
                    kzg,
                    expected_kzg_commitments,
                    blobs.iter().collect(),
                    &kzg_proofs,
                )
                .map_err(BlockProductionError::KzgError)?;

                Some((kzg_proofs.into(), blobs))
            }
            None => None,
        };

        drop(blobs_verification_timer);

        metrics::inc_counter(&metrics::BLOCK_PRODUCTION_SUCCESSES);

        trace!(
            self.log,
            "Produced beacon block";
            "parent" => ?block.parent_root(),
            "attestations" => block.body().attestations_len(),
            "slot" => block.slot()
        );

        Ok(BeaconBlockResponse {
            block,
            state,
            blob_items,
            execution_payload_value,
            consensus_block_value,
        })
    }

    /// This method must be called whenever an execution engine indicates that a payload is
    /// invalid.
    ///
    /// Fork choice will be run after the invalidation. The client may be shut down if the `op`
    /// results in the justified checkpoint being invalidated.
    ///
    /// See the documentation of `InvalidationOperation` for information about defining `op`.
    pub async fn process_invalid_execution_payload(
        self: &Arc<Self>,
        op: &InvalidationOperation,
    ) -> Result<(), Error> {
        debug!(
            self.log,
            "Processing payload invalidation";
            "op" => ?op,
        );

        // Update the execution status in fork choice.
        //
        // Use a blocking task since it interacts with the `canonical_head` lock. Lock contention
        // on the core executor is bad.
        let chain = self.clone();
        let inner_op = op.clone();
        let fork_choice_result = self
            .spawn_blocking_handle(
                move || {
                    chain
                        .canonical_head
                        .fork_choice_write_lock()
                        .on_invalid_execution_payload(&inner_op)
                },
                "invalid_payload_fork_choice_update",
            )
            .await?;

        // Update fork choice.
        if let Err(e) = fork_choice_result {
            crit!(
                self.log,
                "Failed to process invalid payload";
                "error" => ?e,
                "latest_valid_ancestor" => ?op.latest_valid_ancestor(),
                "block_root" => ?op.block_root(),
            );
        }

        // Run fork choice since it's possible that the payload invalidation might result in a new
        // head.
        self.recompute_head_at_current_slot().await;

        // Obtain the justified root from fork choice.
        //
        // Use a blocking task since it interacts with the `canonical_head` lock. Lock contention
        // on the core executor is bad.
        let chain = self.clone();
        let justified_block = self
            .spawn_blocking_handle(
                move || {
                    chain
                        .canonical_head
                        .fork_choice_read_lock()
                        .get_justified_block()
                },
                "invalid_payload_fork_choice_get_justified",
            )
            .await??;

        if justified_block.execution_status.is_invalid() {
            crit!(
                self.log,
                "The justified checkpoint is invalid";
                "msg" => "ensure you are not connected to a malicious network. This error is not \
                recoverable, please reach out to the lighthouse developers for assistance."
            );

            let mut shutdown_sender = self.shutdown_sender();
            if let Err(e) = shutdown_sender.try_send(ShutdownReason::Failure(
                INVALID_JUSTIFIED_PAYLOAD_SHUTDOWN_REASON,
            )) {
                crit!(
                    self.log,
                    "Unable to trigger client shut down";
                    "msg" => "shut down may already be under way",
                    "error" => ?e
                );
            }

            // Return an error here to try and prevent progression by upstream functions.
            return Err(Error::JustifiedPayloadInvalid {
                justified_root: justified_block.root,
                execution_block_hash: justified_block.execution_status.block_hash(),
            });
        }

        Ok(())
    }

    pub fn block_is_known_to_fork_choice(&self, root: &Hash256) -> bool {
        self.canonical_head
            .fork_choice_read_lock()
            .contains_block(root)
    }

    /// Determines the beacon proposer for the next slot. If that proposer is registered in the
    /// `execution_layer`, provide the `execution_layer` with the necessary information to produce
    /// `PayloadAttributes` for future calls to fork choice.
    ///
    /// The `PayloadAttributes` are used by the EL to give it a look-ahead for preparing an optimal
    /// set of transactions for a new `ExecutionPayload`.
    ///
    /// This function will result in a call to `forkchoiceUpdated` on the EL if we're in the
    /// tail-end of the slot (as defined by `self.config.prepare_payload_lookahead`).
    ///
    /// Return `Ok(Some(head_block_root))` if this node prepared to propose at the next slot on
    /// top of `head_block_root`.
    pub async fn prepare_beacon_proposer(
        self: &Arc<Self>,
        current_slot: Slot,
    ) -> Result<Option<Hash256>, Error> {
        let prepare_slot = current_slot + 1;

        // There's no need to run the proposer preparation routine before the bellatrix fork.
        if self.slot_is_prior_to_bellatrix(prepare_slot) {
            return Ok(None);
        }

        let execution_layer = self
            .execution_layer
            .clone()
            .ok_or(Error::ExecutionLayerMissing)?;

        // Nothing to do if there are no proposers registered with the EL, exit early to avoid
        // wasting cycles.
        if !self.config.always_prepare_payload
            && !execution_layer.has_any_proposer_preparation_data().await
        {
            return Ok(None);
        }

        // Load the cached head and its forkchoice update parameters.
        //
        // Use a blocking task since blocking the core executor on the canonical head read lock can
        // block the core tokio executor.
        let chain = self.clone();
        let maybe_prep_data = self
            .spawn_blocking_handle(
                move || {
                    let cached_head = chain.canonical_head.cached_head();

                    // Don't bother with proposer prep if the head is more than
                    // `PREPARE_PROPOSER_HISTORIC_EPOCHS` prior to the current slot.
                    //
                    // This prevents the routine from running during sync.
                    let head_slot = cached_head.head_slot();
                    if head_slot + T::EthSpec::slots_per_epoch() * PREPARE_PROPOSER_HISTORIC_EPOCHS
                        < current_slot
                    {
                        debug!(
                            chain.log,
                            "Head too old for proposer prep";
                            "head_slot" => head_slot,
                            "current_slot" => current_slot,
                        );
                        return Ok(None);
                    }

                    let canonical_fcu_params = cached_head.forkchoice_update_parameters();
                    let fcu_params =
                        chain.overridden_forkchoice_update_params(canonical_fcu_params)?;
                    let pre_payload_attributes = chain.get_pre_payload_attributes(
                        prepare_slot,
                        fcu_params.head_root,
                        &cached_head,
                    )?;
                    Ok::<_, Error>(Some((fcu_params, pre_payload_attributes)))
                },
                "prepare_beacon_proposer_head_read",
            )
            .await??;

        let Some((forkchoice_update_params, Some(pre_payload_attributes))) = maybe_prep_data else {
            // Appropriate log messages have already been logged above and in
            // `get_pre_payload_attributes`.
            return Ok(None);
        };

        // If the execution layer doesn't have any proposer data for this validator then we assume
        // it's not connected to this BN and no action is required.
        let proposer = pre_payload_attributes.proposer_index;
        if !self.config.always_prepare_payload
            && !execution_layer
                .has_proposer_preparation_data(proposer)
                .await
        {
            return Ok(None);
        }

        // Fetch payload attributes from the execution layer's cache, or compute them from scratch
        // if no matching entry is found. This saves recomputing the withdrawals which can take
        // considerable time to compute if a state load is required.
        let head_root = forkchoice_update_params.head_root;
        let payload_attributes = if let Some(payload_attributes) = execution_layer
            .payload_attributes(prepare_slot, head_root)
            .await
        {
            payload_attributes
        } else {
            let prepare_slot_fork = self.spec.fork_name_at_slot::<T::EthSpec>(prepare_slot);
            let withdrawals = match prepare_slot_fork {
                ForkName::Base | ForkName::Altair | ForkName::Bellatrix => None,
                ForkName::Capella | ForkName::Deneb | ForkName::Electra => {
                    let chain = self.clone();
                    self.spawn_blocking_handle(
                        move || {
                            chain.get_expected_withdrawals(&forkchoice_update_params, prepare_slot)
                        },
                        "prepare_beacon_proposer_withdrawals",
                    )
                    .await?
                    .map(Some)?
                }
            };

            let parent_beacon_block_root = match prepare_slot_fork {
                ForkName::Base | ForkName::Altair | ForkName::Bellatrix | ForkName::Capella => None,
                ForkName::Deneb | ForkName::Electra => {
                    Some(pre_payload_attributes.parent_beacon_block_root)
                }
            };

            let payload_attributes = PayloadAttributes::new(
                self.slot_clock
                    .start_of(prepare_slot)
                    .ok_or(Error::InvalidSlot(prepare_slot))?
                    .as_secs(),
                pre_payload_attributes.prev_randao,
                execution_layer.get_suggested_fee_recipient(proposer).await,
                withdrawals.map(Into::into),
                parent_beacon_block_root,
            );

            execution_layer
                .insert_proposer(
                    prepare_slot,
                    head_root,
                    proposer,
                    payload_attributes.clone(),
                )
                .await;

            // Only push a log to the user if this is the first time we've seen this proposer for
            // this slot.
            info!(
                self.log,
                "Prepared beacon proposer";
                "prepare_slot" => prepare_slot,
                "validator" => proposer,
                "parent_root" => ?head_root,
            );
            payload_attributes
        };

        // Push a server-sent event (probably to a block builder or relay).
        if let Some(event_handler) = &self.event_handler {
            if event_handler.has_payload_attributes_subscribers() {
                event_handler.register(EventKind::PayloadAttributes(ForkVersionedResponse {
                    data: SseExtendedPayloadAttributes {
                        proposal_slot: prepare_slot,
                        proposer_index: proposer,
                        parent_block_root: head_root,
                        parent_block_number: pre_payload_attributes.parent_block_number,
                        parent_block_hash: forkchoice_update_params.head_hash.unwrap_or_default(),
                        payload_attributes: payload_attributes.into(),
                    },
                    metadata: Default::default(),
                    version: Some(self.spec.fork_name_at_slot::<T::EthSpec>(prepare_slot)),
                }));
            }
        }

        let Some(till_prepare_slot) = self.slot_clock.duration_to_slot(prepare_slot) else {
            // `SlotClock::duration_to_slot` will return `None` when we are past the start
            // of `prepare_slot`. Don't bother sending a `forkchoiceUpdated` in that case,
            // it's too late.
            //
            // This scenario might occur on an overloaded/under-resourced node.
            warn!(
                self.log,
                "Delayed proposer preparation";
                "prepare_slot" => prepare_slot,
                "validator" => proposer,
            );
            return Ok(None);
        };

        // If we are close enough to the proposal slot, send an fcU, which will have payload
        // attributes filled in by the execution layer cache we just primed.
        if self.config.always_prepare_payload
            || till_prepare_slot <= self.config.prepare_payload_lookahead
        {
            debug!(
                self.log,
                "Sending forkchoiceUpdate for proposer prep";
                "till_prepare_slot" => ?till_prepare_slot,
                "prepare_slot" => prepare_slot
            );

            self.update_execution_engine_forkchoice(
                current_slot,
                forkchoice_update_params,
                OverrideForkchoiceUpdate::AlreadyApplied,
            )
            .await?;
        }

        Ok(Some(head_root))
    }

    pub async fn update_execution_engine_forkchoice(
        self: &Arc<Self>,
        current_slot: Slot,
        input_params: ForkchoiceUpdateParameters,
        override_forkchoice_update: OverrideForkchoiceUpdate,
    ) -> Result<(), Error> {
        let next_slot = current_slot + 1;

        // There is no need to issue a `forkchoiceUpdated` (fcU) message unless the Bellatrix fork
        // has:
        //
        // 1. Already happened.
        // 2. Will happen in the next slot.
        //
        // The reason for a fcU message in the slot prior to the Bellatrix fork is in case the
        // terminal difficulty has already been reached and a payload preparation message needs to
        // be issued.
        if self.slot_is_prior_to_bellatrix(next_slot) {
            return Ok(());
        }

        let execution_layer = self
            .execution_layer
            .as_ref()
            .ok_or(Error::ExecutionLayerMissing)?;

        // Determine whether to override the forkchoiceUpdated message if we want to re-org
        // the current head at the next slot.
        let params = if override_forkchoice_update == OverrideForkchoiceUpdate::Yes {
            let chain = self.clone();
            self.spawn_blocking_handle(
                move || chain.overridden_forkchoice_update_params(input_params),
                "update_execution_engine_forkchoice_override",
            )
            .await??
        } else {
            input_params
        };

        // Take the global lock for updating the execution engine fork choice.
        //
        // Whilst holding this lock we must:
        //
        // 1. Read the canonical head.
        // 2. Issue a forkchoiceUpdated call to the execution engine.
        //
        // This will allow us to ensure that we provide the execution layer with an *ordered* view
        // of the head. I.e., we will never communicate a past head after communicating a later
        // one.
        //
        // There is a "deadlock warning" in this function. The downside of this nice ordering is the
        // potential for deadlock. I would advise against any other use of
        // `execution_engine_forkchoice_lock` apart from the one here.
        let forkchoice_lock = execution_layer.execution_engine_forkchoice_lock().await;

        let (head_block_root, head_hash, justified_hash, finalized_hash) = if let Some(head_hash) =
            params.head_hash
        {
            (
                params.head_root,
                head_hash,
                params
                    .justified_hash
                    .unwrap_or_else(ExecutionBlockHash::zero),
                params
                    .finalized_hash
                    .unwrap_or_else(ExecutionBlockHash::zero),
            )
        } else {
            // The head block does not have an execution block hash. We must check to see if we
            // happen to be the proposer of the transition block, in which case we still need to
            // send forkchoice_updated.
            match self.spec.fork_name_at_slot::<T::EthSpec>(next_slot) {
                // We are pre-bellatrix; no need to update the EL.
                ForkName::Base | ForkName::Altair => return Ok(()),
                _ => {
                    // We are post-bellatrix
                    if let Some(payload_attributes) = execution_layer
                        .payload_attributes(next_slot, params.head_root)
                        .await
                    {
                        // We are a proposer, check for terminal_pow_block_hash
                        if let Some(terminal_pow_block_hash) = execution_layer
                            .get_terminal_pow_block_hash(&self.spec, payload_attributes.timestamp())
                            .await
                            .map_err(Error::ForkchoiceUpdate)?
                        {
                            info!(
                                self.log,
                                "Prepared POS transition block proposer"; "slot" => next_slot
                            );
                            (
                                params.head_root,
                                terminal_pow_block_hash,
                                params
                                    .justified_hash
                                    .unwrap_or_else(ExecutionBlockHash::zero),
                                params
                                    .finalized_hash
                                    .unwrap_or_else(ExecutionBlockHash::zero),
                            )
                        } else {
                            // TTD hasn't been reached yet, no need to update the EL.
                            return Ok(());
                        }
                    } else {
                        // We are not a proposer, no need to update the EL.
                        return Ok(());
                    }
                }
            }
        };

        let forkchoice_updated_response = execution_layer
            .notify_forkchoice_updated(
                head_hash,
                justified_hash,
                finalized_hash,
                current_slot,
                head_block_root,
            )
            .await
            .map_err(Error::ExecutionForkChoiceUpdateFailed);

        // The head has been read and the execution layer has been updated. It is now valid to send
        // another fork choice update.
        drop(forkchoice_lock);

        match forkchoice_updated_response {
            Ok(status) => match status {
                PayloadStatus::Valid => {
                    // Ensure that fork choice knows that the block is no longer optimistic.
                    let chain = self.clone();
                    let fork_choice_update_result = self
                        .spawn_blocking_handle(
                            move || {
                                chain
                                    .canonical_head
                                    .fork_choice_write_lock()
                                    .on_valid_execution_payload(head_block_root)
                            },
                            "update_execution_engine_valid_payload",
                        )
                        .await?;
                    if let Err(e) = fork_choice_update_result {
                        error!(
                            self.log,
                            "Failed to validate payload";
                            "error" => ?e
                        )
                    };
                    Ok(())
                }
                // There's nothing to be done for a syncing response. If the block is already
                // `SYNCING` in fork choice, there's nothing to do. If already known to be `VALID`
                // or `INVALID` then we don't want to change it to syncing.
                PayloadStatus::Syncing => Ok(()),
                // The specification doesn't list `ACCEPTED` as a valid response to a fork choice
                // update. This response *seems* innocent enough, so we won't return early with an
                // error. However, we create a log to bring attention to the issue.
                PayloadStatus::Accepted => {
                    warn!(
                        self.log,
                        "Fork choice update received ACCEPTED";
                        "msg" => "execution engine provided an unexpected response to a fork \
                        choice update. although this is not a serious issue, please raise \
                        an issue."
                    );
                    Ok(())
                }
                PayloadStatus::Invalid {
                    latest_valid_hash,
                    ref validation_error,
                } => {
                    warn!(
                        self.log,
                        "Invalid execution payload";
                        "validation_error" => ?validation_error,
                        "latest_valid_hash" => ?latest_valid_hash,
                        "head_hash" => ?head_hash,
                        "head_block_root" => ?head_block_root,
                        "method" => "fcU",
                    );

                    match latest_valid_hash {
                        // The `latest_valid_hash` is set to `None` when the EE
                        // "cannot determine the ancestor of the invalid
                        // payload". In such a scenario we should only
                        // invalidate the head block and nothing else.
                        None => {
                            self.process_invalid_execution_payload(
                                &InvalidationOperation::InvalidateOne {
                                    block_root: head_block_root,
                                },
                            )
                            .await?;
                        }
                        // An all-zeros execution block hash implies that
                        // the terminal block was invalid. We are being
                        // explicit in invalidating only the head block in
                        // this case.
                        Some(hash) if hash == ExecutionBlockHash::zero() => {
                            self.process_invalid_execution_payload(
                                &InvalidationOperation::InvalidateOne {
                                    block_root: head_block_root,
                                },
                            )
                            .await?;
                        }
                        // The execution engine has stated that all blocks between the
                        // `head_execution_block_hash` and `latest_valid_hash` are invalid.
                        Some(latest_valid_hash) => {
                            self.process_invalid_execution_payload(
                                &InvalidationOperation::InvalidateMany {
                                    head_block_root,
                                    always_invalidate_head: true,
                                    latest_valid_ancestor: latest_valid_hash,
                                },
                            )
                            .await?;
                        }
                    }

                    Err(BeaconChainError::ExecutionForkChoiceUpdateInvalid { status })
                }
                PayloadStatus::InvalidBlockHash {
                    ref validation_error,
                } => {
                    warn!(
                        self.log,
                        "Invalid execution payload block hash";
                        "validation_error" => ?validation_error,
                        "head_hash" => ?head_hash,
                        "head_block_root" => ?head_block_root,
                        "method" => "fcU",
                    );
                    // The execution engine has stated that the head block is invalid, however it
                    // hasn't returned a latest valid ancestor.
                    //
                    // Using a `None` latest valid ancestor will result in only the head block
                    // being invalidated (no ancestors).
                    self.process_invalid_execution_payload(&InvalidationOperation::InvalidateOne {
                        block_root: head_block_root,
                    })
                    .await?;

                    Err(BeaconChainError::ExecutionForkChoiceUpdateInvalid { status })
                }
            },
            Err(e) => Err(e),
        }
    }

    /// Returns `true` if the given slot is prior to the `bellatrix_fork_epoch`.
    pub fn slot_is_prior_to_bellatrix(&self, slot: Slot) -> bool {
        self.spec.bellatrix_fork_epoch.map_or(true, |bellatrix| {
            slot.epoch(T::EthSpec::slots_per_epoch()) < bellatrix
        })
    }

    /// Returns the value of `execution_optimistic` for `block`.
    ///
    /// Returns `Ok(false)` if the block is pre-Bellatrix, or has `ExecutionStatus::Valid`.
    /// Returns `Ok(true)` if the block has `ExecutionStatus::Optimistic` or has
    /// `ExecutionStatus::Invalid`.
    pub fn is_optimistic_or_invalid_block<Payload: AbstractExecPayload<T::EthSpec>>(
        &self,
        block: &SignedBeaconBlock<T::EthSpec, Payload>,
    ) -> Result<bool, BeaconChainError> {
        // Check if the block is pre-Bellatrix.
        if self.slot_is_prior_to_bellatrix(block.slot()) {
            Ok(false)
        } else {
            self.canonical_head
                .fork_choice_read_lock()
                .is_optimistic_or_invalid_block(&block.canonical_root())
                .map_err(BeaconChainError::ForkChoiceError)
        }
    }

    /// Returns the value of `execution_optimistic` for `head_block`.
    ///
    /// Returns `Ok(false)` if the block is pre-Bellatrix, or has `ExecutionStatus::Valid`.
    /// Returns `Ok(true)` if the block has `ExecutionStatus::Optimistic` or `ExecutionStatus::Invalid`.
    ///
    /// This function will return an error if `head_block` is not present in the fork choice store
    /// and so should only be used on the head block or when the block *should* be present in the
    /// fork choice store.
    ///
    /// There is a potential race condition when syncing where the block_root of `head_block` could
    /// be pruned from the fork choice store before being read.
    pub fn is_optimistic_or_invalid_head_block<Payload: AbstractExecPayload<T::EthSpec>>(
        &self,
        head_block: &SignedBeaconBlock<T::EthSpec, Payload>,
    ) -> Result<bool, BeaconChainError> {
        // Check if the block is pre-Bellatrix.
        if self.slot_is_prior_to_bellatrix(head_block.slot()) {
            Ok(false)
        } else {
            self.canonical_head
                .fork_choice_read_lock()
                .is_optimistic_or_invalid_block_no_fallback(&head_block.canonical_root())
                .map_err(BeaconChainError::ForkChoiceError)
        }
    }

    /// Returns the value of `execution_optimistic` for the current head block.
    /// You can optionally provide `head_info` if it was computed previously.
    ///
    /// Returns `Ok(false)` if the head block is pre-Bellatrix, or has `ExecutionStatus::Valid`.
    /// Returns `Ok(true)` if the head block has `ExecutionStatus::Optimistic` or `ExecutionStatus::Invalid`.
    ///
    /// There is a potential race condition when syncing where the block root of `head_info` could
    /// be pruned from the fork choice store before being read.
    pub fn is_optimistic_or_invalid_head(&self) -> Result<bool, BeaconChainError> {
        self.canonical_head
            .head_execution_status()
            .map(|status| status.is_optimistic_or_invalid())
    }

    pub fn is_optimistic_or_invalid_block_root(
        &self,
        block_slot: Slot,
        block_root: &Hash256,
    ) -> Result<bool, BeaconChainError> {
        // Check if the block is pre-Bellatrix.
        if self.slot_is_prior_to_bellatrix(block_slot) {
            Ok(false)
        } else {
            self.canonical_head
                .fork_choice_read_lock()
                .is_optimistic_or_invalid_block_no_fallback(block_root)
                .map_err(BeaconChainError::ForkChoiceError)
        }
    }

    /// This function takes a configured weak subjectivity `Checkpoint` and the latest finalized `Checkpoint`.
    /// If the weak subjectivity checkpoint and finalized checkpoint share the same epoch, we compare
    /// roots. If we the weak subjectivity checkpoint is from an older epoch, we iterate back through
    /// roots in the canonical chain until we reach the finalized checkpoint from the correct epoch, and
    /// compare roots. This must called on startup and during verification of any block which causes a finality
    /// change affecting the weak subjectivity checkpoint.
    pub fn verify_weak_subjectivity_checkpoint(
        &self,
        wss_checkpoint: Checkpoint,
        beacon_block_root: Hash256,
        state: &BeaconState<T::EthSpec>,
    ) -> Result<(), BeaconChainError> {
        let finalized_checkpoint = state.finalized_checkpoint();
        info!(self.log, "Verifying the configured weak subjectivity checkpoint"; "weak_subjectivity_epoch" => wss_checkpoint.epoch, "weak_subjectivity_root" => ?wss_checkpoint.root);
        // If epochs match, simply compare roots.
        if wss_checkpoint.epoch == finalized_checkpoint.epoch
            && wss_checkpoint.root != finalized_checkpoint.root
        {
            crit!(
                self.log,
                 "Root found at the specified checkpoint differs";
                  "weak_subjectivity_root" => ?wss_checkpoint.root,
                  "finalized_checkpoint_root" => ?finalized_checkpoint.root
            );
            return Err(BeaconChainError::WeakSubjectivtyVerificationFailure);
        } else if wss_checkpoint.epoch < finalized_checkpoint.epoch {
            let slot = wss_checkpoint
                .epoch
                .start_slot(T::EthSpec::slots_per_epoch());

            // Iterate backwards through block roots from the given state. If first slot of the epoch is a skip-slot,
            // this will return the root of the closest prior non-skipped slot.
            match self.root_at_slot_from_state(slot, beacon_block_root, state)? {
                Some(root) => {
                    if root != wss_checkpoint.root {
                        crit!(
                            self.log,
                             "Root found at the specified checkpoint differs";
                              "weak_subjectivity_root" => ?wss_checkpoint.root,
                              "finalized_checkpoint_root" => ?finalized_checkpoint.root
                        );
                        return Err(BeaconChainError::WeakSubjectivtyVerificationFailure);
                    }
                }
                None => {
                    crit!(self.log, "The root at the start slot of the given epoch could not be found";
                    "wss_checkpoint_slot" => ?slot);
                    return Err(BeaconChainError::WeakSubjectivtyVerificationFailure);
                }
            }
        }
        Ok(())
    }

    /// Called by the timer on every slot.
    ///
    /// Note: this function **MUST** be called from a non-async context since
    /// it contains a call to `fork_choice` which may eventually call
    /// `tokio::runtime::block_on` in certain cases.
    pub async fn per_slot_task(self: &Arc<Self>) {
        if let Some(slot) = self.slot_clock.now() {
            debug!(
                self.log,
                "Running beacon chain per slot tasks";
                "slot" => ?slot
            );

            // Always run the light-weight pruning tasks (these structures should be empty during
            // sync anyway).
            self.naive_aggregation_pool.write().prune(slot);
            self.block_times_cache.write().prune(slot);

            // Don't run heavy-weight tasks during sync.
            if self.best_slot() + MAX_PER_SLOT_FORK_CHOICE_DISTANCE < slot {
                return;
            }

            // Run fork choice and signal to any waiting task that it has completed.
            self.recompute_head_at_current_slot().await;

            // Send the notification regardless of fork choice success, this is a "best effort"
            // notification and we don't want block production to hit the timeout in case of error.
            // Use a blocking task to avoid blocking the core executor whilst waiting for locks
            // in `ForkChoiceSignalTx`.
            let chain = self.clone();
            self.task_executor.clone().spawn_blocking(
                move || {
                    // Signal block proposal for the next slot (if it happens to be waiting).
                    if let Some(tx) = &chain.fork_choice_signal_tx {
                        if let Err(e) = tx.notify_fork_choice_complete(slot) {
                            warn!(
                                chain.log,
                                "Error signalling fork choice waiter";
                                "error" => ?e,
                                "slot" => slot,
                            );
                        }
                    }
                },
                "per_slot_task_fc_signal_tx",
            );
        }
    }

    /// Runs the `map_fn` with the committee cache for `shuffling_epoch` from the chain with head
    /// `head_block_root`. The `map_fn` will be supplied two values:
    ///
    /// - `&CommitteeCache`: the committee cache that serves the given parameters.
    /// - `Hash256`: the "shuffling decision root" which uniquely identifies the `CommitteeCache`.
    ///
    /// It's not necessary that `head_block_root` matches our current view of the chain, it can be
    /// any block that is:
    ///
    /// - Known to us.
    /// - The finalized block or a descendant of the finalized block.
    ///
    /// It would be quite common for attestation verification operations to use a `head_block_root`
    /// that differs from our view of the head.
    ///
    /// ## Important
    ///
    /// This function is **not** suitable for determining proposer duties (only attester duties).
    ///
    /// ## Notes
    ///
    /// This function exists in this odd "map" pattern because efficiently obtaining a committee
    /// can be complex. It might involve reading straight from the `beacon_chain.shuffling_cache`
    /// or it might involve reading it from a state from the DB. Due to the complexities of
    /// `RwLock`s on the shuffling cache, a simple `Cow` isn't suitable here.
    ///
    /// If the committee for `(head_block_root, shuffling_epoch)` isn't found in the
    /// `shuffling_cache`, we will read a state from disk and then update the `shuffling_cache`.
    pub fn with_committee_cache<F, R>(
        &self,
        head_block_root: Hash256,
        shuffling_epoch: Epoch,
        map_fn: F,
    ) -> Result<R, Error>
    where
        F: Fn(&CommitteeCache, Hash256) -> Result<R, Error>,
    {
        let head_block = self
            .canonical_head
            .fork_choice_read_lock()
            .get_block(&head_block_root)
            .ok_or(Error::MissingBeaconBlock(head_block_root))?;

        let shuffling_id = BlockShufflingIds {
            current: head_block.current_epoch_shuffling_id.clone(),
            next: head_block.next_epoch_shuffling_id.clone(),
            previous: None,
            block_root: head_block.root,
        }
        .id_for_epoch(shuffling_epoch)
        .ok_or_else(|| Error::InvalidShufflingId {
            shuffling_epoch,
            head_block_epoch: head_block.slot.epoch(T::EthSpec::slots_per_epoch()),
        })?;

        // Obtain the shuffling cache, timing how long we wait.
        let mut shuffling_cache = {
            let _ =
                metrics::start_timer(&metrics::ATTESTATION_PROCESSING_SHUFFLING_CACHE_WAIT_TIMES);
            self.shuffling_cache.write()
        };

        if let Some(cache_item) = shuffling_cache.get(&shuffling_id) {
            // The shuffling cache is no longer required, drop the write-lock to allow concurrent
            // access.
            drop(shuffling_cache);

            let committee_cache = cache_item.wait()?;
            map_fn(&committee_cache, shuffling_id.shuffling_decision_block)
        } else {
            // Create an entry in the cache that "promises" this value will eventually be computed.
            // This avoids the case where multiple threads attempt to produce the same value at the
            // same time.
            //
            // Creating the promise whilst we hold the `shuffling_cache` lock will prevent the same
            // promise from being created twice.
            let sender = shuffling_cache.create_promise(shuffling_id.clone())?;

            // Drop the shuffling cache to avoid holding the lock for any longer than
            // required.
            drop(shuffling_cache);

            debug!(
                self.log,
                "Committee cache miss";
                "shuffling_id" => ?shuffling_epoch,
                "head_block_root" => head_block_root.to_string(),
            );

            // If the block's state will be so far ahead of `shuffling_epoch` that even its
            // previous epoch committee cache will be too new, then error. Callers of this function
            // shouldn't be requesting such old shufflings for this `head_block_root`.
            let head_block_epoch = head_block.slot.epoch(T::EthSpec::slots_per_epoch());
            if head_block_epoch > shuffling_epoch + 1 {
                return Err(Error::InvalidStateForShuffling {
                    state_epoch: head_block_epoch,
                    shuffling_epoch,
                });
            }

            let state_read_timer =
                metrics::start_timer(&metrics::ATTESTATION_PROCESSING_STATE_READ_TIMES);

            // If the head of the chain can serve this request, use it.
            //
            // This code is a little awkward because we need to ensure that the head we read and
            // the head we copy is identical. Taking one lock to read the head values and another
            // to copy the head is liable to race-conditions.
            let head_state_opt = self.with_head(|head| {
                if head.beacon_block_root == head_block_root {
                    Ok(Some((head.beacon_state.clone(), head.beacon_state_root())))
                } else {
                    Ok::<_, Error>(None)
                }
            })?;

            // Compute the `target_slot` to advance the block's state to.
            //
            // Since there's a one-epoch look-ahead on the attester shuffling, it suffices to
            // only advance into the first slot of the epoch prior to `shuffling_epoch`.
            //
            // If the `head_block` is already ahead of that slot, then we should load the state
            // at that slot, as we've determined above that the `shuffling_epoch` cache will
            // not be too far in the past.
            let target_slot = std::cmp::max(
                shuffling_epoch
                    .saturating_sub(1_u64)
                    .start_slot(T::EthSpec::slots_per_epoch()),
                head_block.slot,
            );

            // If the head state is useful for this request, use it. Otherwise, read a state from
            // disk that is advanced as close as possible to `target_slot`.
            let (mut state, state_root) = if let Some((state, state_root)) = head_state_opt {
                (state, state_root)
            } else {
                let (state_root, state) = self
                    .store
                    .get_advanced_hot_state(head_block_root, target_slot, head_block.state_root)?
                    .ok_or(Error::MissingBeaconState(head_block.state_root))?;
                (state, state_root)
            };

            metrics::stop_timer(state_read_timer);
            let state_skip_timer =
                metrics::start_timer(&metrics::ATTESTATION_PROCESSING_STATE_SKIP_TIMES);

            // If the state is still in an earlier epoch, advance it to the `target_slot` so
            // that its next epoch committee cache matches the `shuffling_epoch`.
            if state.current_epoch() + 1 < shuffling_epoch {
                // Advance the state into the required slot, using the "partial" method since the
                // state roots are not relevant for the shuffling.
                partial_state_advance(&mut state, Some(state_root), target_slot, &self.spec)?;
            }
            metrics::stop_timer(state_skip_timer);

            let committee_building_timer =
                metrics::start_timer(&metrics::ATTESTATION_PROCESSING_COMMITTEE_BUILDING_TIMES);

            let relative_epoch = RelativeEpoch::from_epoch(state.current_epoch(), shuffling_epoch)
                .map_err(Error::IncorrectStateForAttestation)?;

            state.build_committee_cache(relative_epoch, &self.spec)?;

            let committee_cache = state.committee_cache(relative_epoch)?.clone();
            let shuffling_decision_block = shuffling_id.shuffling_decision_block;

            self.shuffling_cache
                .write()
                .insert_committee_cache(shuffling_id, &committee_cache);

            metrics::stop_timer(committee_building_timer);

            sender.send(committee_cache.clone());

            map_fn(&committee_cache, shuffling_decision_block)
        }
    }

    /// Dumps the entire canonical chain, from the head to genesis to a vector for analysis.
    ///
    /// This could be a very expensive operation and should only be done in testing/analysis
    /// activities.
    ///
    /// This dump function previously used a backwards iterator but has been swapped to a forwards
    /// iterator as it allows for MUCH better caching and rebasing. Memory usage of some tests went
    /// from 5GB per test to 90MB.
    #[allow(clippy::type_complexity)]
    pub fn chain_dump(
        &self,
    ) -> Result<Vec<BeaconSnapshot<T::EthSpec, BlindedPayload<T::EthSpec>>>, Error> {
        let mut dump = vec![];

        let mut prev_block_root = None;
        let mut prev_beacon_state = None;

        for res in self.forwards_iter_block_roots(Slot::new(0))? {
            let (beacon_block_root, _) = res?;

            // Do not include snapshots at skipped slots.
            if Some(beacon_block_root) == prev_block_root {
                continue;
            }
            prev_block_root = Some(beacon_block_root);

            let beacon_block = self
                .store
                .get_blinded_block(&beacon_block_root)?
                .ok_or_else(|| {
                    Error::DBInconsistent(format!("Missing block {}", beacon_block_root))
                })?;
            let beacon_state_root = beacon_block.state_root();

            let mut beacon_state = self
                .store
                .get_state(&beacon_state_root, Some(beacon_block.slot()))?
                .ok_or_else(|| {
                    Error::DBInconsistent(format!("Missing state {:?}", beacon_state_root))
                })?;

            // This beacon state might come from the freezer DB, which means it could have pending
            // updates or lots of untethered memory. We rebase it on the previous state in order to
            // address this.
            beacon_state.apply_pending_mutations()?;
            if let Some(prev) = prev_beacon_state {
                beacon_state.rebase_on(&prev, &self.spec)?;
            }
            beacon_state.build_caches(&self.spec)?;
            prev_beacon_state = Some(beacon_state.clone());

            let snapshot = BeaconSnapshot {
                beacon_block: Arc::new(beacon_block),
                beacon_block_root,
                beacon_state,
            };
            dump.push(snapshot);
        }
        Ok(dump)
    }

    /// Gets the current `EnrForkId`.
    pub fn enr_fork_id(&self) -> EnrForkId {
        // If we are unable to read the slot clock we assume that it is prior to genesis and
        // therefore use the genesis slot.
        let slot = self.slot().unwrap_or(self.spec.genesis_slot);

        self.spec
            .enr_fork_id::<T::EthSpec>(slot, self.genesis_validators_root)
    }

    /// Calculates the `Duration` to the next fork if it exists and returns it
    /// with it's corresponding `ForkName`.
    pub fn duration_to_next_fork(&self) -> Option<(ForkName, Duration)> {
        // If we are unable to read the slot clock we assume that it is prior to genesis and
        // therefore use the genesis slot.
        let slot = self.slot().unwrap_or(self.spec.genesis_slot);

        let (fork_name, epoch) = self.spec.next_fork_epoch::<T::EthSpec>(slot)?;
        self.slot_clock
            .duration_to_slot(epoch.start_slot(T::EthSpec::slots_per_epoch()))
            .map(|duration| (fork_name, duration))
    }

    /// This method serves to get a sense of the current chain health. It is used in block proposal
    /// to determine whether we should outsource payload production duties.
    ///
    /// Since we are likely calling this during the slot we are going to propose in, don't take into
    /// account the current slot when accounting for skips.
    pub fn is_healthy(&self, parent_root: &Hash256) -> Result<ChainHealth, Error> {
        let cached_head = self.canonical_head.cached_head();
        if let Some(head_hash) = cached_head.forkchoice_update_parameters().head_hash {
            if ExecutionBlockHash::zero() == head_hash {
                return Ok(ChainHealth::PreMerge);
            }
        } else {
            return Ok(ChainHealth::PreMerge);
        };

        // Check that the parent is NOT optimistic.
        if let Some(execution_status) = self
            .canonical_head
            .fork_choice_read_lock()
            .get_block_execution_status(parent_root)
        {
            if execution_status.is_strictly_optimistic() {
                return Ok(ChainHealth::Optimistic);
            }
        }

        if self.config.builder_fallback_disable_checks {
            return Ok(ChainHealth::Healthy);
        }

        let current_slot = self.slot()?;

        // Check slots at the head of the chain.
        let prev_slot = current_slot.saturating_sub(Slot::new(1));
        let head_skips = prev_slot.saturating_sub(cached_head.head_slot());
        let head_skips_check = head_skips.as_usize() <= self.config.builder_fallback_skips;

        // Check if finalization is advancing.
        let current_epoch = current_slot.epoch(T::EthSpec::slots_per_epoch());
        let epochs_since_finalization =
            current_epoch.saturating_sub(cached_head.finalized_checkpoint().epoch);
        let finalization_check = epochs_since_finalization.as_usize()
            <= self.config.builder_fallback_epochs_since_finalization;

        // Check skip slots in the last `SLOTS_PER_EPOCH`.
        let start_slot = current_slot.saturating_sub(T::EthSpec::slots_per_epoch());
        let mut epoch_skips = 0;
        for slot in start_slot.as_u64()..current_slot.as_u64() {
            if self
                .block_root_at_slot_skips_none(Slot::new(slot))?
                .is_none()
            {
                epoch_skips += 1;
            }
        }
        let epoch_skips_check = epoch_skips <= self.config.builder_fallback_skips_per_epoch;

        if !head_skips_check {
            Ok(ChainHealth::Unhealthy(FailedCondition::Skips))
        } else if !finalization_check {
            Ok(ChainHealth::Unhealthy(
                FailedCondition::EpochsSinceFinalization,
            ))
        } else if !epoch_skips_check {
            Ok(ChainHealth::Unhealthy(FailedCondition::SkipsPerEpoch))
        } else {
            Ok(ChainHealth::Healthy)
        }
    }

    pub fn dump_as_dot<W: Write>(&self, output: &mut W) {
        let canonical_head_hash = self.canonical_head.cached_head().head_block_root();
        let mut visited: HashSet<Hash256> = HashSet::new();
        let mut finalized_blocks: HashSet<Hash256> = HashSet::new();
        let mut justified_blocks: HashSet<Hash256> = HashSet::new();

        let genesis_block_hash = Hash256::zero();
        writeln!(output, "digraph beacon {{").unwrap();
        writeln!(output, "\t_{:?}[label=\"zero\"];", genesis_block_hash).unwrap();

        // Canonical head needs to be processed first as otherwise finalized blocks aren't detected
        // properly.
        let heads = {
            let mut heads = self.heads();
            let canonical_head_index = heads
                .iter()
                .position(|(block_hash, _)| *block_hash == canonical_head_hash)
                .unwrap();
            let (canonical_head_hash, canonical_head_slot) =
                heads.swap_remove(canonical_head_index);
            heads.insert(0, (canonical_head_hash, canonical_head_slot));
            heads
        };

        for (head_hash, _head_slot) in heads {
            for maybe_pair in ParentRootBlockIterator::new(&*self.store, head_hash) {
                let (block_hash, signed_beacon_block) = maybe_pair.unwrap();
                if visited.contains(&block_hash) {
                    break;
                }
                visited.insert(block_hash);

                if signed_beacon_block.slot() % T::EthSpec::slots_per_epoch() == 0 {
                    let block = self.get_blinded_block(&block_hash).unwrap().unwrap();
                    let state = self
                        .get_state(&block.state_root(), Some(block.slot()))
                        .unwrap()
                        .unwrap();
                    finalized_blocks.insert(state.finalized_checkpoint().root);
                    justified_blocks.insert(state.current_justified_checkpoint().root);
                    justified_blocks.insert(state.previous_justified_checkpoint().root);
                }

                if block_hash == canonical_head_hash {
                    writeln!(
                        output,
                        "\t_{:?}[label=\"{} ({})\" shape=box3d];",
                        block_hash,
                        block_hash,
                        signed_beacon_block.slot()
                    )
                    .unwrap();
                } else if finalized_blocks.contains(&block_hash) {
                    writeln!(
                        output,
                        "\t_{:?}[label=\"{} ({})\" shape=Msquare];",
                        block_hash,
                        block_hash,
                        signed_beacon_block.slot()
                    )
                    .unwrap();
                } else if justified_blocks.contains(&block_hash) {
                    writeln!(
                        output,
                        "\t_{:?}[label=\"{} ({})\" shape=cds];",
                        block_hash,
                        block_hash,
                        signed_beacon_block.slot()
                    )
                    .unwrap();
                } else {
                    writeln!(
                        output,
                        "\t_{:?}[label=\"{} ({})\" shape=box];",
                        block_hash,
                        block_hash,
                        signed_beacon_block.slot()
                    )
                    .unwrap();
                }
                writeln!(
                    output,
                    "\t_{:?} -> _{:?};",
                    block_hash,
                    signed_beacon_block.parent_root()
                )
                .unwrap();
            }
        }

        writeln!(output, "}}").unwrap();
    }

    /// Get a channel to request shutting down.
    pub fn shutdown_sender(&self) -> Sender<ShutdownReason> {
        self.shutdown_sender.clone()
    }

    // Used for debugging
    #[allow(dead_code)]
    pub fn dump_dot_file(&self, file_name: &str) {
        let mut file = std::fs::File::create(file_name).unwrap();
        self.dump_as_dot(&mut file);
    }

    /// Checks if attestations have been seen from the given `validator_index` at the
    /// given `epoch`.
    pub fn validator_seen_at_epoch(&self, validator_index: usize, epoch: Epoch) -> bool {
        // It's necessary to assign these checks to intermediate variables to avoid a deadlock.
        //
        // See: https://github.com/sigp/lighthouse/pull/2230#discussion_r620013993
        let gossip_attested = self
            .observed_gossip_attesters
            .read()
            .index_seen_at_epoch(validator_index, epoch);
        let block_attested = self
            .observed_block_attesters
            .read()
            .index_seen_at_epoch(validator_index, epoch);
        let aggregated = self
            .observed_aggregators
            .read()
            .index_seen_at_epoch(validator_index, epoch);
        let produced_block = self
            .observed_block_producers
            .read()
            .index_seen_at_epoch(validator_index as u64, epoch);

        gossip_attested || block_attested || aggregated || produced_block
    }

    /// The epoch at which we require a data availability check in block processing.
    /// `None` if the `Deneb` fork is disabled.
    pub fn data_availability_boundary(&self) -> Option<Epoch> {
        self.data_availability_checker.data_availability_boundary()
    }

    /// Returns true if epoch is within the data availability boundary
    pub fn da_check_required_for_epoch(&self, epoch: Epoch) -> bool {
        self.data_availability_checker
            .da_check_required_for_epoch(epoch)
    }

    /// Returns true if we should fetch blobs for this block
    pub fn should_fetch_blobs(&self, block_epoch: Epoch) -> bool {
        self.da_check_required_for_epoch(block_epoch)
            && !self.spec.is_peer_das_enabled_for_epoch(block_epoch)
    }

    /// Returns true if we should fetch custody columns for this block
    pub fn should_fetch_custody_columns(&self, block_epoch: Epoch) -> bool {
        self.da_check_required_for_epoch(block_epoch)
            && self.spec.is_peer_das_enabled_for_epoch(block_epoch)
    }

    /// Returns true if we should issue a sampling request for this block
    /// TODO(das): check if the block is still within the da_window
    pub fn should_sample_slot(&self, slot: Slot) -> bool {
        self.config.enable_sampling
            && self
                .spec
                .is_peer_das_enabled_for_epoch(slot.epoch(T::EthSpec::slots_per_epoch()))
    }

    pub fn logger(&self) -> &Logger {
        &self.log
    }

    /// Gets the `LightClientBootstrap` object for a requested block root.
    ///
    /// Returns `None` when the state or block is not found in the database.
    #[allow(clippy::type_complexity)]
    pub fn get_light_client_bootstrap(
        &self,
        block_root: &Hash256,
    ) -> Result<Option<(LightClientBootstrap<T::EthSpec>, ForkName)>, Error> {
        let Some(block) = self.get_blinded_block(block_root)? else {
            return Ok(None);
        };

        let (state_root, slot) = (block.state_root(), block.slot());

        let Some(mut state) = self.get_state(&state_root, Some(slot))? else {
            return Ok(None);
        };

        let fork_name = state
            .fork_name(&self.spec)
            .map_err(Error::InconsistentFork)?;

        match fork_name {
            ForkName::Altair
            | ForkName::Bellatrix
            | ForkName::Capella
            | ForkName::Deneb
            | ForkName::Electra => {
                LightClientBootstrap::from_beacon_state(&mut state, &block, &self.spec)
                    .map(|bootstrap| Some((bootstrap, fork_name)))
                    .map_err(Error::LightClientError)
            }
            ForkName::Base => Err(Error::UnsupportedFork),
        }
    }

    pub fn metrics(&self) -> BeaconChainMetrics {
        BeaconChainMetrics {
            reqresp_pre_import_cache_len: self.reqresp_pre_import_cache.read().len(),
        }
    }
}

impl<T: BeaconChainTypes> Drop for BeaconChain<T> {
    fn drop(&mut self) {
        let drop = || -> Result<(), Error> {
            self.persist_head_and_fork_choice()?;
            self.persist_op_pool()?;
            self.persist_eth1_cache()
        };

        if let Err(e) = drop() {
            error!(
                self.log,
                "Failed to persist on BeaconChain drop";
                "error" => ?e
            )
        } else {
            info!(
                self.log,
                "Saved beacon chain to disk";
            )
        }
    }
}

impl From<DBError> for Error {
    fn from(e: DBError) -> Error {
        Error::DBError(e)
    }
}

impl From<ForkChoiceError> for Error {
    fn from(e: ForkChoiceError) -> Error {
        Error::ForkChoiceError(e)
    }
}

impl From<BeaconStateError> for Error {
    fn from(e: BeaconStateError) -> Error {
        Error::BeaconStateError(e)
    }
}

impl ChainSegmentResult {
    pub fn into_block_error(self) -> Result<(), BlockError> {
        match self {
            ChainSegmentResult::Failed { error, .. } => Err(error),
            ChainSegmentResult::Successful { .. } => Ok(()),
        }
    }
}<|MERGE_RESOLUTION|>--- conflicted
+++ resolved
@@ -3082,7 +3082,7 @@
         block_root: Hash256,
         blobs: FixedBlobSidecarList<T::EthSpec>,
         data_column_recv: Option<Receiver<DataColumnSidecarList<T::EthSpec>>>,
-    ) -> Result<AvailabilityProcessingStatus, BlockError<T::EthSpec>> {
+    ) -> Result<AvailabilityProcessingStatus, BlockError> {
         // If this block has already been imported to forkchoice it must have been available, so
         // we don't need to process its blobs again.
         if self
@@ -3470,14 +3470,14 @@
         self: &Arc<Self>,
         block_root: Hash256,
         blobs: &FixedBlobSidecarList<T::EthSpec>,
-    ) -> Result<(), BlockError<T::EthSpec>> {
+    ) -> Result<(), BlockError> {
         let mut slashable_cache = self.observed_slashable.write();
         for header in blobs
-            .into_iter()
+            .iter()
             .filter_map(|b| b.as_ref().map(|b| b.signed_block_header.clone()))
             .unique()
         {
-            if verify_header_signature::<T, BlockError<T::EthSpec>>(self, &header).is_ok() {
+            if verify_header_signature::<T, BlockError>(self, &header).is_ok() {
                 slashable_cache
                     .observe_slashable(
                         header.message.slot,
@@ -3500,36 +3500,8 @@
         slot: Slot,
         block_root: Hash256,
         blobs: FixedBlobSidecarList<T::EthSpec>,
-<<<<<<< HEAD
-    ) -> Result<AvailabilityProcessingStatus, BlockError<T::EthSpec>> {
+    ) -> Result<AvailabilityProcessingStatus, BlockError> {
         self.check_blobs_for_slashability(block_root, &blobs)?;
-=======
-    ) -> Result<AvailabilityProcessingStatus, BlockError> {
-        // Need to scope this to ensure the lock is dropped before calling `process_availability`
-        // Even an explicit drop is not enough to convince the borrow checker.
-        {
-            let mut slashable_cache = self.observed_slashable.write();
-            for header in blobs
-                .iter()
-                .filter_map(|b| b.as_ref().map(|b| b.signed_block_header.clone()))
-                .unique()
-            {
-                if verify_header_signature::<T, BlockError>(self, &header).is_ok() {
-                    slashable_cache
-                        .observe_slashable(
-                            header.message.slot,
-                            header.message.proposer_index,
-                            block_root,
-                        )
-                        .map_err(|e| BlockError::BeaconChainError(e.into()))?;
-                    if let Some(slasher) = self.slasher.as_ref() {
-                        slasher.accept_block_header(header);
-                    }
-                }
-            }
-        }
-        let epoch = slot.epoch(T::EthSpec::slots_per_epoch());
->>>>>>> 0e94fe1a
         let availability = self
             .data_availability_checker
             .put_rpc_blobs(block_root, blobs)?;
@@ -3543,7 +3515,7 @@
         block_root: Hash256,
         blobs: FixedBlobSidecarList<T::EthSpec>,
         data_column_recv: Option<Receiver<DataColumnSidecarList<T::EthSpec>>>,
-    ) -> Result<AvailabilityProcessingStatus, BlockError<T::EthSpec>> {
+    ) -> Result<AvailabilityProcessingStatus, BlockError> {
         self.check_blobs_for_slashability(block_root, &blobs)?;
         let availability = self
             .data_availability_checker
@@ -3611,12 +3583,8 @@
         self: &Arc<Self>,
         slot: Slot,
         availability: Availability<T::EthSpec>,
-<<<<<<< HEAD
         recv: Option<Receiver<DataColumnSidecarList<T::EthSpec>>>,
-    ) -> Result<AvailabilityProcessingStatus, BlockError<T::EthSpec>> {
-=======
     ) -> Result<AvailabilityProcessingStatus, BlockError> {
->>>>>>> 0e94fe1a
         match availability {
             Availability::Available(block) => {
                 // Block is fully available, import into fork choice
@@ -3631,12 +3599,8 @@
     pub async fn import_available_block(
         self: &Arc<Self>,
         block: Box<AvailableExecutedBlock<T::EthSpec>>,
-<<<<<<< HEAD
         data_column_recv: Option<Receiver<DataColumnSidecarList<T::EthSpec>>>,
-    ) -> Result<AvailabilityProcessingStatus, BlockError<T::EthSpec>> {
-=======
     ) -> Result<AvailabilityProcessingStatus, BlockError> {
->>>>>>> 0e94fe1a
         let AvailableExecutedBlock {
             block,
             import_data,
@@ -3716,12 +3680,8 @@
         parent_block: SignedBlindedBeaconBlock<T::EthSpec>,
         parent_eth1_finalization_data: Eth1FinalizationData,
         mut consensus_context: ConsensusContext<T::EthSpec>,
-<<<<<<< HEAD
         data_column_recv: Option<Receiver<DataColumnSidecarList<T::EthSpec>>>,
-    ) -> Result<Hash256, BlockError<T::EthSpec>> {
-=======
     ) -> Result<Hash256, BlockError> {
->>>>>>> 0e94fe1a
         // ----------------------------- BLOCK NOT YET ATTESTABLE ----------------------------------
         // Everything in this initial section is on the hot path between processing the block and
         // being able to attest to it. DO NOT add any extra processing in this initial section
@@ -4042,7 +4002,7 @@
         // and it needs to be dropped to prevent a dead-lock. Requiring it to be passed here is
         // defensive programming.
         fork_choice_write_lock: RwLockWriteGuard<BeaconForkChoice<T>>,
-    ) -> Result<(), BlockError<T::EthSpec>> {
+    ) -> Result<(), BlockError> {
         // Clear the early attester cache to prevent attestations which we would later be unable
         // to verify due to the failure.
         self.early_attester_cache.clear();
