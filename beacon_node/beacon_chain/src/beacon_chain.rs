use crate::attestation_verification::{
    batch_verify_aggregated_attestations, batch_verify_unaggregated_attestations,
    Error as AttestationError, VerifiedAggregatedAttestation, VerifiedAttestation,
    VerifiedUnaggregatedAttestation,
};
use crate::attester_cache::{AttesterCache, AttesterCacheKey};
use crate::beacon_block_streamer::{BeaconBlockStreamer, CheckCaches};
use crate::beacon_proposer_cache::compute_proposer_duties_from_head;
use crate::beacon_proposer_cache::BeaconProposerCache;
use crate::blob_verification::{GossipBlobError, GossipVerifiedBlob};
use crate::block_times_cache::BlockTimesCache;
use crate::block_verification::POS_PANDA_BANNER;
use crate::block_verification::{
    check_block_is_finalized_checkpoint_or_descendant, check_block_relevancy,
    signature_verify_chain_segment, verify_header_signature, BlockError, ExecutionPendingBlock,
    GossipVerifiedBlock, IntoExecutionPendingBlock,
};
use crate::block_verification_types::{
    AsBlock, AvailableExecutedBlock, BlockImportData, ExecutedBlock, RpcBlock,
};
pub use crate::canonical_head::CanonicalHead;
use crate::chain_config::ChainConfig;
use crate::data_availability_checker::{
    Availability, AvailabilityCheckError, AvailableBlock, DataAvailabilityChecker,
};
use crate::early_attester_cache::EarlyAttesterCache;
use crate::errors::{BeaconChainError as Error, BlockProductionError};
use crate::eth1_chain::{Eth1Chain, Eth1ChainBackend};
use crate::eth1_finalization_cache::{Eth1FinalizationCache, Eth1FinalizationData};
use crate::events::ServerSentEventHandler;
use crate::execution_payload::{get_execution_payload, NotifyExecutionLayer, PreparePayloadHandle};
use crate::fork_choice_signal::{ForkChoiceSignalRx, ForkChoiceSignalTx, ForkChoiceWaitResult};
use crate::head_tracker::{HeadTracker, HeadTrackerReader, SszHeadTracker};
use crate::historical_blocks::HistoricalBlockError;
use crate::light_client_finality_update_verification::{
    Error as LightClientFinalityUpdateError, VerifiedLightClientFinalityUpdate,
};
use crate::light_client_optimistic_update_verification::{
    Error as LightClientOptimisticUpdateError, VerifiedLightClientOptimisticUpdate,
};
use crate::light_client_server_cache::LightClientServerCache;
use crate::migrate::BackgroundMigrator;
use crate::naive_aggregation_pool::{
    AggregatedAttestationMap, Error as NaiveAggregationError, NaiveAggregationPool,
    SyncContributionAggregateMap,
};
use crate::observed_aggregates::{
    Error as AttestationObservationError, ObservedAggregateAttestations, ObservedSyncContributions,
};
use crate::observed_attesters::{
    ObservedAggregators, ObservedAttesters, ObservedSyncAggregators, ObservedSyncContributors,
};
use crate::observed_blob_sidecars::ObservedBlobSidecars;
use crate::observed_block_producers::ObservedBlockProducers;
use crate::observed_operations::{ObservationOutcome, ObservedOperations};
use crate::observed_slashable::ObservedSlashable;
use crate::persisted_beacon_chain::{PersistedBeaconChain, DUMMY_CANONICAL_HEAD_BLOCK_ROOT};
use crate::persisted_fork_choice::PersistedForkChoice;
use crate::pre_finalization_cache::PreFinalizationBlockCache;
use crate::sync_committee_verification::{
    Error as SyncCommitteeError, VerifiedSyncCommitteeMessage, VerifiedSyncContribution,
};
use crate::timeout_rw_lock::TimeoutRwLock;
use crate::validator_monitor::{
    get_slot_delay_ms, timestamp_now, ValidatorMonitor,
    HISTORIC_EPOCHS as VALIDATOR_MONITOR_HISTORIC_EPOCHS,
};
use crate::validator_pubkey_cache::ValidatorPubkeyCache;
use crate::{
    kzg_utils, metrics, AvailabilityPendingExecutedBlock, BeaconChainError, BeaconForkChoiceStore,
    BeaconSnapshot, CachedHead,
};
use eth2::types::{EventKind, SseBlobSidecar, SseBlock, SseExtendedPayloadAttributes, SyncDuty};
use execution_layer::{
    BlockProposalContents, BlockProposalContentsType, BuilderParams, ChainHealth, ExecutionLayer,
    FailedCondition, PayloadAttributes, PayloadStatus,
};
use fork_choice::{
    AttestationFromBlock, ExecutionStatus, ForkChoice, ForkchoiceUpdateParameters,
    InvalidationOperation, PayloadVerificationStatus, ResetPayloadStatuses,
};
use futures::channel::mpsc::Sender;
use itertools::process_results;
use itertools::Itertools;
use kzg::Kzg;
use operation_pool::{AttestationRef, OperationPool, PersistedOperationPool, ReceivedPreCapella};
use parking_lot::{Mutex, RwLock};
use proto_array::{DoNotReOrg, ProposerHeadError};
use safe_arith::SafeArith;
use slasher::Slasher;
use slog::{crit, debug, error, info, trace, warn, Logger};
use slot_clock::SlotClock;
use ssz::Encode;
use state_processing::{
    common::get_attesting_indices_from_state,
    epoch_cache::initialize_epoch_cache,
    per_block_processing,
    per_block_processing::{
        errors::AttestationValidationError, get_expected_withdrawals,
        verify_attestation_for_block_inclusion, VerifySignatures,
    },
    per_slot_processing,
    state_advance::{complete_state_advance, partial_state_advance},
    BlockSignatureStrategy, ConsensusContext, SigVerifiedOp, StateProcessingStrategy,
    VerifyBlockRoot, VerifyOperation,
};
use std::borrow::Cow;
use std::cmp::Ordering;
use std::collections::HashMap;
use std::collections::HashSet;
use std::io::prelude::*;
use std::marker::PhantomData;
use std::sync::Arc;
use std::time::{Duration, Instant};
use store::iter::{BlockRootsIterator, ParentRootBlockIterator, StateRootsIterator};
use store::{
    DatabaseBlock, Error as DBError, HotColdDB, KeyValueStore, KeyValueStoreOp, StoreItem, StoreOp,
};
use task_executor::{ShutdownReason, TaskExecutor};
use tokio_stream::Stream;
use tree_hash::TreeHash;
use types::blob_sidecar::{BlobSidecarList, FixedBlobSidecarList};
use types::payload::BlockProductionVersion;
use types::*;

pub type ForkChoiceError = fork_choice::Error<crate::ForkChoiceStoreError>;

/// Alias to appease clippy.
type HashBlockTuple<E> = (Hash256, RpcBlock<E>);

/// The time-out before failure during an operation to take a read/write RwLock on the
/// validator pubkey cache.
pub const VALIDATOR_PUBKEY_CACHE_LOCK_TIMEOUT: Duration = Duration::from_secs(1);

/// The timeout for the eth1 finalization cache
pub const ETH1_FINALIZATION_CACHE_LOCK_TIMEOUT: Duration = Duration::from_millis(200);

// These keys are all zero because they get stored in different columns, see `DBColumn` type.
pub const BEACON_CHAIN_DB_KEY: Hash256 = Hash256::zero();
pub const OP_POOL_DB_KEY: Hash256 = Hash256::zero();
pub const ETH1_CACHE_DB_KEY: Hash256 = Hash256::zero();
pub const FORK_CHOICE_DB_KEY: Hash256 = Hash256::zero();

/// Defines how old a block can be before it's no longer a candidate for the early attester cache.
const EARLY_ATTESTER_CACHE_HISTORIC_SLOTS: u64 = 4;

/// Defines a distance between the head block slot and the current slot.
///
/// If the head block is older than this value, don't bother preparing beacon proposers.
const PREPARE_PROPOSER_HISTORIC_EPOCHS: u64 = 4;

/// If the head is more than `MAX_PER_SLOT_FORK_CHOICE_DISTANCE` slots behind the wall-clock slot, DO NOT
/// run the per-slot tasks (primarily fork choice).
///
/// This prevents unnecessary work during sync.
///
/// The value is set to 256 since this would be just over one slot (12.8s) when syncing at
/// 20 slots/second. Having a single fork-choice run interrupt syncing would have very little
/// impact whilst having 8 epochs without a block is a comfortable grace period.
const MAX_PER_SLOT_FORK_CHOICE_DISTANCE: u64 = 256;

/// Reported to the user when the justified block has an invalid execution payload.
pub const INVALID_JUSTIFIED_PAYLOAD_SHUTDOWN_REASON: &str =
    "Justified block has an invalid execution payload.";

pub const INVALID_FINALIZED_MERGE_TRANSITION_BLOCK_SHUTDOWN_REASON: &str =
    "Finalized merge transition block is invalid.";

/// Defines the behaviour when a block/block-root for a skipped slot is requested.
#[derive(Debug, Clone, Copy, PartialEq, Eq)]
pub enum WhenSlotSkipped {
    /// If the slot is a skip slot, return `None`.
    ///
    /// This is how the HTTP API behaves.
    None,
    /// If the slot is a skip slot, return the previous non-skipped block.
    ///
    /// This is generally how the specification behaves.
    Prev,
}

#[derive(Copy, Clone, Debug, PartialEq)]
pub enum AvailabilityProcessingStatus {
    MissingComponents(Slot, Hash256),
    Imported(Hash256),
}

impl TryInto<SignedBeaconBlockHash> for AvailabilityProcessingStatus {
    type Error = ();

    fn try_into(self) -> Result<SignedBeaconBlockHash, Self::Error> {
        match self {
            AvailabilityProcessingStatus::Imported(hash) => Ok(hash.into()),
            _ => Err(()),
        }
    }
}

impl TryInto<Hash256> for AvailabilityProcessingStatus {
    type Error = ();

    fn try_into(self) -> Result<Hash256, Self::Error> {
        match self {
            AvailabilityProcessingStatus::Imported(hash) => Ok(hash),
            _ => Err(()),
        }
    }
}

/// The result of a chain segment processing.
pub enum ChainSegmentResult<T: EthSpec> {
    /// Processing this chain segment finished successfully.
    Successful { imported_blocks: usize },
    /// There was an error processing this chain segment. Before the error, some blocks could
    /// have been imported.
    Failed {
        imported_blocks: usize,
        error: BlockError<T>,
    },
}

/// Configure the signature verification of produced blocks.
pub enum ProduceBlockVerification {
    VerifyRandao,
    NoVerification,
}

/// Payload attributes for which the `beacon_chain` crate is responsible.
pub struct PrePayloadAttributes {
    pub proposer_index: u64,
    pub prev_randao: Hash256,
    /// The block number of the block being built upon (same block as fcU `headBlockHash`).
    ///
    /// The parent block number is not part of the payload attributes sent to the EL, but *is*
    /// sent to builders via SSE.
    pub parent_block_number: u64,
    /// The block root of the block being built upon (same block as fcU `headBlockHash`).
    pub parent_beacon_block_root: Hash256,
}

/// Information about a state/block at a specific slot.
#[derive(Debug, Clone, Copy)]
pub struct FinalizationAndCanonicity {
    /// True if the slot of the state or block is finalized.
    ///
    /// This alone DOES NOT imply that the state/block is finalized, use `self.is_finalized()`.
    pub slot_is_finalized: bool,
    /// True if the state or block is canonical at its slot.
    pub canonical: bool,
}

/// Define whether a forkchoiceUpdate needs to be checked for an override (`Yes`) or has already
/// been checked (`AlreadyApplied`). It is safe to specify `Yes` even if re-orgs are disabled.
#[derive(Debug, Default, Clone, Copy, PartialEq, Eq)]
pub enum OverrideForkchoiceUpdate {
    #[default]
    Yes,
    AlreadyApplied,
}

#[derive(Debug, PartialEq)]
pub enum AttestationProcessingOutcome {
    Processed,
    EmptyAggregationBitfield,
    UnknownHeadBlock {
        beacon_block_root: Hash256,
    },
    /// The attestation is attesting to a state that is later than itself. (Viz., attesting to the
    /// future).
    AttestsToFutureBlock {
        block: Slot,
        attestation: Slot,
    },
    /// The slot is finalized, no need to import.
    FinalizedSlot {
        attestation: Slot,
        finalized: Slot,
    },
    FutureEpoch {
        attestation_epoch: Epoch,
        current_epoch: Epoch,
    },
    PastEpoch {
        attestation_epoch: Epoch,
        current_epoch: Epoch,
    },
    BadTargetEpoch,
    UnknownTargetRoot(Hash256),
    InvalidSignature,
    NoCommitteeForSlotAndIndex {
        slot: Slot,
        index: CommitteeIndex,
    },
    Invalid(AttestationValidationError),
}

/// Defines how a `BeaconState` should be "skipped" through skip-slots.
pub enum StateSkipConfig {
    /// Calculate the state root during each skip slot, producing a fully-valid `BeaconState`.
    WithStateRoots,
    /// Don't calculate the state root at each slot, instead just use the zero hash. This is orders
    /// of magnitude faster, however it produces a partially invalid state.
    ///
    /// This state is useful for operations that don't use the state roots; e.g., for calculating
    /// the shuffling.
    WithoutStateRoots,
}

pub trait BeaconChainTypes: Send + Sync + 'static {
    type HotStore: store::ItemStore<Self::EthSpec>;
    type ColdStore: store::ItemStore<Self::EthSpec>;
    type SlotClock: slot_clock::SlotClock;
    type Eth1Chain: Eth1ChainBackend<Self::EthSpec>;
    type EthSpec: types::EthSpec;
}

struct PartialBeaconBlock<E: EthSpec> {
    state: BeaconState<E>,
    slot: Slot,
    proposer_index: u64,
    parent_root: Hash256,
    randao_reveal: Signature,
    eth1_data: Eth1Data,
    graffiti: Graffiti,
    proposer_slashings: Vec<ProposerSlashing>,
    attester_slashings: Vec<AttesterSlashing<E>>,
    attestations: Vec<Attestation<E>>,
    deposits: Vec<Deposit>,
    voluntary_exits: Vec<SignedVoluntaryExit>,
    sync_aggregate: Option<SyncAggregate<E>>,
    prepare_payload_handle: Option<PreparePayloadHandle<E>>,
    bls_to_execution_changes: Vec<SignedBlsToExecutionChange>,
}

pub type LightClientProducerEvent<T> = (Hash256, Slot, SyncAggregate<T>);

pub type BeaconForkChoice<T> = ForkChoice<
    BeaconForkChoiceStore<
        <T as BeaconChainTypes>::EthSpec,
        <T as BeaconChainTypes>::HotStore,
        <T as BeaconChainTypes>::ColdStore,
    >,
    <T as BeaconChainTypes>::EthSpec,
>;

pub type BeaconStore<T> = Arc<
    HotColdDB<
        <T as BeaconChainTypes>::EthSpec,
        <T as BeaconChainTypes>::HotStore,
        <T as BeaconChainTypes>::ColdStore,
    >,
>;

/// Represents the "Beacon Chain" component of Ethereum 2.0. Allows import of blocks and block
/// operations and chooses a canonical head.
pub struct BeaconChain<T: BeaconChainTypes> {
    pub spec: ChainSpec,
    /// Configuration for `BeaconChain` runtime behaviour.
    pub config: ChainConfig,
    /// Persistent storage for blocks, states, etc. Typically an on-disk store, such as LevelDB.
    pub store: BeaconStore<T>,
    /// Used for spawning async and blocking tasks.
    pub task_executor: TaskExecutor,
    /// Database migrator for running background maintenance on the store.
    pub store_migrator: BackgroundMigrator<T::EthSpec, T::HotStore, T::ColdStore>,
    /// Reports the current slot, typically based upon the system clock.
    pub slot_clock: T::SlotClock,
    /// Stores all operations (e.g., `Attestation`, `Deposit`, etc) that are candidates for
    /// inclusion in a block.
    pub op_pool: OperationPool<T::EthSpec>,
    /// A pool of attestations dedicated to the "naive aggregation strategy" defined in the eth2
    /// specs.
    ///
    /// This pool accepts `Attestation` objects that only have one aggregation bit set and provides
    /// a method to get an aggregated `Attestation` for some `AttestationData`.
    pub naive_aggregation_pool: RwLock<NaiveAggregationPool<AggregatedAttestationMap<T::EthSpec>>>,
    /// A pool of `SyncCommitteeContribution` dedicated to the "naive aggregation strategy" defined in the eth2
    /// specs.
    ///
    /// This pool accepts `SyncCommitteeContribution` objects that only have one aggregation bit set and provides
    /// a method to get an aggregated `SyncCommitteeContribution` for some `SyncCommitteeContributionData`.
    pub naive_sync_aggregation_pool:
        RwLock<NaiveAggregationPool<SyncContributionAggregateMap<T::EthSpec>>>,
    /// Contains a store of attestations which have been observed by the beacon chain.
    pub(crate) observed_attestations: RwLock<ObservedAggregateAttestations<T::EthSpec>>,
    /// Contains a store of sync contributions which have been observed by the beacon chain.
    pub(crate) observed_sync_contributions: RwLock<ObservedSyncContributions<T::EthSpec>>,
    /// Maintains a record of which validators have been seen to publish gossip attestations in
    /// recent epochs.
    pub observed_gossip_attesters: RwLock<ObservedAttesters<T::EthSpec>>,
    /// Maintains a record of which validators have been seen to have attestations included in
    /// blocks in recent epochs.
    pub observed_block_attesters: RwLock<ObservedAttesters<T::EthSpec>>,
    /// Maintains a record of which validators have been seen sending sync messages in recent epochs.
    pub(crate) observed_sync_contributors: RwLock<ObservedSyncContributors<T::EthSpec>>,
    /// Maintains a record of which validators have been seen to create `SignedAggregateAndProofs`
    /// in recent epochs.
    pub observed_aggregators: RwLock<ObservedAggregators<T::EthSpec>>,
    /// Maintains a record of which validators have been seen to create `SignedContributionAndProofs`
    /// in recent epochs.
    pub(crate) observed_sync_aggregators: RwLock<ObservedSyncAggregators<T::EthSpec>>,
    /// Maintains a record of which validators have proposed blocks for each slot.
    pub observed_block_producers: RwLock<ObservedBlockProducers<T::EthSpec>>,
    /// Maintains a record of blob sidecars seen over the gossip network.
    pub observed_blob_sidecars: RwLock<ObservedBlobSidecars<T::EthSpec>>,
    /// Maintains a record of slashable message seen over the gossip network or RPC.
    pub observed_slashable: RwLock<ObservedSlashable<T::EthSpec>>,
    /// Maintains a record of which validators have submitted voluntary exits.
    pub(crate) observed_voluntary_exits: Mutex<ObservedOperations<SignedVoluntaryExit, T::EthSpec>>,
    /// Maintains a record of which validators we've seen proposer slashings for.
    pub(crate) observed_proposer_slashings: Mutex<ObservedOperations<ProposerSlashing, T::EthSpec>>,
    /// Maintains a record of which validators we've seen attester slashings for.
    pub(crate) observed_attester_slashings:
        Mutex<ObservedOperations<AttesterSlashing<T::EthSpec>, T::EthSpec>>,
    /// Maintains a record of which validators we've seen BLS to execution changes for.
    pub(crate) observed_bls_to_execution_changes:
        Mutex<ObservedOperations<SignedBlsToExecutionChange, T::EthSpec>>,
    /// Provides information from the Ethereum 1 (PoW) chain.
    pub eth1_chain: Option<Eth1Chain<T::Eth1Chain, T::EthSpec>>,
    /// Interfaces with the execution client.
    pub execution_layer: Option<ExecutionLayer<T::EthSpec>>,
    /// Stores information about the canonical head and finalized/justified checkpoints of the
    /// chain. Also contains the fork choice struct, for computing the canonical head.
    pub canonical_head: CanonicalHead<T>,
    /// The root of the genesis block.
    pub genesis_block_root: Hash256,
    /// The root of the genesis state.
    pub genesis_state_root: Hash256,
    /// The root of the list of genesis validators, used during syncing.
    pub genesis_validators_root: Hash256,
    /// Transmitter used to indicate that slot-start fork choice has completed running.
    pub fork_choice_signal_tx: Option<ForkChoiceSignalTx>,
    /// Receiver used by block production to wait on slot-start fork choice.
    pub fork_choice_signal_rx: Option<ForkChoiceSignalRx>,
    /// The genesis time of this `BeaconChain` (seconds since UNIX epoch).
    pub genesis_time: u64,
    /// A handler for events generated by the beacon chain. This is only initialized when the
    /// HTTP server is enabled.
    pub event_handler: Option<ServerSentEventHandler<T::EthSpec>>,
    /// Used to track the heads of the beacon chain.
    pub(crate) head_tracker: Arc<HeadTracker>,
    /// A cache of eth1 deposit data at epoch boundaries for deposit finalization
    pub eth1_finalization_cache: TimeoutRwLock<Eth1FinalizationCache>,
    /// Caches the beacon block proposer shuffling for a given epoch and shuffling key root.
    pub beacon_proposer_cache: Arc<Mutex<BeaconProposerCache>>,
    /// Caches a map of `validator_index -> validator_pubkey`.
    pub(crate) validator_pubkey_cache: Arc<RwLock<ValidatorPubkeyCache<T>>>,
    /// A cache used when producing attestations.
    pub(crate) attester_cache: Arc<AttesterCache>,
    /// A cache used when producing attestations whilst the head block is still being imported.
    pub early_attester_cache: EarlyAttesterCache<T::EthSpec>,
    /// A cache used to keep track of various block timings.
    pub block_times_cache: Arc<RwLock<BlockTimesCache>>,
    /// A cache used to track pre-finalization block roots for quick rejection.
    pub pre_finalization_block_cache: PreFinalizationBlockCache,
<<<<<<< HEAD
=======
    /// A cache used to de-duplicate HTTP state requests.
    ///
    /// The cache is keyed by `state_root`.
    pub parallel_state_cache: Arc<RwLock<ParallelStateCache<T::EthSpec>>>,
    /// A cache used to produce light_client server messages
    pub light_client_server_cache: LightClientServerCache<T>,
    /// Sender to signal the light_client server to produce new updates
    pub light_client_server_tx: Option<Sender<LightClientProducerEvent<T::EthSpec>>>,
>>>>>>> 20f53e77
    /// Sender given to tasks, so that if they encounter a state in which execution cannot
    /// continue they can request that everything shuts down.
    pub shutdown_sender: Sender<ShutdownReason>,
    /// Logging to CLI, etc.
    pub(crate) log: Logger,
    /// Arbitrary bytes included in the blocks.
    pub(crate) graffiti: Graffiti,
    /// Optional slasher.
    pub slasher: Option<Arc<Slasher<T::EthSpec>>>,
    /// Provides monitoring of a set of explicitly defined validators.
    pub validator_monitor: RwLock<ValidatorMonitor<T::EthSpec>>,
    /// The slot at which blocks are downloaded back to.
    pub genesis_backfill_slot: Slot,
    /// Provides a KZG verification and temporary storage for blocks and blobs as
    /// they are collected and combined.
    pub data_availability_checker: Arc<DataAvailabilityChecker<T>>,
    /// The KZG trusted setup used by this chain.
    pub kzg: Option<Arc<Kzg>>,
}

pub enum BeaconBlockResponseWrapper<T: EthSpec> {
    Full(BeaconBlockResponse<T, FullPayload<T>>),
    Blinded(BeaconBlockResponse<T, BlindedPayload<T>>),
}

impl<E: EthSpec> BeaconBlockResponseWrapper<E> {
    pub fn fork_name(&self, spec: &ChainSpec) -> Result<ForkName, InconsistentFork> {
        Ok(match self {
            BeaconBlockResponseWrapper::Full(resp) => resp.block.to_ref().fork_name(spec)?,
            BeaconBlockResponseWrapper::Blinded(resp) => resp.block.to_ref().fork_name(spec)?,
        })
    }

    pub fn execution_payload_value(&self) -> Uint256 {
        match self {
            BeaconBlockResponseWrapper::Full(resp) => resp.execution_payload_value,
            BeaconBlockResponseWrapper::Blinded(resp) => resp.execution_payload_value,
        }
    }

    pub fn consensus_block_value_gwei(&self) -> u64 {
        match self {
            BeaconBlockResponseWrapper::Full(resp) => resp.consensus_block_value,
            BeaconBlockResponseWrapper::Blinded(resp) => resp.consensus_block_value,
        }
    }

    pub fn consensus_block_value_wei(&self) -> Uint256 {
        Uint256::from(self.consensus_block_value_gwei()) * 1_000_000_000
    }

    pub fn is_blinded(&self) -> bool {
        matches!(self, BeaconBlockResponseWrapper::Blinded(_))
    }
}

/// The components produced when the local beacon node creates a new block to extend the chain
pub struct BeaconBlockResponse<T: EthSpec, Payload: AbstractExecPayload<T>> {
    /// The newly produced beacon block
    pub block: BeaconBlock<T, Payload>,
    /// The post-state after applying the new block
    pub state: BeaconState<T>,
    /// The Blobs / Proofs associated with the new block
    pub blob_items: Option<(KzgProofs<T>, BlobsList<T>)>,
    /// The execution layer reward for the block
    pub execution_payload_value: Uint256,
    /// The consensus layer reward to the proposer
    pub consensus_block_value: u64,
}

impl FinalizationAndCanonicity {
    pub fn is_finalized(self) -> bool {
        self.slot_is_finalized && self.canonical
    }
}

impl<T: BeaconChainTypes> BeaconChain<T> {
    /// Checks if a block is finalized.
    /// The finalization check is done with the block slot. The block root is used to verify that
    /// the finalized slot is in the canonical chain.
    pub fn is_finalized_block(
        &self,
        block_root: &Hash256,
        block_slot: Slot,
    ) -> Result<bool, Error> {
        let finalized_slot = self
            .canonical_head
            .cached_head()
            .finalized_checkpoint()
            .epoch
            .start_slot(T::EthSpec::slots_per_epoch());
        let is_canonical = self
            .block_root_at_slot(block_slot, WhenSlotSkipped::None)?
            .map_or(false, |canonical_root| block_root == &canonical_root);
        Ok(block_slot <= finalized_slot && is_canonical)
    }

    /// Checks if a state is finalized.
    /// The finalization check is done with the slot. The state root is used to verify that
    /// the finalized state is in the canonical chain.
    pub fn is_finalized_state(
        &self,
        state_root: &Hash256,
        state_slot: Slot,
    ) -> Result<bool, Error> {
        self.state_finalization_and_canonicity(state_root, state_slot)
            .map(FinalizationAndCanonicity::is_finalized)
    }

    /// Fetch the finalization and canonicity status of the state with `state_root`.
    pub fn state_finalization_and_canonicity(
        &self,
        state_root: &Hash256,
        state_slot: Slot,
    ) -> Result<FinalizationAndCanonicity, Error> {
        let finalized_slot = self
            .canonical_head
            .cached_head()
            .finalized_checkpoint()
            .epoch
            .start_slot(T::EthSpec::slots_per_epoch());
        let slot_is_finalized = state_slot <= finalized_slot;
        let canonical = self
            .state_root_at_slot(state_slot)?
            .map_or(false, |canonical_root| state_root == &canonical_root);
        Ok(FinalizationAndCanonicity {
            slot_is_finalized,
            canonical,
        })
    }

    /// Persists the head tracker and fork choice.
    ///
    /// We do it atomically even though no guarantees need to be made about blocks from
    /// the head tracker also being present in fork choice.
    pub fn persist_head_and_fork_choice(&self) -> Result<(), Error> {
        let mut batch = vec![];

        let _head_timer = metrics::start_timer(&metrics::PERSIST_HEAD);

        // Hold a lock to head_tracker until it has been persisted to disk. Otherwise there's a race
        // condition with the pruning thread which can result in a block present in the head tracker
        // but absent in the DB. This inconsistency halts pruning and dramastically increases disk
        // size. Ref: https://github.com/sigp/lighthouse/issues/4773
        let head_tracker = self.head_tracker.0.read();
        batch.push(self.persist_head_in_batch(&head_tracker)?);

        let _fork_choice_timer = metrics::start_timer(&metrics::PERSIST_FORK_CHOICE);
        batch.push(self.persist_fork_choice_in_batch()?);

        self.store.hot_db.do_atomically(batch)?;
        drop(head_tracker);

        Ok(())
    }

    /// Return a `PersistedBeaconChain` without reference to a `BeaconChain`.
    pub fn make_persisted_head(
        genesis_block_root: Hash256,
        head_tracker_reader: &HeadTrackerReader,
    ) -> PersistedBeaconChain {
        PersistedBeaconChain {
            _canonical_head_block_root: DUMMY_CANONICAL_HEAD_BLOCK_ROOT,
            genesis_block_root,
            ssz_head_tracker: SszHeadTracker::from_map(head_tracker_reader),
        }
    }

    /// Return a database operation for writing the beacon chain head to disk.
    pub fn persist_head_in_batch(
        &self,
        head_tracker_reader: &HeadTrackerReader,
    ) -> Result<KeyValueStoreOp, DBError> {
        Self::persist_head_in_batch_standalone(self.genesis_block_root, head_tracker_reader)
    }

    pub fn persist_head_in_batch_standalone(
        genesis_block_root: Hash256,
        head_tracker_reader: &HeadTrackerReader,
    ) -> Result<KeyValueStoreOp, DBError> {
        Self::make_persisted_head(genesis_block_root, head_tracker_reader)
            .as_kv_store_op(BEACON_CHAIN_DB_KEY)
    }

    /// Load fork choice from disk, returning `None` if it isn't found.
    pub fn load_fork_choice(
        store: BeaconStore<T>,
        reset_payload_statuses: ResetPayloadStatuses,
        spec: &ChainSpec,
        log: &Logger,
    ) -> Result<Option<BeaconForkChoice<T>>, Error> {
        let Some(persisted_fork_choice) =
            store.get_item::<PersistedForkChoice>(&FORK_CHOICE_DB_KEY)?
        else {
            return Ok(None);
        };

        let fc_store =
            BeaconForkChoiceStore::from_persisted(persisted_fork_choice.fork_choice_store, store)?;

        Ok(Some(ForkChoice::from_persisted(
            persisted_fork_choice.fork_choice,
            reset_payload_statuses,
            fc_store,
            spec,
            log,
        )?))
    }

    /// Persists `self.op_pool` to disk.
    ///
    /// ## Notes
    ///
    /// This operation is typically slow and causes a lot of allocations. It should be used
    /// sparingly.
    pub fn persist_op_pool(&self) -> Result<(), Error> {
        let _timer = metrics::start_timer(&metrics::PERSIST_OP_POOL);

        self.store.put_item(
            &OP_POOL_DB_KEY,
            &PersistedOperationPool::from_operation_pool(&self.op_pool),
        )?;

        Ok(())
    }

    /// Persists `self.eth1_chain` and its caches to disk.
    pub fn persist_eth1_cache(&self) -> Result<(), Error> {
        let _timer = metrics::start_timer(&metrics::PERSIST_ETH1_CACHE);

        if let Some(eth1_chain) = self.eth1_chain.as_ref() {
            self.store
                .put_item(&ETH1_CACHE_DB_KEY, &eth1_chain.as_ssz_container())?;
        }

        Ok(())
    }

    pub fn persist_data_availability_checker(&self) -> Result<(), Error> {
        let _timer = metrics::start_timer(&metrics::PERSIST_DATA_AVAILABILITY_CHECKER);
        self.data_availability_checker.persist_all()?;

        Ok(())
    }

    /// Returns the slot _right now_ according to `self.slot_clock`. Returns `Err` if the slot is
    /// unavailable.
    ///
    /// The slot might be unavailable due to an error with the system clock, or if the present time
    /// is before genesis (i.e., a negative slot).
    pub fn slot(&self) -> Result<Slot, Error> {
        self.slot_clock.now().ok_or(Error::UnableToReadSlot)
    }

    /// Returns the epoch _right now_ according to `self.slot_clock`. Returns `Err` if the epoch is
    /// unavailable.
    ///
    /// The epoch might be unavailable due to an error with the system clock, or if the present time
    /// is before genesis (i.e., a negative epoch).
    pub fn epoch(&self) -> Result<Epoch, Error> {
        self.slot()
            .map(|slot| slot.epoch(T::EthSpec::slots_per_epoch()))
    }

    /// Iterates across all `(block_root, slot)` pairs from `start_slot`
    /// to the head of the chain (inclusive).
    ///
    /// ## Notes
    ///
    /// - `slot` always increases by `1`.
    /// - Skipped slots contain the root of the closest prior
    ///     non-skipped slot (identical to the way they are stored in `state.block_roots`).
    /// - Iterator returns `(Hash256, Slot)`.
    ///
    /// Will return a `BlockOutOfRange` error if the requested start slot is before the period of
    /// history for which we have blocks stored. See `get_oldest_block_slot`.
    pub fn forwards_iter_block_roots(
        &self,
        start_slot: Slot,
    ) -> Result<impl Iterator<Item = Result<(Hash256, Slot), Error>> + '_, Error> {
        let oldest_block_slot = self.store.get_oldest_block_slot();
        if start_slot < oldest_block_slot {
            return Err(Error::HistoricalBlockError(
                HistoricalBlockError::BlockOutOfRange {
                    slot: start_slot,
                    oldest_block_slot,
                },
            ));
        }

        let local_head = self.head_snapshot();

        let iter = self.store.forwards_block_roots_iterator(
            start_slot,
            local_head.beacon_state.clone(),
            local_head.beacon_block_root,
        )?;

        Ok(iter.map(|result| result.map_err(Into::into)))
    }

    /// Even more efficient variant of `forwards_iter_block_roots` that will avoid cloning the head
    /// state if it isn't required for the requested range of blocks.
    /// The range [start_slot, end_slot] is inclusive (ie `start_slot <= end_slot`)
    pub fn forwards_iter_block_roots_until(
        &self,
        start_slot: Slot,
        end_slot: Slot,
    ) -> Result<impl Iterator<Item = Result<(Hash256, Slot), Error>> + '_, Error> {
        let oldest_block_slot = self.store.get_oldest_block_slot();
        if start_slot < oldest_block_slot {
            return Err(Error::HistoricalBlockError(
                HistoricalBlockError::BlockOutOfRange {
                    slot: start_slot,
                    oldest_block_slot,
                },
            ));
        }

        self.with_head(move |head| {
            let iter =
                self.store
                    .forwards_block_roots_iterator_until(start_slot, end_slot, || {
                        Ok((head.beacon_state.clone(), head.beacon_block_root))
                    })?;
            Ok(iter
                .map(|result| result.map_err(Into::into))
                .take_while(move |result| {
                    result.as_ref().map_or(true, |(_, slot)| *slot <= end_slot)
                }))
        })
    }

    /// Traverse backwards from `block_root` to find the block roots of its ancestors.
    ///
    /// ## Notes
    ///
    /// - `slot` always decreases by `1`.
    /// - Skipped slots contain the root of the closest prior
    ///     non-skipped slot (identical to the way they are stored in `state.block_roots`) .
    /// - Iterator returns `(Hash256, Slot)`.
    /// - The provided `block_root` is included as the first item in the iterator.
    pub fn rev_iter_block_roots_from(
        &self,
        block_root: Hash256,
    ) -> Result<impl Iterator<Item = Result<(Hash256, Slot), Error>> + '_, Error> {
        let block = self
            .get_blinded_block(&block_root)?
            .ok_or(Error::MissingBeaconBlock(block_root))?;
        let state = self
            .get_state(&block.state_root(), Some(block.slot()))?
            .ok_or_else(|| Error::MissingBeaconState(block.state_root()))?;
        let iter = BlockRootsIterator::owned(&self.store, state);
        Ok(std::iter::once(Ok((block_root, block.slot())))
            .chain(iter)
            .map(|result| result.map_err(|e| e.into())))
    }

    /// Iterates backwards across all `(state_root, slot)` pairs starting from
    /// an arbitrary `BeaconState` to the earliest reachable ancestor (may or may not be genesis).
    ///
    /// ## Notes
    ///
    /// - `slot` always decreases by `1`.
    /// - Iterator returns `(Hash256, Slot)`.
    /// - As this iterator starts at the `head` of the chain (viz., the best block), the first slot
    ///     returned may be earlier than the wall-clock slot.
    pub fn rev_iter_state_roots_from<'a>(
        &'a self,
        state_root: Hash256,
        state: &'a BeaconState<T::EthSpec>,
    ) -> impl Iterator<Item = Result<(Hash256, Slot), Error>> + 'a {
        std::iter::once(Ok((state_root, state.slot())))
            .chain(StateRootsIterator::new(&self.store, state))
            .map(|result| result.map_err(Into::into))
    }

    /// Iterates across all `(state_root, slot)` pairs from `start_slot`
    /// to the head of the chain (inclusive).
    ///
    /// ## Notes
    ///
    /// - `slot` always increases by `1`.
    /// - Iterator returns `(Hash256, Slot)`.
    pub fn forwards_iter_state_roots(
        &self,
        start_slot: Slot,
    ) -> Result<impl Iterator<Item = Result<(Hash256, Slot), Error>> + '_, Error> {
        let local_head = self.head_snapshot();

        let iter = self.store.forwards_state_roots_iterator(
            start_slot,
            local_head.beacon_state_root(),
            local_head.beacon_state.clone(),
        )?;

        Ok(iter.map(|result| result.map_err(Into::into)))
    }

    /// Super-efficient forwards state roots iterator that avoids cloning the head if the state
    /// roots lie entirely within the freezer database.
    ///
    /// The iterator returned will include roots for `start_slot..=end_slot`, i.e.  it
    /// is endpoint inclusive.
    pub fn forwards_iter_state_roots_until(
        &self,
        start_slot: Slot,
        end_slot: Slot,
    ) -> Result<impl Iterator<Item = Result<(Hash256, Slot), Error>> + '_, Error> {
        self.with_head(move |head| {
            let iter =
                self.store
                    .forwards_state_roots_iterator_until(start_slot, end_slot, || {
                        Ok((head.beacon_state.clone(), head.beacon_state_root()))
                    })?;
            Ok(iter
                .map(|result| result.map_err(Into::into))
                .take_while(move |result| {
                    result.as_ref().map_or(true, |(_, slot)| *slot <= end_slot)
                }))
        })
    }

    /// Returns the block at the given slot, if any. Only returns blocks in the canonical chain.
    ///
    /// Use the `skips` parameter to define the behaviour when `request_slot` is a skipped slot.
    ///
    /// ## Errors
    ///
    /// May return a database error.
    pub fn block_at_slot(
        &self,
        request_slot: Slot,
        skips: WhenSlotSkipped,
    ) -> Result<Option<SignedBlindedBeaconBlock<T::EthSpec>>, Error> {
        let root = self.block_root_at_slot(request_slot, skips)?;

        // Only hint the slot if expect a block at this exact slot.
        let slot_hint = match skips {
            WhenSlotSkipped::Prev => None,
            WhenSlotSkipped::None => Some(request_slot),
        };

        if let Some(block_root) = root {
            Ok(self.store.get_blinded_block(&block_root, slot_hint)?)
        } else {
            Ok(None)
        }
    }

    /// Returns the state root at the given slot, if any. Only returns state roots in the canonical chain.
    ///
    /// ## Errors
    ///
    /// May return a database error.
    pub fn state_root_at_slot(&self, request_slot: Slot) -> Result<Option<Hash256>, Error> {
        if request_slot == self.spec.genesis_slot {
            return Ok(Some(self.genesis_state_root));
        } else if request_slot > self.slot()? {
            return Ok(None);
        }

        // Check limits w.r.t historic state bounds.
        let (historic_lower_limit, historic_upper_limit) = self.store.get_historic_state_limits();
        if request_slot > historic_lower_limit && request_slot < historic_upper_limit {
            return Ok(None);
        }

        // Try an optimized path of reading the root directly from the head state.
        let fast_lookup: Option<Hash256> = self.with_head(|head| {
            if head.beacon_block.slot() <= request_slot {
                // Return the head state root if all slots between the request and the head are skipped.
                Ok(Some(head.beacon_state_root()))
            } else if let Ok(root) = head.beacon_state.get_state_root(request_slot) {
                // Return the root if it's easily accessible from the head state.
                Ok(Some(*root))
            } else {
                // Fast lookup is not possible.
                Ok::<_, Error>(None)
            }
        })?;

        if let Some(root) = fast_lookup {
            return Ok(Some(root));
        }

        process_results(
            self.forwards_iter_state_roots_until(request_slot, request_slot)?,
            |mut iter| {
                if let Some((root, slot)) = iter.next() {
                    if slot == request_slot {
                        Ok(Some(root))
                    } else {
                        // Sanity check.
                        Err(Error::InconsistentForwardsIter { request_slot, slot })
                    }
                } else {
                    Ok(None)
                }
            },
        )?
    }

    /// Returns the block root at the given slot, if any. Only returns roots in the canonical chain.
    ///
    /// ## Notes
    ///
    /// - Use the `skips` parameter to define the behaviour when `request_slot` is a skipped slot.
    /// - Returns `Ok(None)` for any slot higher than the current wall-clock slot, or less than
    ///   the oldest known block slot.
    pub fn block_root_at_slot(
        &self,
        request_slot: Slot,
        skips: WhenSlotSkipped,
    ) -> Result<Option<Hash256>, Error> {
        match skips {
            WhenSlotSkipped::None => self.block_root_at_slot_skips_none(request_slot),
            WhenSlotSkipped::Prev => self.block_root_at_slot_skips_prev(request_slot),
        }
        .or_else(|e| match e {
            Error::HistoricalBlockError(_) => Ok(None),
            e => Err(e),
        })
    }

    /// Returns the block root at the given slot, if any. Only returns roots in the canonical chain.
    ///
    /// ## Notes
    ///
    /// - Returns `Ok(None)` if the given `Slot` was skipped.
    /// - Returns `Ok(None)` for any slot higher than the current wall-clock slot.
    ///
    /// ## Errors
    ///
    /// May return a database error.
    fn block_root_at_slot_skips_none(&self, request_slot: Slot) -> Result<Option<Hash256>, Error> {
        if request_slot == self.spec.genesis_slot {
            return Ok(Some(self.genesis_block_root));
        } else if request_slot > self.slot()? {
            return Ok(None);
        }

        let prev_slot = request_slot.saturating_sub(1_u64);

        // Try an optimized path of reading the root directly from the head state.
        let fast_lookup: Option<Option<Hash256>> = self.with_head(|head| {
            let state = &head.beacon_state;

            // Try find the root for the `request_slot`.
            let request_root_opt = match state.slot().cmp(&request_slot) {
                // It's always a skip slot if the head is less than the request slot, return early.
                Ordering::Less => return Ok(Some(None)),
                // The request slot is the head slot.
                Ordering::Equal => Some(head.beacon_block_root),
                // Try find the request slot in the state.
                Ordering::Greater => state.get_block_root(request_slot).ok().copied(),
            };

            if let Some(request_root) = request_root_opt {
                if let Ok(prev_root) = state.get_block_root(prev_slot) {
                    return Ok(Some((*prev_root != request_root).then_some(request_root)));
                }
            }

            // Fast lookup is not possible.
            Ok::<_, Error>(None)
        })?;
        if let Some(root_opt) = fast_lookup {
            return Ok(root_opt);
        }

        if let Some(((prev_root, _), (curr_root, curr_slot))) = process_results(
            self.forwards_iter_block_roots_until(prev_slot, request_slot)?,
            |iter| iter.tuple_windows().next(),
        )? {
            // Sanity check.
            if curr_slot != request_slot {
                return Err(Error::InconsistentForwardsIter {
                    request_slot,
                    slot: curr_slot,
                });
            }
            Ok((curr_root != prev_root).then_some(curr_root))
        } else {
            Ok(None)
        }
    }

    /// Returns the block root at the given slot, if any. Only returns roots in the canonical chain.
    ///
    /// ## Notes
    ///
    /// - Returns the root at the previous non-skipped slot if the given `Slot` was skipped.
    /// - Returns `Ok(None)` for any slot higher than the current wall-clock slot.
    ///
    /// ## Errors
    ///
    /// May return a database error.
    fn block_root_at_slot_skips_prev(&self, request_slot: Slot) -> Result<Option<Hash256>, Error> {
        if request_slot == self.spec.genesis_slot {
            return Ok(Some(self.genesis_block_root));
        } else if request_slot > self.slot()? {
            return Ok(None);
        }

        // Try an optimized path of reading the root directly from the head state.
        let fast_lookup: Option<Hash256> = self.with_head(|head| {
            if head.beacon_block.slot() <= request_slot {
                // Return the head root if all slots between the request and the head are skipped.
                Ok(Some(head.beacon_block_root))
            } else if let Ok(root) = head.beacon_state.get_block_root(request_slot) {
                // Return the root if it's easily accessible from the head state.
                Ok(Some(*root))
            } else {
                // Fast lookup is not possible.
                Ok::<_, Error>(None)
            }
        })?;
        if let Some(root) = fast_lookup {
            return Ok(Some(root));
        }

        process_results(
            self.forwards_iter_block_roots_until(request_slot, request_slot)?,
            |mut iter| {
                if let Some((root, slot)) = iter.next() {
                    if slot == request_slot {
                        Ok(Some(root))
                    } else {
                        // Sanity check.
                        Err(Error::InconsistentForwardsIter { request_slot, slot })
                    }
                } else {
                    Ok(None)
                }
            },
        )?
    }

    /// Returns the block at the given root, if any.
    ///
    /// Will also check the early attester cache for the block. Because of this, there's no
    /// guarantee that a block returned from this function has a `BeaconState` available in
    /// `self.store`. The expected use for this function is *only* for returning blocks requested
    /// from P2P peers.
    ///
    /// ## Errors
    ///
    /// May return a database error.
    pub fn get_blocks_checking_caches(
        self: &Arc<Self>,
        block_roots: Vec<Hash256>,
        executor: &TaskExecutor,
    ) -> Result<
        impl Stream<
            Item = (
                Hash256,
                Arc<Result<Option<Arc<SignedBeaconBlock<T::EthSpec>>>, Error>>,
            ),
        >,
        Error,
    > {
        Ok(BeaconBlockStreamer::<T>::new(self, CheckCaches::Yes)?
            .launch_stream(block_roots, executor))
    }

    pub fn get_blocks(
        self: &Arc<Self>,
        block_roots: Vec<Hash256>,
        executor: &TaskExecutor,
    ) -> Result<
        impl Stream<
            Item = (
                Hash256,
                Arc<Result<Option<Arc<SignedBeaconBlock<T::EthSpec>>>, Error>>,
            ),
        >,
        Error,
    > {
        Ok(BeaconBlockStreamer::<T>::new(self, CheckCaches::No)?
            .launch_stream(block_roots, executor))
    }

    pub fn get_blobs_checking_early_attester_cache(
        &self,
        block_root: &Hash256,
    ) -> Result<BlobSidecarList<T::EthSpec>, Error> {
        self.early_attester_cache
            .get_blobs(*block_root)
            .map_or_else(|| self.get_blobs(block_root), Ok)
    }

    /// Returns the block at the given root, if any.
    ///
    /// ## Errors
    ///
    /// May return a database error.
    pub async fn get_block(
        &self,
        block_root: &Hash256,
    ) -> Result<Option<SignedBeaconBlock<T::EthSpec>>, Error> {
        // Load block from database, returning immediately if we have the full block w payload
        // stored.
        let blinded_block = match self.store.try_get_full_block(block_root, None)? {
            Some(DatabaseBlock::Full(block)) => return Ok(Some(block)),
            Some(DatabaseBlock::Blinded(block)) => block,
            None => return Ok(None),
        };
        let fork = blinded_block.fork_name(&self.spec)?;

        // If we only have a blinded block, load the execution payload from the EL.
        let block_message = blinded_block.message();
        let execution_payload_header = block_message
            .execution_payload()
            .map_err(|_| Error::BlockVariantLacksExecutionPayload(*block_root))?
            .to_execution_payload_header();

        let exec_block_hash = execution_payload_header.block_hash();

        let execution_payload = self
            .execution_layer
            .as_ref()
            .ok_or(Error::ExecutionLayerMissing)?
            .get_payload_for_header(&execution_payload_header, fork)
            .await
            .map_err(|e| {
                Error::ExecutionLayerErrorPayloadReconstruction(exec_block_hash, Box::new(e))
            })?
            .ok_or(Error::BlockHashMissingFromExecutionLayer(exec_block_hash))?;

        // Verify payload integrity.
        let header_from_payload = ExecutionPayloadHeader::from(execution_payload.to_ref());
        if header_from_payload != execution_payload_header {
            for txn in execution_payload.transactions() {
                debug!(
                    self.log,
                    "Reconstructed txn";
                    "bytes" => format!("0x{}", hex::encode(&**txn)),
                );
            }

            return Err(Error::InconsistentPayloadReconstructed {
                slot: blinded_block.slot(),
                exec_block_hash,
                canonical_transactions_root: execution_payload_header.transactions_root(),
                reconstructed_transactions_root: header_from_payload.transactions_root(),
            });
        }

        // Add the payload to the block to form a full block.
        blinded_block
            .try_into_full_block(Some(execution_payload))
            .ok_or(Error::AddPayloadLogicError)
            .map(Some)
    }

    /// Returns the blobs at the given root, if any.
    ///
    /// ## Errors
    /// May return a database error.
    pub fn get_blobs(&self, block_root: &Hash256) -> Result<BlobSidecarList<T::EthSpec>, Error> {
        match self.store.get_blobs(block_root)? {
            Some(blobs) => Ok(blobs),
            None => Ok(BlobSidecarList::default()),
        }
    }

    pub fn get_blinded_block(
        &self,
        block_root: &Hash256,
    ) -> Result<Option<SignedBlindedBeaconBlock<T::EthSpec>>, Error> {
        Ok(self.store.get_blinded_block(block_root, None)?)
    }

    /// Returns the state at the given root, if any.
    ///
    /// ## Errors
    ///
    /// May return a database error.
    pub fn get_state(
        &self,
        state_root: &Hash256,
        slot: Option<Slot>,
    ) -> Result<Option<BeaconState<T::EthSpec>>, Error> {
        Ok(self.store.get_state(state_root, slot)?)
    }

    /// Return the sync committee at `slot + 1` from the canonical chain.
    ///
    /// This is useful when dealing with sync committee messages, because messages are signed
    /// and broadcast one slot prior to the slot of the sync committee (which is relevant at
    /// sync committee period boundaries).
    pub fn sync_committee_at_next_slot(
        &self,
        slot: Slot,
    ) -> Result<Arc<SyncCommittee<T::EthSpec>>, Error> {
        let epoch = slot.safe_add(1)?.epoch(T::EthSpec::slots_per_epoch());
        self.sync_committee_at_epoch(epoch)
    }

    /// Return the sync committee at `epoch` from the canonical chain.
    pub fn sync_committee_at_epoch(
        &self,
        epoch: Epoch,
    ) -> Result<Arc<SyncCommittee<T::EthSpec>>, Error> {
        // Try to read a committee from the head. This will work most of the time, but will fail
        // for faraway committees, or if there are skipped slots at the transition to Altair.
        let spec = &self.spec;
        let committee_from_head =
            self.with_head(
                |head| match head.beacon_state.get_built_sync_committee(epoch, spec) {
                    Ok(committee) => Ok(Some(committee.clone())),
                    Err(BeaconStateError::SyncCommitteeNotKnown { .. })
                    | Err(BeaconStateError::IncorrectStateVariant) => Ok(None),
                    Err(e) => Err(Error::from(e)),
                },
            )?;

        if let Some(committee) = committee_from_head {
            Ok(committee)
        } else {
            // Slow path: load a state (or advance the head).
            let sync_committee_period = epoch.sync_committee_period(spec)?;
            let committee = self
                .state_for_sync_committee_period(sync_committee_period)?
                .get_built_sync_committee(epoch, spec)?
                .clone();
            Ok(committee)
        }
    }

    /// Load a state suitable for determining the sync committee for the given period.
    ///
    /// Specifically, the state at the start of the *previous* sync committee period.
    ///
    /// This is sufficient for historical duties, and efficient in the case where the head
    /// is lagging the current period and we need duties for the next period (because we only
    /// have to transition the head to start of the current period).
    ///
    /// We also need to ensure that the load slot is after the Altair fork.
    ///
    /// **WARNING**: the state returned will have dummy state roots. It should only be used
    /// for its sync committees (determining duties, etc).
    pub fn state_for_sync_committee_period(
        &self,
        sync_committee_period: u64,
    ) -> Result<BeaconState<T::EthSpec>, Error> {
        let altair_fork_epoch = self
            .spec
            .altair_fork_epoch
            .ok_or(Error::AltairForkDisabled)?;

        let load_slot = std::cmp::max(
            self.spec.epochs_per_sync_committee_period * sync_committee_period.saturating_sub(1),
            altair_fork_epoch,
        )
        .start_slot(T::EthSpec::slots_per_epoch());

        self.state_at_slot(load_slot, StateSkipConfig::WithoutStateRoots)
    }

    pub fn recompute_and_cache_light_client_updates(
        &self,
        (parent_root, slot, sync_aggregate): LightClientProducerEvent<T::EthSpec>,
    ) -> Result<(), Error> {
        self.light_client_server_cache.recompute_and_cache_updates(
            &self.log,
            self.store.clone(),
            &parent_root,
            slot,
            &sync_aggregate,
        )
    }

    /// Returns the current heads of the `BeaconChain`. For the canonical head, see `Self::head`.
    ///
    /// Returns `(block_root, block_slot)`.
    pub fn heads(&self) -> Vec<(Hash256, Slot)> {
        self.head_tracker.heads()
    }

    /// Only used in tests.
    pub fn knows_head(&self, block_hash: &SignedBeaconBlockHash) -> bool {
        self.head_tracker.contains_head((*block_hash).into())
    }

    /// Returns the `BeaconState` at the given slot.
    ///
    /// Returns `None` when the state is not found in the database or there is an error skipping
    /// to a future state.
    pub fn state_at_slot(
        &self,
        slot: Slot,
        config: StateSkipConfig,
    ) -> Result<BeaconState<T::EthSpec>, Error> {
        let head_state = self.head_beacon_state_cloned();

        match slot.cmp(&head_state.slot()) {
            Ordering::Equal => Ok(head_state),
            Ordering::Greater => {
                if slot > head_state.slot() + T::EthSpec::slots_per_epoch() {
                    warn!(
                        self.log,
                        "Skipping more than an epoch";
                        "head_slot" => head_state.slot(),
                        "request_slot" => slot
                    )
                }

                let start_slot = head_state.slot();
                let task_start = Instant::now();
                let max_task_runtime = Duration::from_secs(self.spec.seconds_per_slot);

                let head_state_slot = head_state.slot();
                let mut state = head_state;

                let skip_state_root = match config {
                    StateSkipConfig::WithStateRoots => None,
                    StateSkipConfig::WithoutStateRoots => Some(Hash256::zero()),
                };

                while state.slot() < slot {
                    // Do not allow and forward state skip that takes longer than the maximum task duration.
                    //
                    // This is a protection against nodes doing too much work when they're not synced
                    // to a chain.
                    if task_start + max_task_runtime < Instant::now() {
                        return Err(Error::StateSkipTooLarge {
                            start_slot,
                            requested_slot: slot,
                            max_task_runtime,
                        });
                    }

                    // Note: supplying some `state_root` when it is known would be a cheap and easy
                    // optimization.
                    match per_slot_processing(&mut state, skip_state_root, &self.spec) {
                        Ok(_) => (),
                        Err(e) => {
                            warn!(
                                self.log,
                                "Unable to load state at slot";
                                "error" => ?e,
                                "head_slot" => head_state_slot,
                                "requested_slot" => slot
                            );
                            return Err(Error::NoStateForSlot(slot));
                        }
                    };
                }
                Ok(state)
            }
            Ordering::Less => {
                let state_root =
                    process_results(self.forwards_iter_state_roots_until(slot, slot)?, |iter| {
                        iter.take_while(|(_, current_slot)| *current_slot >= slot)
                            .find(|(_, current_slot)| *current_slot == slot)
                            .map(|(root, _slot)| root)
                    })?
                    .ok_or(Error::NoStateForSlot(slot))?;

                Ok(self
                    .get_state(&state_root, Some(slot))?
                    .ok_or(Error::NoStateForSlot(slot))?)
            }
        }
    }

    /// Returns the `BeaconState` the current slot (viz., `self.slot()`).
    ///
    ///  - A reference to the head state (note: this keeps a read lock on the head, try to use
    ///  sparingly).
    ///  - The head state, but with skipped slots (for states later than the head).
    ///
    ///  Returns `None` when there is an error skipping to a future state or the slot clock cannot
    ///  be read.
    pub fn wall_clock_state(&self) -> Result<BeaconState<T::EthSpec>, Error> {
        self.state_at_slot(self.slot()?, StateSkipConfig::WithStateRoots)
    }

    /// Returns the validator index (if any) for the given public key.
    ///
    /// ## Notes
    ///
    /// This query uses the `validator_pubkey_cache` which contains _all_ validators ever seen,
    /// even if those validators aren't included in the head state. It is important to remember
    /// that just because a validator exists here, it doesn't necessarily exist in all
    /// `BeaconStates`.
    ///
    /// ## Errors
    ///
    /// May return an error if acquiring a read-lock on the `validator_pubkey_cache` times out.
    pub fn validator_index(&self, pubkey: &PublicKeyBytes) -> Result<Option<usize>, Error> {
        let pubkey_cache = self.validator_pubkey_cache.read();

        Ok(pubkey_cache.get_index(pubkey))
    }

    /// Return the validator indices of all public keys fetched from an iterator.
    ///
    /// If any public key doesn't belong to a known validator then an error will be returned.
    /// We could consider relaxing this by returning `Vec<Option<usize>>` in future.
    pub fn validator_indices<'a>(
        &self,
        validator_pubkeys: impl Iterator<Item = &'a PublicKeyBytes>,
    ) -> Result<Vec<u64>, Error> {
        let pubkey_cache = self.validator_pubkey_cache.read();

        validator_pubkeys
            .map(|pubkey| {
                pubkey_cache
                    .get_index(pubkey)
                    .map(|id| id as u64)
                    .ok_or(Error::ValidatorPubkeyUnknown(*pubkey))
            })
            .collect()
    }

    /// Returns the validator pubkey (if any) for the given validator index.
    ///
    /// ## Notes
    ///
    /// This query uses the `validator_pubkey_cache` which contains _all_ validators ever seen,
    /// even if those validators aren't included in the head state. It is important to remember
    /// that just because a validator exists here, it doesn't necessarily exist in all
    /// `BeaconStates`.
    ///
    /// ## Errors
    ///
    /// May return an error if acquiring a read-lock on the `validator_pubkey_cache` times out.
    pub fn validator_pubkey(&self, validator_index: usize) -> Result<Option<PublicKey>, Error> {
        let pubkey_cache = self.validator_pubkey_cache.read();

        Ok(pubkey_cache.get(validator_index).cloned())
    }

    /// As per `Self::validator_pubkey`, but returns `PublicKeyBytes`.
    pub fn validator_pubkey_bytes(
        &self,
        validator_index: usize,
    ) -> Result<Option<PublicKeyBytes>, Error> {
        let pubkey_cache = self.validator_pubkey_cache.read();
        Ok(pubkey_cache.get_pubkey_bytes(validator_index).copied())
    }

    /// As per `Self::validator_pubkey_bytes` but will resolve multiple indices at once to avoid
    /// bouncing the read-lock on the pubkey cache.
    ///
    /// Returns a map that may have a length less than `validator_indices.len()` if some indices
    /// were unable to be resolved.
    pub fn validator_pubkey_bytes_many(
        &self,
        validator_indices: &[usize],
    ) -> Result<HashMap<usize, PublicKeyBytes>, Error> {
        let pubkey_cache = self.validator_pubkey_cache.read();

        let mut map = HashMap::with_capacity(validator_indices.len());
        for &validator_index in validator_indices {
            if let Some(pubkey) = pubkey_cache.get_pubkey_bytes(validator_index) {
                map.insert(validator_index, *pubkey);
            }
        }
        Ok(map)
    }

    /// Returns the block canonical root of the current canonical chain at a given slot, starting from the given state.
    ///
    /// Returns `None` if the given slot doesn't exist in the chain.
    pub fn root_at_slot_from_state(
        &self,
        target_slot: Slot,
        beacon_block_root: Hash256,
        state: &BeaconState<T::EthSpec>,
    ) -> Result<Option<Hash256>, Error> {
        let iter = BlockRootsIterator::new(&self.store, state);
        let iter_with_head = std::iter::once(Ok((beacon_block_root, state.slot())))
            .chain(iter)
            .map(|result| result.map_err(|e| e.into()));

        process_results(iter_with_head, |mut iter| {
            iter.find(|(_, slot)| *slot == target_slot)
                .map(|(root, _)| root)
        })
    }

    /// Returns the attestation duties for the given validator indices using the shuffling cache.
    ///
    /// An error may be returned if `head_block_root` is a finalized block, this function is only
    /// designed for operations at the head of the chain.
    ///
    /// The returned `Vec` will have the same length as `validator_indices`, any
    /// non-existing/inactive validators will have `None` values.
    ///
    /// ## Notes
    ///
    /// This function will try to use the shuffling cache to return the value. If the value is not
    /// in the shuffling cache, it will be added. Care should be taken not to wash out the
    /// shuffling cache with historical/useless values.
    pub fn validator_attestation_duties(
        &self,
        validator_indices: &[u64],
        epoch: Epoch,
        head_block_root: Hash256,
    ) -> Result<(Vec<Option<AttestationDuty>>, Hash256, ExecutionStatus), Error> {
        let execution_status = self
            .canonical_head
            .fork_choice_read_lock()
            .get_block_execution_status(&head_block_root)
            .ok_or(Error::AttestationHeadNotInForkChoice(head_block_root))?;

        let (duties, dependent_root) = self.with_committee_cache(
            head_block_root,
            epoch,
            |committee_cache, dependent_root| {
                let duties = validator_indices
                    .iter()
                    .map(|validator_index| {
                        let validator_index = *validator_index as usize;
                        committee_cache.get_attestation_duties(validator_index)
                    })
                    .collect();

                Ok((duties, dependent_root))
            },
        )?;
        Ok((duties, dependent_root, execution_status))
    }

    /// Returns an aggregated `Attestation`, if any, that has a matching `attestation.data`.
    ///
    /// The attestation will be obtained from `self.naive_aggregation_pool`.
    pub fn get_aggregated_attestation(
        &self,
        data: &AttestationData,
    ) -> Result<Option<Attestation<T::EthSpec>>, Error> {
        if let Some(attestation) = self.naive_aggregation_pool.read().get(data) {
            self.filter_optimistic_attestation(attestation)
                .map(Option::Some)
        } else {
            Ok(None)
        }
    }

    /// Returns an aggregated `Attestation`, if any, that has a matching
    /// `attestation.data.tree_hash_root()`.
    ///
    /// The attestation will be obtained from `self.naive_aggregation_pool`.
    pub fn get_aggregated_attestation_by_slot_and_root(
        &self,
        slot: Slot,
        attestation_data_root: &Hash256,
    ) -> Result<Option<Attestation<T::EthSpec>>, Error> {
        if let Some(attestation) = self
            .naive_aggregation_pool
            .read()
            .get_by_slot_and_root(slot, attestation_data_root)
        {
            self.filter_optimistic_attestation(attestation)
                .map(Option::Some)
        } else {
            Ok(None)
        }
    }

    /// Returns `Ok(attestation)` if the supplied `attestation` references a valid
    /// `beacon_block_root`.
    fn filter_optimistic_attestation(
        &self,
        attestation: Attestation<T::EthSpec>,
    ) -> Result<Attestation<T::EthSpec>, Error> {
        let beacon_block_root = attestation.data.beacon_block_root;
        match self
            .canonical_head
            .fork_choice_read_lock()
            .get_block_execution_status(&beacon_block_root)
        {
            // The attestation references a block that is not in fork choice, it must be
            // pre-finalization.
            None => Err(Error::CannotAttestToFinalizedBlock { beacon_block_root }),
            // The attestation references a fully valid `beacon_block_root`.
            Some(execution_status) if execution_status.is_valid_or_irrelevant() => Ok(attestation),
            // The attestation references a block that has not been verified by an EL (i.e. it
            // is optimistic or invalid). Don't return the block, return an error instead.
            Some(execution_status) => Err(Error::HeadBlockNotFullyVerified {
                beacon_block_root,
                execution_status,
            }),
        }
    }

    /// Return an aggregated `SyncCommitteeContribution` matching the given `root`.
    pub fn get_aggregated_sync_committee_contribution(
        &self,
        sync_contribution_data: &SyncContributionData,
    ) -> Result<Option<SyncCommitteeContribution<T::EthSpec>>, Error> {
        if let Some(contribution) = self
            .naive_sync_aggregation_pool
            .read()
            .get(sync_contribution_data)
        {
            self.filter_optimistic_sync_committee_contribution(contribution)
                .map(Option::Some)
        } else {
            Ok(None)
        }
    }

    fn filter_optimistic_sync_committee_contribution(
        &self,
        contribution: SyncCommitteeContribution<T::EthSpec>,
    ) -> Result<SyncCommitteeContribution<T::EthSpec>, Error> {
        let beacon_block_root = contribution.beacon_block_root;
        match self
            .canonical_head
            .fork_choice_read_lock()
            .get_block_execution_status(&beacon_block_root)
        {
            // The contribution references a block that is not in fork choice, it must be
            // pre-finalization.
            None => Err(Error::SyncContributionDataReferencesFinalizedBlock { beacon_block_root }),
            // The contribution references a fully valid `beacon_block_root`.
            Some(execution_status) if execution_status.is_valid_or_irrelevant() => Ok(contribution),
            // The contribution references a block that has not been verified by an EL (i.e. it
            // is optimistic or invalid). Don't return the block, return an error instead.
            Some(execution_status) => Err(Error::HeadBlockNotFullyVerified {
                beacon_block_root,
                execution_status,
            }),
        }
    }

    /// Produce an unaggregated `Attestation` that is valid for the given `slot` and `index`.
    ///
    /// The produced `Attestation` will not be valid until it has been signed by exactly one
    /// validator that is in the committee for `slot` and `index` in the canonical chain.
    ///
    /// Always attests to the canonical chain.
    ///
    /// ## Errors
    ///
    /// May return an error if the `request_slot` is too far behind the head state.
    pub fn produce_unaggregated_attestation(
        &self,
        request_slot: Slot,
        request_index: CommitteeIndex,
    ) -> Result<Attestation<T::EthSpec>, Error> {
        let _total_timer = metrics::start_timer(&metrics::ATTESTATION_PRODUCTION_SECONDS);

        // The early attester cache will return `Some(attestation)` in the scenario where there is a
        // block being imported that will become the head block, but that block has not yet been
        // inserted into the database and set as `self.canonical_head`.
        //
        // In effect, the early attester cache prevents slow database IO from causing missed
        // head/target votes.
        //
        // The early attester cache should never contain an optimistically imported block.
        match self
            .early_attester_cache
            .try_attest(request_slot, request_index, &self.spec)
        {
            // The cache matched this request, return the value.
            Ok(Some(attestation)) => return Ok(attestation),
            // The cache did not match this request, proceed with the rest of this function.
            Ok(None) => (),
            // The cache returned an error. Log the error and proceed with the rest of this
            // function.
            Err(e) => warn!(
                self.log,
                "Early attester cache failed";
                "error" => ?e
            ),
        }

        let slots_per_epoch = T::EthSpec::slots_per_epoch();
        let request_epoch = request_slot.epoch(slots_per_epoch);

        /*
         * Phase 1/2:
         *
         * Take a short-lived read-lock on the head and copy the necessary information from it.
         *
         * It is important that this first phase is as quick as possible; creating contention for
         * the head-lock is not desirable.
         */

        let head_state_slot;
        let beacon_block_root;
        let beacon_state_root;
        let target;
        let current_epoch_attesting_info: Option<(Checkpoint, usize)>;
        let attester_cache_key;
        let head_timer = metrics::start_timer(&metrics::ATTESTATION_PRODUCTION_HEAD_SCRAPE_SECONDS);
        // The following braces are to prevent the `cached_head` Arc from being held for longer than
        // required. It also helps reduce the diff for a very large PR (#3244).
        {
            let head = self.head_snapshot();
            let head_state = &head.beacon_state;
            head_state_slot = head_state.slot();

            // There is no value in producing an attestation to a block that is pre-finalization and
            // it is likely to cause expensive and pointless reads to the freezer database. Exit
            // early if this is the case.
            let finalized_slot = head_state
                .finalized_checkpoint()
                .epoch
                .start_slot(slots_per_epoch);
            if request_slot < finalized_slot {
                return Err(Error::AttestingToFinalizedSlot {
                    finalized_slot,
                    request_slot,
                });
            }

            // This function will eventually fail when trying to access a slot which is
            // out-of-bounds of `state.block_roots`. This explicit error is intended to provide a
            // clearer message to the user than an ambiguous `SlotOutOfBounds` error.
            let slots_per_historical_root = T::EthSpec::slots_per_historical_root() as u64;
            let lowest_permissible_slot =
                head_state.slot().saturating_sub(slots_per_historical_root);
            if request_slot < lowest_permissible_slot {
                return Err(Error::AttestingToAncientSlot {
                    lowest_permissible_slot,
                    request_slot,
                });
            }

            if request_slot >= head_state.slot() {
                // When attesting to the head slot or later, always use the head of the chain.
                beacon_block_root = head.beacon_block_root;
                beacon_state_root = head.beacon_state_root();
            } else {
                // Permit attesting to slots *prior* to the current head. This is desirable when
                // the VC and BN are out-of-sync due to time issues or overloading.
                beacon_block_root = *head_state.get_block_root(request_slot)?;
                beacon_state_root = *head_state.get_state_root(request_slot)?;
            };

            let target_slot = request_epoch.start_slot(T::EthSpec::slots_per_epoch());
            let target_root = if head_state.slot() <= target_slot {
                // If the state is earlier than the target slot then the target *must* be the head
                // block root.
                beacon_block_root
            } else {
                *head_state.get_block_root(target_slot)?
            };
            target = Checkpoint {
                epoch: request_epoch,
                root: target_root,
            };

            current_epoch_attesting_info = if head_state.current_epoch() == request_epoch {
                // When the head state is in the same epoch as the request, all the information
                // required to attest is available on the head state.
                Some((
                    head_state.current_justified_checkpoint(),
                    head_state
                        .get_beacon_committee(request_slot, request_index)?
                        .committee
                        .len(),
                ))
            } else {
                // If the head state is in a *different* epoch to the request, more work is required
                // to determine the justified checkpoint and committee length.
                None
            };

            // Determine the key for `self.attester_cache`, in case it is required later in this
            // routine.
            attester_cache_key =
                AttesterCacheKey::new(request_epoch, head_state, beacon_block_root)?;
        }
        drop(head_timer);

        // Only attest to a block if it is fully verified (i.e. not optimistic or invalid).
        match self
            .canonical_head
            .fork_choice_read_lock()
            .get_block_execution_status(&beacon_block_root)
        {
            Some(execution_status) if execution_status.is_valid_or_irrelevant() => (),
            Some(execution_status) => {
                return Err(Error::HeadBlockNotFullyVerified {
                    beacon_block_root,
                    execution_status,
                })
            }
            None => return Err(Error::HeadMissingFromForkChoice(beacon_block_root)),
        };

        /*
         *  Phase 2/2:
         *
         *  If the justified checkpoint and committee length from the head are suitable for this
         *  attestation, use them. If not, try the attester cache. If the cache misses, load a state
         *  from disk and prime the cache with it.
         */

        let cache_timer =
            metrics::start_timer(&metrics::ATTESTATION_PRODUCTION_CACHE_INTERACTION_SECONDS);
        let (justified_checkpoint, committee_len) =
            if let Some((justified_checkpoint, committee_len)) = current_epoch_attesting_info {
                // The head state is in the same epoch as the attestation, so there is no more
                // required information.
                (justified_checkpoint, committee_len)
            } else if let Some(cached_values) = self.attester_cache.get::<T::EthSpec>(
                &attester_cache_key,
                request_slot,
                request_index,
                &self.spec,
            )? {
                // The suitable values were already cached. Return them.
                cached_values
            } else {
                debug!(
                    self.log,
                    "Attester cache miss";
                    "beacon_block_root" => ?beacon_block_root,
                    "head_state_slot" => %head_state_slot,
                    "request_slot" => %request_slot,
                );

                // Neither the head state, nor the attester cache was able to produce the required
                // information to attest in this epoch. So, load a `BeaconState` from disk and use
                // it to fulfil the request (and prime the cache to avoid this next time).
                let _cache_build_timer =
                    metrics::start_timer(&metrics::ATTESTATION_PRODUCTION_CACHE_PRIME_SECONDS);
                self.attester_cache.load_and_cache_state(
                    beacon_state_root,
                    attester_cache_key,
                    request_slot,
                    request_index,
                    self,
                )?
            };
        drop(cache_timer);

        Ok(Attestation {
            aggregation_bits: BitList::with_capacity(committee_len)?,
            data: AttestationData {
                slot: request_slot,
                index: request_index,
                beacon_block_root,
                source: justified_checkpoint,
                target,
            },
            signature: AggregateSignature::empty(),
        })
    }

    /// Performs the same validation as `Self::verify_unaggregated_attestation_for_gossip`, but for
    /// multiple attestations using batch BLS verification. Batch verification can provide
    /// significant CPU-time savings compared to individual verification.
    pub fn batch_verify_unaggregated_attestations_for_gossip<'a, I>(
        &self,
        attestations: I,
    ) -> Result<
        Vec<Result<VerifiedUnaggregatedAttestation<'a, T>, AttestationError>>,
        AttestationError,
    >
    where
        I: Iterator<Item = (&'a Attestation<T::EthSpec>, Option<SubnetId>)> + ExactSizeIterator,
    {
        batch_verify_unaggregated_attestations(attestations, self)
    }

    /// Accepts some `Attestation` from the network and attempts to verify it, returning `Ok(_)` if
    /// it is valid to be (re)broadcast on the gossip network.
    ///
    /// The attestation must be "unaggregated", that is it must have exactly one
    /// aggregation bit set.
    pub fn verify_unaggregated_attestation_for_gossip<'a>(
        &self,
        unaggregated_attestation: &'a Attestation<T::EthSpec>,
        subnet_id: Option<SubnetId>,
    ) -> Result<VerifiedUnaggregatedAttestation<'a, T>, AttestationError> {
        metrics::inc_counter(&metrics::UNAGGREGATED_ATTESTATION_PROCESSING_REQUESTS);
        let _timer =
            metrics::start_timer(&metrics::UNAGGREGATED_ATTESTATION_GOSSIP_VERIFICATION_TIMES);

        VerifiedUnaggregatedAttestation::verify(unaggregated_attestation, subnet_id, self).map(
            |v| {
                // This method is called for API and gossip attestations, so this covers all unaggregated attestation events
                if let Some(event_handler) = self.event_handler.as_ref() {
                    if event_handler.has_attestation_subscribers() {
                        event_handler
                            .register(EventKind::Attestation(Box::new(v.attestation().clone())));
                    }
                }
                metrics::inc_counter(&metrics::UNAGGREGATED_ATTESTATION_PROCESSING_SUCCESSES);
                v
            },
        )
    }

    /// Performs the same validation as `Self::verify_aggregated_attestation_for_gossip`, but for
    /// multiple attestations using batch BLS verification. Batch verification can provide
    /// significant CPU-time savings compared to individual verification.
    pub fn batch_verify_aggregated_attestations_for_gossip<'a, I>(
        &self,
        aggregates: I,
    ) -> Result<Vec<Result<VerifiedAggregatedAttestation<'a, T>, AttestationError>>, AttestationError>
    where
        I: Iterator<Item = &'a SignedAggregateAndProof<T::EthSpec>> + ExactSizeIterator,
    {
        batch_verify_aggregated_attestations(aggregates, self)
    }

    /// Accepts some `SignedAggregateAndProof` from the network and attempts to verify it,
    /// returning `Ok(_)` if it is valid to be (re)broadcast on the gossip network.
    pub fn verify_aggregated_attestation_for_gossip<'a>(
        &self,
        signed_aggregate: &'a SignedAggregateAndProof<T::EthSpec>,
    ) -> Result<VerifiedAggregatedAttestation<'a, T>, AttestationError> {
        metrics::inc_counter(&metrics::AGGREGATED_ATTESTATION_PROCESSING_REQUESTS);
        let _timer =
            metrics::start_timer(&metrics::AGGREGATED_ATTESTATION_GOSSIP_VERIFICATION_TIMES);

        VerifiedAggregatedAttestation::verify(signed_aggregate, self).map(|v| {
            // This method is called for API and gossip attestations, so this covers all aggregated attestation events
            if let Some(event_handler) = self.event_handler.as_ref() {
                if event_handler.has_attestation_subscribers() {
                    event_handler
                        .register(EventKind::Attestation(Box::new(v.attestation().clone())));
                }
            }
            metrics::inc_counter(&metrics::AGGREGATED_ATTESTATION_PROCESSING_SUCCESSES);
            v
        })
    }

    /// Accepts some `SyncCommitteeMessage` from the network and attempts to verify it, returning `Ok(_)` if
    /// it is valid to be (re)broadcast on the gossip network.
    pub fn verify_sync_committee_message_for_gossip(
        &self,
        sync_message: SyncCommitteeMessage,
        subnet_id: SyncSubnetId,
    ) -> Result<VerifiedSyncCommitteeMessage, SyncCommitteeError> {
        metrics::inc_counter(&metrics::SYNC_MESSAGE_PROCESSING_REQUESTS);
        let _timer = metrics::start_timer(&metrics::SYNC_MESSAGE_GOSSIP_VERIFICATION_TIMES);

        VerifiedSyncCommitteeMessage::verify(sync_message, subnet_id, self).map(|v| {
            metrics::inc_counter(&metrics::SYNC_MESSAGE_PROCESSING_SUCCESSES);
            v
        })
    }

    /// Accepts some `SignedContributionAndProof` from the network and attempts to verify it,
    /// returning `Ok(_)` if it is valid to be (re)broadcast on the gossip network.
    pub fn verify_sync_contribution_for_gossip(
        &self,
        sync_contribution: SignedContributionAndProof<T::EthSpec>,
    ) -> Result<VerifiedSyncContribution<T>, SyncCommitteeError> {
        metrics::inc_counter(&metrics::SYNC_CONTRIBUTION_PROCESSING_REQUESTS);
        let _timer = metrics::start_timer(&metrics::SYNC_CONTRIBUTION_GOSSIP_VERIFICATION_TIMES);
        VerifiedSyncContribution::verify(sync_contribution, self).map(|v| {
            if let Some(event_handler) = self.event_handler.as_ref() {
                if event_handler.has_contribution_subscribers() {
                    event_handler.register(EventKind::ContributionAndProof(Box::new(
                        v.aggregate().clone(),
                    )));
                }
            }
            metrics::inc_counter(&metrics::SYNC_CONTRIBUTION_PROCESSING_SUCCESSES);
            v
        })
    }

    /// Accepts some 'LightClientFinalityUpdate' from the network and attempts to verify it
    pub fn verify_finality_update_for_gossip(
        self: &Arc<Self>,
        light_client_finality_update: LightClientFinalityUpdate<T::EthSpec>,
        seen_timestamp: Duration,
    ) -> Result<VerifiedLightClientFinalityUpdate<T>, LightClientFinalityUpdateError> {
        VerifiedLightClientFinalityUpdate::verify(
            light_client_finality_update,
            self,
            seen_timestamp,
        )
        .map(|v| {
            metrics::inc_counter(&metrics::FINALITY_UPDATE_PROCESSING_SUCCESSES);
            v
        })
    }

    pub fn verify_blob_sidecar_for_gossip(
        self: &Arc<Self>,
        blob_sidecar: Arc<BlobSidecar<T::EthSpec>>,
        subnet_id: u64,
    ) -> Result<GossipVerifiedBlob<T>, GossipBlobError<T::EthSpec>> {
        metrics::inc_counter(&metrics::BLOBS_SIDECAR_PROCESSING_REQUESTS);
        let _timer = metrics::start_timer(&metrics::BLOBS_SIDECAR_GOSSIP_VERIFICATION_TIMES);
        GossipVerifiedBlob::new(blob_sidecar, subnet_id, self).map(|v| {
            metrics::inc_counter(&metrics::BLOBS_SIDECAR_PROCESSING_SUCCESSES);
            v
        })
    }

    /// Accepts some 'LightClientOptimisticUpdate' from the network and attempts to verify it
    pub fn verify_optimistic_update_for_gossip(
        self: &Arc<Self>,
        light_client_optimistic_update: LightClientOptimisticUpdate<T::EthSpec>,
        seen_timestamp: Duration,
    ) -> Result<VerifiedLightClientOptimisticUpdate<T>, LightClientOptimisticUpdateError> {
        VerifiedLightClientOptimisticUpdate::verify(
            light_client_optimistic_update,
            self,
            seen_timestamp,
        )
        .map(|v| {
            metrics::inc_counter(&metrics::OPTIMISTIC_UPDATE_PROCESSING_SUCCESSES);
            v
        })
    }

    /// Accepts some attestation-type object and attempts to verify it in the context of fork
    /// choice. If it is valid it is applied to `self.fork_choice`.
    ///
    /// Common items that implement `VerifiedAttestation`:
    ///
    /// - `VerifiedUnaggregatedAttestation`
    /// - `VerifiedAggregatedAttestation`
    pub fn apply_attestation_to_fork_choice(
        &self,
        verified: &impl VerifiedAttestation<T>,
    ) -> Result<(), Error> {
        let _timer = metrics::start_timer(&metrics::FORK_CHOICE_PROCESS_ATTESTATION_TIMES);

        self.canonical_head
            .fork_choice_write_lock()
            .on_attestation(
                self.slot()?,
                verified.indexed_attestation(),
                AttestationFromBlock::False,
            )
            .map_err(Into::into)
    }

    /// Accepts an `VerifiedUnaggregatedAttestation` and attempts to apply it to the "naive
    /// aggregation pool".
    ///
    /// The naive aggregation pool is used by local validators to produce
    /// `SignedAggregateAndProof`.
    ///
    /// If the attestation is too old (low slot) to be included in the pool it is simply dropped
    /// and no error is returned.
    pub fn add_to_naive_aggregation_pool(
        &self,
        unaggregated_attestation: &impl VerifiedAttestation<T>,
    ) -> Result<(), AttestationError> {
        let _timer = metrics::start_timer(&metrics::ATTESTATION_PROCESSING_APPLY_TO_AGG_POOL);

        let attestation = unaggregated_attestation.attestation();

        match self.naive_aggregation_pool.write().insert(attestation) {
            Ok(outcome) => trace!(
                self.log,
                "Stored unaggregated attestation";
                "outcome" => ?outcome,
                "index" => attestation.data.index,
                "slot" => attestation.data.slot.as_u64(),
            ),
            Err(NaiveAggregationError::SlotTooLow {
                slot,
                lowest_permissible_slot,
            }) => {
                trace!(
                    self.log,
                    "Refused to store unaggregated attestation";
                    "lowest_permissible_slot" => lowest_permissible_slot.as_u64(),
                    "slot" => slot.as_u64(),
                );
            }
            Err(e) => {
                error!(
                        self.log,
                        "Failed to store unaggregated attestation";
                        "error" => ?e,
                        "index" => attestation.data.index,
                        "slot" => attestation.data.slot.as_u64(),
                );
                return Err(Error::from(e).into());
            }
        };

        Ok(())
    }

    /// Accepts a `VerifiedSyncCommitteeMessage` and attempts to apply it to the "naive
    /// aggregation pool".
    ///
    /// The naive aggregation pool is used by local validators to produce
    /// `SignedContributionAndProof`.
    ///
    /// If the sync message is too old (low slot) to be included in the pool it is simply dropped
    /// and no error is returned.
    pub fn add_to_naive_sync_aggregation_pool(
        &self,
        verified_sync_committee_message: VerifiedSyncCommitteeMessage,
    ) -> Result<VerifiedSyncCommitteeMessage, SyncCommitteeError> {
        let sync_message = verified_sync_committee_message.sync_message();
        let positions_by_subnet_id: &HashMap<SyncSubnetId, Vec<usize>> =
            verified_sync_committee_message.subnet_positions();
        for (subnet_id, positions) in positions_by_subnet_id.iter() {
            for position in positions {
                let _timer =
                    metrics::start_timer(&metrics::SYNC_CONTRIBUTION_PROCESSING_APPLY_TO_AGG_POOL);
                let contribution = SyncCommitteeContribution::from_message(
                    sync_message,
                    subnet_id.into(),
                    *position,
                )?;

                match self
                    .naive_sync_aggregation_pool
                    .write()
                    .insert(&contribution)
                {
                    Ok(outcome) => trace!(
                        self.log,
                        "Stored unaggregated sync committee message";
                        "outcome" => ?outcome,
                        "index" => sync_message.validator_index,
                        "slot" => sync_message.slot.as_u64(),
                    ),
                    Err(NaiveAggregationError::SlotTooLow {
                        slot,
                        lowest_permissible_slot,
                    }) => {
                        trace!(
                            self.log,
                            "Refused to store unaggregated sync committee message";
                            "lowest_permissible_slot" => lowest_permissible_slot.as_u64(),
                            "slot" => slot.as_u64(),
                        );
                    }
                    Err(e) => {
                        error!(
                                self.log,
                                "Failed to store unaggregated sync committee message";
                                "error" => ?e,
                                "index" => sync_message.validator_index,
                                "slot" => sync_message.slot.as_u64(),
                        );
                        return Err(Error::from(e).into());
                    }
                };
            }
        }
        Ok(verified_sync_committee_message)
    }

    /// Accepts a `VerifiedAttestation` and attempts to apply it to `self.op_pool`.
    ///
    /// The op pool is used by local block producers to pack blocks with operations.
    pub fn add_to_block_inclusion_pool<A>(
        &self,
        verified_attestation: A,
    ) -> Result<(), AttestationError>
    where
        A: VerifiedAttestation<T>,
    {
        let _timer = metrics::start_timer(&metrics::ATTESTATION_PROCESSING_APPLY_TO_OP_POOL);

        // If there's no eth1 chain then it's impossible to produce blocks and therefore
        // useless to put things in the op pool.
        if self.eth1_chain.is_some() {
            let (attestation, attesting_indices) =
                verified_attestation.into_attestation_and_indices();
            self.op_pool
                .insert_attestation(attestation, attesting_indices)
                .map_err(Error::from)?;
        }

        Ok(())
    }

    /// Accepts a `VerifiedSyncContribution` and attempts to apply it to `self.op_pool`.
    ///
    /// The op pool is used by local block producers to pack blocks with operations.
    pub fn add_contribution_to_block_inclusion_pool(
        &self,
        contribution: VerifiedSyncContribution<T>,
    ) -> Result<(), SyncCommitteeError> {
        let _timer = metrics::start_timer(&metrics::SYNC_CONTRIBUTION_PROCESSING_APPLY_TO_OP_POOL);

        // If there's no eth1 chain then it's impossible to produce blocks and therefore
        // useless to put things in the op pool.
        if self.eth1_chain.is_some() {
            self.op_pool
                .insert_sync_contribution(contribution.contribution())
                .map_err(Error::from)?;
        }

        Ok(())
    }

    /// Filter an attestation from the op pool for shuffling compatibility.
    ///
    /// Use the provided `filter_cache` map to memoize results.
    pub fn filter_op_pool_attestation(
        &self,
        filter_cache: &mut HashMap<(Hash256, Epoch), bool>,
        att: &AttestationRef<T::EthSpec>,
        state: &BeaconState<T::EthSpec>,
    ) -> bool {
        *filter_cache
            .entry((att.data.beacon_block_root, att.checkpoint.target_epoch))
            .or_insert_with(|| {
                self.shuffling_is_compatible(
                    &att.data.beacon_block_root,
                    att.checkpoint.target_epoch,
                    state,
                )
            })
    }

    /// Check that the shuffling at `block_root` is equal to one of the shufflings of `state`.
    ///
    /// The `target_epoch` argument determines which shuffling to check compatibility with, it
    /// should be equal to the current or previous epoch of `state`, or else `false` will be
    /// returned.
    ///
    /// The compatibility check is designed to be fast: we check that the block that
    /// determined the RANDAO mix for the `target_epoch` matches the ancestor of the block
    /// identified by `block_root` (at that slot).
    pub fn shuffling_is_compatible(
        &self,
        block_root: &Hash256,
        target_epoch: Epoch,
        state: &BeaconState<T::EthSpec>,
    ) -> bool {
        self.shuffling_is_compatible_result(block_root, target_epoch, state)
            .unwrap_or_else(|e| {
                debug!(
                    self.log,
                    "Skipping attestation with incompatible shuffling";
                    "block_root" => ?block_root,
                    "target_epoch" => target_epoch,
                    "reason" => ?e,
                );
                false
            })
    }

    fn shuffling_is_compatible_result(
        &self,
        block_root: &Hash256,
        target_epoch: Epoch,
        state: &BeaconState<T::EthSpec>,
    ) -> Result<bool, Error> {
        // Compute the shuffling ID for the head state in the `target_epoch`.
        let relative_epoch = RelativeEpoch::from_epoch(state.current_epoch(), target_epoch)
            .map_err(|e| Error::BeaconStateError(e.into()))?;
        let head_shuffling_id =
            AttestationShufflingId::new(self.genesis_block_root, state, relative_epoch)?;

        // Load the block's shuffling ID from fork choice. We use the variant of `get_block` that
        // checks descent from the finalized block, so there's one case where we'll spuriously
        // return `false`: where an attestation for the previous epoch nominates the pivot block
        // which is the parent block of the finalized block. Such attestations are not useful, so
        // this doesn't matter.
        let fork_choice_lock = self.canonical_head.fork_choice_read_lock();
        let block = fork_choice_lock
            .get_block(block_root)
            .ok_or(Error::AttestationHeadNotInForkChoice(*block_root))?;
        drop(fork_choice_lock);

        let block_shuffling_id = if target_epoch == block.current_epoch_shuffling_id.shuffling_epoch
        {
            block.current_epoch_shuffling_id
        } else if target_epoch == block.next_epoch_shuffling_id.shuffling_epoch {
            block.next_epoch_shuffling_id
        } else if target_epoch > block.next_epoch_shuffling_id.shuffling_epoch {
            AttestationShufflingId {
                shuffling_epoch: target_epoch,
                shuffling_decision_block: *block_root,
            }
        } else {
            debug!(
                self.log,
                "Skipping attestation with incompatible shuffling";
                "block_root" => ?block_root,
                "target_epoch" => target_epoch,
                "reason" => "target epoch less than block epoch"
            );
            return Ok(false);
        };

        if head_shuffling_id == block_shuffling_id {
            Ok(true)
        } else {
            debug!(
                self.log,
                "Skipping attestation with incompatible shuffling";
                "block_root" => ?block_root,
                "target_epoch" => target_epoch,
                "head_shuffling_id" => ?head_shuffling_id,
                "block_shuffling_id" => ?block_shuffling_id,
            );
            Ok(false)
        }
    }

    /// Verify a voluntary exit before allowing it to propagate on the gossip network.
    pub fn verify_voluntary_exit_for_gossip(
        &self,
        exit: SignedVoluntaryExit,
    ) -> Result<ObservationOutcome<SignedVoluntaryExit, T::EthSpec>, Error> {
        let head_snapshot = self.head().snapshot;
        let head_state = &head_snapshot.beacon_state;
        let wall_clock_epoch = self.epoch()?;

        Ok(self
            .observed_voluntary_exits
            .lock()
            .verify_and_observe_at(exit, wall_clock_epoch, head_state, &self.spec)
            .map(|exit| {
                // this method is called for both API and gossip exits, so this covers all exit events
                if let Some(event_handler) = self.event_handler.as_ref() {
                    if event_handler.has_exit_subscribers() {
                        if let ObservationOutcome::New(exit) = exit.clone() {
                            event_handler.register(EventKind::VoluntaryExit(exit.into_inner()));
                        }
                    }
                }
                exit
            })?)
    }

    /// Accept a pre-verified exit and queue it for inclusion in an appropriate block.
    pub fn import_voluntary_exit(&self, exit: SigVerifiedOp<SignedVoluntaryExit, T::EthSpec>) {
        if self.eth1_chain.is_some() {
            self.op_pool.insert_voluntary_exit(exit)
        }
    }

    /// Verify a proposer slashing before allowing it to propagate on the gossip network.
    pub fn verify_proposer_slashing_for_gossip(
        &self,
        proposer_slashing: ProposerSlashing,
    ) -> Result<ObservationOutcome<ProposerSlashing, T::EthSpec>, Error> {
        let wall_clock_state = self.wall_clock_state()?;
        Ok(self.observed_proposer_slashings.lock().verify_and_observe(
            proposer_slashing,
            &wall_clock_state,
            &self.spec,
        )?)
    }

    /// Accept some proposer slashing and queue it for inclusion in an appropriate block.
    pub fn import_proposer_slashing(
        &self,
        proposer_slashing: SigVerifiedOp<ProposerSlashing, T::EthSpec>,
    ) {
        if self.eth1_chain.is_some() {
            self.op_pool.insert_proposer_slashing(proposer_slashing)
        }
    }

    /// Verify an attester slashing before allowing it to propagate on the gossip network.
    pub fn verify_attester_slashing_for_gossip(
        &self,
        attester_slashing: AttesterSlashing<T::EthSpec>,
    ) -> Result<ObservationOutcome<AttesterSlashing<T::EthSpec>, T::EthSpec>, Error> {
        let wall_clock_state = self.wall_clock_state()?;
        Ok(self.observed_attester_slashings.lock().verify_and_observe(
            attester_slashing,
            &wall_clock_state,
            &self.spec,
        )?)
    }

    /// Accept a verified attester slashing and:
    ///
    /// 1. Apply it to fork choice.
    /// 2. Add it to the op pool.
    pub fn import_attester_slashing(
        &self,
        attester_slashing: SigVerifiedOp<AttesterSlashing<T::EthSpec>, T::EthSpec>,
    ) {
        // Add to fork choice.
        self.canonical_head
            .fork_choice_write_lock()
            .on_attester_slashing(attester_slashing.as_inner());

        // Add to the op pool (if we have the ability to propose blocks).
        if self.eth1_chain.is_some() {
            self.op_pool.insert_attester_slashing(attester_slashing)
        }
    }

    /// Verify a signed BLS to execution change before allowing it to propagate on the gossip network.
    pub fn verify_bls_to_execution_change_for_http_api(
        &self,
        bls_to_execution_change: SignedBlsToExecutionChange,
    ) -> Result<ObservationOutcome<SignedBlsToExecutionChange, T::EthSpec>, Error> {
        // Before checking the gossip duplicate filter, check that no prior change is already
        // in our op pool. Ignore these messages: do not gossip, do not try to override the pool.
        match self
            .op_pool
            .bls_to_execution_change_in_pool_equals(&bls_to_execution_change)
        {
            Some(true) => return Ok(ObservationOutcome::AlreadyKnown),
            Some(false) => return Err(Error::BlsToExecutionConflictsWithPool),
            None => (),
        }

        // Use the head state to save advancing to the wall-clock slot unnecessarily. The message is
        // signed with respect to the genesis fork version, and the slot check for gossip is applied
        // separately. This `Arc` clone of the head is nice and cheap.
        let head_snapshot = self.head().snapshot;
        let head_state = &head_snapshot.beacon_state;

        Ok(self
            .observed_bls_to_execution_changes
            .lock()
            .verify_and_observe(bls_to_execution_change, head_state, &self.spec)?)
    }

    /// Verify a signed BLS to execution change before allowing it to propagate on the gossip network.
    pub fn verify_bls_to_execution_change_for_gossip(
        &self,
        bls_to_execution_change: SignedBlsToExecutionChange,
    ) -> Result<ObservationOutcome<SignedBlsToExecutionChange, T::EthSpec>, Error> {
        // Ignore BLS to execution changes on gossip prior to Capella.
        if !self.current_slot_is_post_capella()? {
            return Err(Error::BlsToExecutionPriorToCapella);
        }
        self.verify_bls_to_execution_change_for_http_api(bls_to_execution_change)
            .or_else(|e| {
                // On gossip treat conflicts the same as duplicates [IGNORE].
                match e {
                    Error::BlsToExecutionConflictsWithPool => Ok(ObservationOutcome::AlreadyKnown),
                    e => Err(e),
                }
            })
    }

    /// Check if the current slot is greater than or equal to the Capella fork epoch.
    pub fn current_slot_is_post_capella(&self) -> Result<bool, Error> {
        let current_fork = self.spec.fork_name_at_slot::<T::EthSpec>(self.slot()?);
        if let ForkName::Base | ForkName::Altair | ForkName::Merge = current_fork {
            Ok(false)
        } else {
            Ok(true)
        }
    }

    /// Import a BLS to execution change to the op pool.
    ///
    /// Return `true` if the change was added to the pool.
    pub fn import_bls_to_execution_change(
        &self,
        bls_to_execution_change: SigVerifiedOp<SignedBlsToExecutionChange, T::EthSpec>,
        received_pre_capella: ReceivedPreCapella,
    ) -> bool {
        if self.eth1_chain.is_some() {
            self.op_pool
                .insert_bls_to_execution_change(bls_to_execution_change, received_pre_capella)
        } else {
            false
        }
    }

    /// Attempt to obtain sync committee duties from the head.
    pub fn sync_committee_duties_from_head(
        &self,
        epoch: Epoch,
        validator_indices: &[u64],
    ) -> Result<Vec<Option<SyncDuty>>, Error> {
        self.with_head(move |head| {
            head.beacon_state
                .get_sync_committee_duties(epoch, validator_indices, &self.spec)
                .map_err(Error::SyncDutiesError)
        })
    }

    /// A convenience method for spawning a blocking task. It maps an `Option` and
    /// `tokio::JoinError` into a single `BeaconChainError`.
    pub(crate) async fn spawn_blocking_handle<F, R>(
        &self,
        task: F,
        name: &'static str,
    ) -> Result<R, Error>
    where
        F: FnOnce() -> R + Send + 'static,
        R: Send + 'static,
    {
        let handle = self
            .task_executor
            .spawn_blocking_handle(task, name)
            .ok_or(Error::RuntimeShutdown)?;

        handle.await.map_err(Error::TokioJoin)
    }

    /// Accepts a `chain_segment` and filters out any uninteresting blocks (e.g., pre-finalization
    /// or already-known).
    ///
    /// This method is potentially long-running and should not run on the core executor.
    pub fn filter_chain_segment(
        self: &Arc<Self>,
        chain_segment: Vec<RpcBlock<T::EthSpec>>,
    ) -> Result<Vec<HashBlockTuple<T::EthSpec>>, ChainSegmentResult<T::EthSpec>> {
        // This function will never import any blocks.
        let imported_blocks = 0;
        let mut filtered_chain_segment = Vec::with_capacity(chain_segment.len());

        // Produce a list of the parent root and slot of the child of each block.
        //
        // E.g., `children[0] == (chain_segment[1].parent_root(), chain_segment[1].slot())`
        let children = chain_segment
            .iter()
            .skip(1)
            .map(|block| (block.parent_root(), block.slot()))
            .collect::<Vec<_>>();

        for (i, block) in chain_segment.into_iter().enumerate() {
            // Ensure the block is the correct structure for the fork at `block.slot()`.
            if let Err(e) = block.as_block().fork_name(&self.spec) {
                return Err(ChainSegmentResult::Failed {
                    imported_blocks,
                    error: BlockError::InconsistentFork(e),
                });
            }

            let block_root = block.block_root();

            if let Some((child_parent_root, child_slot)) = children.get(i) {
                // If this block has a child in this chain segment, ensure that its parent root matches
                // the root of this block.
                //
                // Without this check it would be possible to have a block verified using the
                // incorrect shuffling. That would be bad, mmkay.
                if block_root != *child_parent_root {
                    return Err(ChainSegmentResult::Failed {
                        imported_blocks,
                        error: BlockError::NonLinearParentRoots,
                    });
                }

                // Ensure that the slots are strictly increasing throughout the chain segment.
                if *child_slot <= block.slot() {
                    return Err(ChainSegmentResult::Failed {
                        imported_blocks,
                        error: BlockError::NonLinearSlots,
                    });
                }
            }

            match check_block_relevancy(block.as_block(), block_root, self) {
                // If the block is relevant, add it to the filtered chain segment.
                Ok(_) => filtered_chain_segment.push((block_root, block)),
                // If the block is already known, simply ignore this block.
                Err(BlockError::BlockIsAlreadyKnown) => continue,
                // If the block is the genesis block, simply ignore this block.
                Err(BlockError::GenesisBlock) => continue,
                // If the block is is for a finalized slot, simply ignore this block.
                //
                // The block is either:
                //
                // 1. In the canonical finalized chain.
                // 2. In some non-canonical chain at a slot that has been finalized already.
                //
                // In the case of (1), there's no need to re-import and later blocks in this
                // segement might be useful.
                //
                // In the case of (2), skipping the block is valid since we should never import it.
                // However, we will potentially get a `ParentUnknown` on a later block. The sync
                // protocol will need to ensure this is handled gracefully.
                Err(BlockError::WouldRevertFinalizedSlot { .. }) => continue,
                // The block has a known parent that does not descend from the finalized block.
                // There is no need to process this block or any children.
                Err(BlockError::NotFinalizedDescendant { block_parent_root }) => {
                    return Err(ChainSegmentResult::Failed {
                        imported_blocks,
                        error: BlockError::NotFinalizedDescendant { block_parent_root },
                    });
                }
                // If there was an error whilst determining if the block was invalid, return that
                // error.
                Err(BlockError::BeaconChainError(e)) => {
                    return Err(ChainSegmentResult::Failed {
                        imported_blocks,
                        error: BlockError::BeaconChainError(e),
                    });
                }
                // If the block was decided to be irrelevant for any other reason, don't include
                // this block or any of it's children in the filtered chain segment.
                _ => break,
            }
        }

        Ok(filtered_chain_segment)
    }

    /// Attempt to verify and import a chain of blocks to `self`.
    ///
    /// The provided blocks _must_ each reference the previous block via `block.parent_root` (i.e.,
    /// be a chain). An error will be returned if this is not the case.
    ///
    /// This operation is not atomic; if one of the blocks in the chain is invalid then some prior
    /// blocks might be imported.
    ///
    /// This method is generally much more efficient than importing each block using
    /// `Self::process_block`.
    pub async fn process_chain_segment(
        self: &Arc<Self>,
        chain_segment: Vec<RpcBlock<T::EthSpec>>,
        notify_execution_layer: NotifyExecutionLayer,
    ) -> ChainSegmentResult<T::EthSpec> {
        let mut imported_blocks = 0;

        // Filter uninteresting blocks from the chain segment in a blocking task.
        let chain = self.clone();
        let filtered_chain_segment_future = self.spawn_blocking_handle(
            move || chain.filter_chain_segment(chain_segment),
            "filter_chain_segment",
        );
        let mut filtered_chain_segment = match filtered_chain_segment_future.await {
            Ok(Ok(filtered_segment)) => filtered_segment,
            Ok(Err(segment_result)) => return segment_result,
            Err(error) => {
                return ChainSegmentResult::Failed {
                    imported_blocks,
                    error: BlockError::BeaconChainError(error),
                }
            }
        };

        while let Some((_root, block)) = filtered_chain_segment.first() {
            // Determine the epoch of the first block in the remaining segment.
            let start_epoch = block.epoch();

            // The `last_index` indicates the position of the first block in an epoch greater
            // than the current epoch: partitioning the blocks into a run of blocks in the same
            // epoch and everything else. These same-epoch blocks can all be signature-verified with
            // the same `BeaconState`.
            let last_index = filtered_chain_segment
                .iter()
                .position(|(_root, block)| block.epoch() > start_epoch)
                .unwrap_or(filtered_chain_segment.len());

            let mut blocks = filtered_chain_segment.split_off(last_index);
            std::mem::swap(&mut blocks, &mut filtered_chain_segment);

            let chain = self.clone();
            let signature_verification_future = self.spawn_blocking_handle(
                move || signature_verify_chain_segment(blocks, &chain),
                "signature_verify_chain_segment",
            );

            // Verify the signature of the blocks, returning early if the signature is invalid.
            let signature_verified_blocks = match signature_verification_future.await {
                Ok(Ok(blocks)) => blocks,
                Ok(Err(error)) => {
                    return ChainSegmentResult::Failed {
                        imported_blocks,
                        error,
                    };
                }
                Err(error) => {
                    return ChainSegmentResult::Failed {
                        imported_blocks,
                        error: BlockError::BeaconChainError(error),
                    };
                }
            };

            // Import the blocks into the chain.
            for signature_verified_block in signature_verified_blocks {
                match self
                    .process_block(
                        signature_verified_block.block_root(),
                        signature_verified_block,
                        notify_execution_layer,
                        || Ok(()),
                    )
                    .await
                {
                    Ok(status) => {
                        match status {
                            AvailabilityProcessingStatus::Imported(_) => {
                                // The block was imported successfully.
                                imported_blocks += 1;
                            }
                            AvailabilityProcessingStatus::MissingComponents(slot, block_root) => {
                                warn!(self.log, "Blobs missing in response to range request";
                                    "block_root" => ?block_root, "slot" => slot);
                                return ChainSegmentResult::Failed {
                                    imported_blocks,
                                    error: BlockError::AvailabilityCheck(
                                        AvailabilityCheckError::MissingBlobs,
                                    ),
                                };
                            }
                        }
                    }
                    Err(error) => {
                        return ChainSegmentResult::Failed {
                            imported_blocks,
                            error,
                        };
                    }
                }
            }
        }

        ChainSegmentResult::Successful { imported_blocks }
    }

    /// Returns `Ok(GossipVerifiedBlock)` if the supplied `block` should be forwarded onto the
    /// gossip network. The block is not imported into the chain, it is just partially verified.
    ///
    /// The returned `GossipVerifiedBlock` should be provided to `Self::process_block` immediately
    /// after it is returned, unless some other circumstance decides it should not be imported at
    /// all.
    ///
    /// ## Errors
    ///
    /// Returns an `Err` if the given block was invalid, or an error was encountered during
    pub async fn verify_block_for_gossip(
        self: &Arc<Self>,
        block: Arc<SignedBeaconBlock<T::EthSpec>>,
    ) -> Result<GossipVerifiedBlock<T>, BlockError<T::EthSpec>> {
        let chain = self.clone();
        self.task_executor
            .clone()
            .spawn_blocking_handle(
                move || {
                    let slot = block.slot();
                    let graffiti_string = block.message().body().graffiti().as_utf8_lossy();

                    match GossipVerifiedBlock::new(block, &chain) {
                        Ok(verified) => {
                            let commitments_formatted = verified.block.commitments_formatted();
                            debug!(
                                chain.log,
                                "Successfully verified gossip block";
                                "graffiti" => graffiti_string,
                                "slot" => slot,
                                "root" => ?verified.block_root(),
                                "commitments" => commitments_formatted,
                            );

                            Ok(verified)
                        }
                        Err(e) => {
                            debug!(
                                chain.log,
                                "Rejected gossip block";
                                "error" => e.to_string(),
                                "graffiti" => graffiti_string,
                                "slot" => slot,
                            );

                            Err(e)
                        }
                    }
                },
                "payload_verification_handle",
            )
            .ok_or(BeaconChainError::RuntimeShutdown)?
            .await
            .map_err(BeaconChainError::TokioJoin)?
    }

    /// Cache the blob in the processing cache, process it, then evict it from the cache if it was
    /// imported or errors.
    pub async fn process_gossip_blob(
        self: &Arc<Self>,
        blob: GossipVerifiedBlob<T>,
    ) -> Result<AvailabilityProcessingStatus, BlockError<T::EthSpec>> {
        let block_root = blob.block_root();

        // If this block has already been imported to forkchoice it must have been available, so
        // we don't need to process its blobs again.
        if self
            .canonical_head
            .fork_choice_read_lock()
            .contains_block(&block_root)
        {
            return Err(BlockError::BlockIsAlreadyKnown);
        }

        if let Some(event_handler) = self.event_handler.as_ref() {
            if event_handler.has_blob_sidecar_subscribers() {
                event_handler.register(EventKind::BlobSidecar(SseBlobSidecar::from_blob_sidecar(
                    blob.as_blob(),
                )));
            }
        }

        self.data_availability_checker
            .notify_gossip_blob(blob.slot(), block_root, &blob);
        let r = self.check_gossip_blob_availability_and_import(blob).await;
        self.remove_notified(&block_root, r)
    }

    /// Cache the blobs in the processing cache, process it, then evict it from the cache if it was
    /// imported or errors.
    pub async fn process_rpc_blobs(
        self: &Arc<Self>,
        slot: Slot,
        block_root: Hash256,
        blobs: FixedBlobSidecarList<T::EthSpec>,
    ) -> Result<AvailabilityProcessingStatus, BlockError<T::EthSpec>> {
        // If this block has already been imported to forkchoice it must have been available, so
        // we don't need to process its blobs again.
        if self
            .canonical_head
            .fork_choice_read_lock()
            .contains_block(&block_root)
        {
            return Err(BlockError::BlockIsAlreadyKnown);
        }

        if let Some(event_handler) = self.event_handler.as_ref() {
            if event_handler.has_blob_sidecar_subscribers() {
                for blob in blobs.iter().filter_map(|maybe_blob| maybe_blob.as_ref()) {
                    event_handler.register(EventKind::BlobSidecar(
                        SseBlobSidecar::from_blob_sidecar(blob),
                    ));
                }
            }
        }

        self.data_availability_checker
            .notify_rpc_blobs(slot, block_root, &blobs);
        let r = self
            .check_rpc_blob_availability_and_import(slot, block_root, blobs)
            .await;
        self.remove_notified(&block_root, r)
    }

    /// Remove any block components from the *processing cache* if we no longer require them. If the
    /// block was imported full or erred, we no longer require them.
    fn remove_notified(
        &self,
        block_root: &Hash256,
        r: Result<AvailabilityProcessingStatus, BlockError<T::EthSpec>>,
    ) -> Result<AvailabilityProcessingStatus, BlockError<T::EthSpec>> {
        let has_missing_components =
            matches!(r, Ok(AvailabilityProcessingStatus::MissingComponents(_, _)));
        if !has_missing_components {
            self.data_availability_checker.remove_notified(block_root);
        }
        r
    }

    /// Wraps `process_block` in logic to cache the block's commitments in the processing cache
    /// and evict if the block was imported or erred.
    pub async fn process_block_with_early_caching<B: IntoExecutionPendingBlock<T>>(
        self: &Arc<Self>,
        block_root: Hash256,
        unverified_block: B,
        notify_execution_layer: NotifyExecutionLayer,
    ) -> Result<AvailabilityProcessingStatus, BlockError<T::EthSpec>> {
        self.data_availability_checker
            .notify_block(block_root, unverified_block.block_cloned());
        let r = self
            .process_block(block_root, unverified_block, notify_execution_layer, || {
                Ok(())
            })
            .await;
        self.remove_notified(&block_root, r)
    }

    /// Returns `Ok(block_root)` if the given `unverified_block` was successfully verified and
    /// imported into the chain.
    ///
    /// Items that implement `IntoExecutionPendingBlock` include:
    ///
    /// - `SignedBeaconBlock`
    /// - `GossipVerifiedBlock`
    /// - `RpcBlock`
    ///
    /// ## Errors
    ///
    /// Returns an `Err` if the given block was invalid, or an error was encountered during
    /// verification.
    pub async fn process_block<B: IntoExecutionPendingBlock<T>>(
        self: &Arc<Self>,
        block_root: Hash256,
        unverified_block: B,
        notify_execution_layer: NotifyExecutionLayer,
        publish_fn: impl FnOnce() -> Result<(), BlockError<T::EthSpec>> + Send + 'static,
    ) -> Result<AvailabilityProcessingStatus, BlockError<T::EthSpec>> {
        // Start the Prometheus timer.
        let _full_timer = metrics::start_timer(&metrics::BLOCK_PROCESSING_TIMES);

        // Increment the Prometheus counter for block processing requests.
        metrics::inc_counter(&metrics::BLOCK_PROCESSING_REQUESTS);

        // Set observed time if not already set. Usually this should be set by gossip or RPC,
        // but just in case we set it again here (useful for tests).
        if let (Some(seen_timestamp), Some(current_slot)) =
            (self.slot_clock.now_duration(), self.slot_clock.now())
        {
            self.block_times_cache.write().set_time_observed(
                block_root,
                current_slot,
                seen_timestamp,
                None,
                None,
            );
        }

        let block_slot = unverified_block.block().slot();

        // A small closure to group the verification and import errors.
        let chain = self.clone();
        let import_block = async move {
            let execution_pending = unverified_block.into_execution_pending_block(
                block_root,
                &chain,
                notify_execution_layer,
            )?;
            publish_fn()?;
            let executed_block = chain.into_executed_block(execution_pending).await?;
            match executed_block {
                ExecutedBlock::Available(block) => {
                    self.import_available_block(Box::new(block)).await
                }
                ExecutedBlock::AvailabilityPending(block) => {
                    self.check_block_availability_and_import(block).await
                }
            }
        };

        // Verify and import the block.
        match import_block.await {
            // The block was successfully verified and imported. Yay.
            Ok(status @ AvailabilityProcessingStatus::Imported(block_root)) => {
                trace!(
                    self.log,
                    "Beacon block imported";
                    "block_root" => ?block_root,
                    "block_slot" => block_slot,
                );

                // Increment the Prometheus counter for block processing successes.
                metrics::inc_counter(&metrics::BLOCK_PROCESSING_SUCCESSES);

                Ok(status)
            }
            Ok(status @ AvailabilityProcessingStatus::MissingComponents(slot, block_root)) => {
                trace!(
                    self.log,
                    "Beacon block awaiting blobs";
                    "block_root" => ?block_root,
                    "block_slot" => slot,
                );

                Ok(status)
            }
            Err(e @ BlockError::BeaconChainError(BeaconChainError::TokioJoin(_))) => {
                debug!(
                    self.log,
                    "Beacon block processing cancelled";
                    "error" => ?e,
                );
                Err(e)
            }
            // There was an error whilst attempting to verify and import the block. The block might
            // be partially verified or partially imported.
            Err(BlockError::BeaconChainError(e)) => {
                crit!(
                    self.log,
                    "Beacon block processing error";
                    "error" => ?e,
                );
                Err(BlockError::BeaconChainError(e))
            }
            // The block failed verification.
            Err(other) => {
                debug!(
                    self.log,
                    "Beacon block rejected";
                    "reason" => other.to_string(),
                );
                Err(other)
            }
        }
    }

    /// Accepts a fully-verified block and awaits on it's payload verification handle to
    /// get a fully `ExecutedBlock`
    ///
    /// An error is returned if the verification handle couldn't be awaited.
    pub async fn into_executed_block(
        self: Arc<Self>,
        execution_pending_block: ExecutionPendingBlock<T>,
    ) -> Result<ExecutedBlock<T::EthSpec>, BlockError<T::EthSpec>> {
        let ExecutionPendingBlock {
            block,
            import_data,
            payload_verification_handle,
        } = execution_pending_block;

        let payload_verification_outcome = payload_verification_handle
            .await
            .map_err(BeaconChainError::TokioJoin)?
            .ok_or(BeaconChainError::RuntimeShutdown)??;

        // Log the PoS pandas if a merge transition just occurred.
        if payload_verification_outcome.is_valid_merge_transition_block {
            info!(self.log, "{}", POS_PANDA_BANNER);
            info!(
                self.log,
                "Proof of Stake Activated";
                "slot" => block.slot()
            );
            info!(
                self.log, "";
                "Terminal POW Block Hash" => ?block
                    .message()
                    .execution_payload()?
                    .parent_hash()
                    .into_root()
            );
            info!(
                self.log, "";
                "Merge Transition Block Root" => ?block.message().tree_hash_root()
            );
            info!(
                self.log, "";
                "Merge Transition Execution Hash" => ?block
                    .message()
                    .execution_payload()?
                    .block_hash()
                    .into_root()
            );
        }
        Ok(ExecutedBlock::new(
            block,
            import_data,
            payload_verification_outcome,
        ))
    }

    /* Import methods */

    /// Checks if the block is available, and imports immediately if so, otherwise caches the block
    /// in the data availability checker.
    async fn check_block_availability_and_import(
        self: &Arc<Self>,
        block: AvailabilityPendingExecutedBlock<T::EthSpec>,
    ) -> Result<AvailabilityProcessingStatus, BlockError<T::EthSpec>> {
        let slot = block.block.slot();
        let availability = self
            .data_availability_checker
            .put_pending_executed_block(block)?;
        self.process_availability(slot, availability).await
    }

    /// Checks if the provided blob can make any cached blocks available, and imports immediately
    /// if so, otherwise caches the blob in the data availability checker.
    async fn check_gossip_blob_availability_and_import(
        self: &Arc<Self>,
        blob: GossipVerifiedBlob<T>,
    ) -> Result<AvailabilityProcessingStatus, BlockError<T::EthSpec>> {
        let slot = blob.slot();
        if let Some(slasher) = self.slasher.as_ref() {
            slasher.accept_block_header(blob.signed_block_header());
        }
        let availability = self.data_availability_checker.put_gossip_blob(blob)?;

        self.process_availability(slot, availability).await
    }

    /// Checks if the provided blobs can make any cached blocks available, and imports immediately
    /// if so, otherwise caches the blob in the data availability checker.
    async fn check_rpc_blob_availability_and_import(
        self: &Arc<Self>,
        slot: Slot,
        block_root: Hash256,
        blobs: FixedBlobSidecarList<T::EthSpec>,
    ) -> Result<AvailabilityProcessingStatus, BlockError<T::EthSpec>> {
        // Need to scope this to ensure the lock is dropped before calling `process_availability`
        // Even an explicit drop is not enough to convince the borrow checker.
        {
            let mut slashable_cache = self.observed_slashable.write();
            for header in blobs
                .into_iter()
                .filter_map(|b| b.as_ref().map(|b| b.signed_block_header.clone()))
                .unique()
            {
                if verify_header_signature::<T, BlockError<T::EthSpec>>(self, &header).is_ok() {
                    slashable_cache
                        .observe_slashable(
                            header.message.slot,
                            header.message.proposer_index,
                            block_root,
                        )
                        .map_err(|e| BlockError::BeaconChainError(e.into()))?;
                    if let Some(slasher) = self.slasher.as_ref() {
                        slasher.accept_block_header(header);
                    }
                }
            }
        }
        let availability = self
            .data_availability_checker
            .put_rpc_blobs(block_root, blobs)?;

        self.process_availability(slot, availability).await
    }

    /// Imports a fully available block. Otherwise, returns `AvailabilityProcessingStatus::MissingComponents`
    ///
    /// An error is returned if the block was unable to be imported. It may be partially imported
    /// (i.e., this function is not atomic).
    async fn process_availability(
        self: &Arc<Self>,
        slot: Slot,
        availability: Availability<T::EthSpec>,
    ) -> Result<AvailabilityProcessingStatus, BlockError<T::EthSpec>> {
        match availability {
            Availability::Available(block) => {
                // This is the time since start of the slot where all the components of the block have become available
                let delay =
                    get_slot_delay_ms(timestamp_now(), block.block.slot(), &self.slot_clock);
                metrics::observe_duration(&metrics::BLOCK_AVAILABILITY_DELAY, delay);
                // Block is fully available, import into fork choice
                self.import_available_block(block).await
            }
            Availability::MissingComponents(block_root) => Ok(
                AvailabilityProcessingStatus::MissingComponents(slot, block_root),
            ),
        }
    }

    pub async fn import_available_block(
        self: &Arc<Self>,
        block: Box<AvailableExecutedBlock<T::EthSpec>>,
    ) -> Result<AvailabilityProcessingStatus, BlockError<T::EthSpec>> {
        let AvailableExecutedBlock {
            block,
            import_data,
            payload_verification_outcome,
        } = *block;

        let BlockImportData {
            block_root,
            state,
            parent_block,
            parent_eth1_finalization_data,
            confirmed_state_roots,
            consensus_context,
        } = import_data;

        // import
        let chain = self.clone();
        let block_root = self
            .spawn_blocking_handle(
                move || {
                    chain.import_block(
                        block,
                        block_root,
                        state,
                        confirmed_state_roots,
                        payload_verification_outcome.payload_verification_status,
                        parent_block,
                        parent_eth1_finalization_data,
                        consensus_context,
                    )
                },
                "payload_verification_handle",
            )
            .await??;
        Ok(AvailabilityProcessingStatus::Imported(block_root))
    }

    /// Accepts a fully-verified and available block and imports it into the chain without performing any
    /// additional verification.
    ///
    /// An error is returned if the block was unable to be imported. It may be partially imported
    /// (i.e., this function is not atomic).
    #[allow(clippy::too_many_arguments)]
    fn import_block(
        &self,
        signed_block: AvailableBlock<T::EthSpec>,
        block_root: Hash256,
        state: BeaconState<T::EthSpec>,
        confirmed_state_roots: Vec<Hash256>,
        payload_verification_status: PayloadVerificationStatus,
        parent_block: SignedBlindedBeaconBlock<T::EthSpec>,
        parent_eth1_finalization_data: Eth1FinalizationData,
        mut consensus_context: ConsensusContext<T::EthSpec>,
    ) -> Result<Hash256, BlockError<T::EthSpec>> {
        // ----------------------------- BLOCK NOT YET ATTESTABLE ----------------------------------
        // Everything in this initial section is on the hot path between processing the block and
        // being able to attest to it. DO NOT add any extra processing in this initial section
        // unless it must run before fork choice.
        // -----------------------------------------------------------------------------------------
        let current_slot = self.slot()?;
        let current_epoch = current_slot.epoch(T::EthSpec::slots_per_epoch());
        let block = signed_block.message();
        let post_exec_timer = metrics::start_timer(&metrics::BLOCK_PROCESSING_POST_EXEC_PROCESSING);

        // Check against weak subjectivity checkpoint.
        self.check_block_against_weak_subjectivity_checkpoint(block, block_root, &state)?;

        // If there are new validators in this block, update our pubkey cache.
        //
        // The only keys imported here will be ones for validators deposited in this block, because
        // the cache *must* already have been updated for the parent block when it was imported.
        // Newly deposited validators are not active and their keys are not required by other parts
        // of block processing. The reason we do this here and not after making the block attestable
        // is so we don't have to think about lock ordering with respect to the fork choice lock.
        // There are a bunch of places where we lock both fork choice and the pubkey cache and it
        // would be difficult to check that they all lock fork choice first.
        let mut ops = self
            .validator_pubkey_cache
            .write()
            .import_new_pubkeys(&state)?;

        // Apply the state to the attester cache, only if it is from the previous epoch or later.
        //
        // In a perfect scenario there should be no need to add previous-epoch states to the cache.
        // However, latency between the VC and the BN might cause the VC to produce attestations at
        // a previous slot.
        if state.current_epoch().saturating_add(1_u64) >= current_epoch {
            self.attester_cache
                .maybe_cache_state(&state, block_root, &self.spec)
                .map_err(BeaconChainError::from)?;
        }

        // Take an exclusive write-lock on fork choice. It's very important to prevent deadlocks by
        // avoiding taking other locks whilst holding this lock.
        let mut fork_choice = self.canonical_head.fork_choice_write_lock();

        // Do not import a block that doesn't descend from the finalized root.
        let signed_block =
            check_block_is_finalized_checkpoint_or_descendant(self, &fork_choice, signed_block)?;
        let block = signed_block.message();

        // Register the new block with the fork choice service.
        {
            let _fork_choice_block_timer =
                metrics::start_timer(&metrics::FORK_CHOICE_PROCESS_BLOCK_TIMES);
            let block_delay = self
                .slot_clock
                .seconds_from_current_slot_start()
                .ok_or(Error::UnableToComputeTimeAtSlot)?;

            fork_choice
                .on_block(
                    current_slot,
                    block,
                    block_root,
                    block_delay,
                    &state,
                    payload_verification_status,
                    &self.spec,
                )
                .map_err(|e| BlockError::BeaconChainError(e.into()))?;
        }

        // If the block is recent enough and it was not optimistically imported, check to see if it
        // becomes the head block. If so, apply it to the early attester cache. This will allow
        // attestations to the block without waiting for the block and state to be inserted to the
        // database.
        //
        // Only performing this check on recent blocks avoids slowing down sync with lots of calls
        // to fork choice `get_head`.
        //
        // Optimistically imported blocks are not added to the cache since the cache is only useful
        // for a small window of time and the complexity of keeping track of the optimistic status
        // is not worth it.
        if !payload_verification_status.is_optimistic()
            && block.slot() + EARLY_ATTESTER_CACHE_HISTORIC_SLOTS >= current_slot
        {
            let fork_choice_timer = metrics::start_timer(&metrics::BLOCK_PROCESSING_FORK_CHOICE);
            match fork_choice.get_head(current_slot, &self.spec) {
                // This block became the head, add it to the early attester cache.
                Ok(new_head_root) if new_head_root == block_root => {
                    if let Some(proto_block) = fork_choice.get_block(&block_root) {
                        if let Err(e) = self.early_attester_cache.add_head_block(
                            block_root,
                            signed_block.clone(),
                            proto_block,
                            &state,
                            &self.spec,
                        ) {
                            warn!(
                                self.log,
                                "Early attester cache insert failed";
                                "error" => ?e
                            );
                        } else {
                            // Success, record the block as capable of being attested to.
                            self.block_times_cache.write().set_time_attestable(
                                block_root,
                                block.slot(),
                                timestamp_now(),
                            );
                        }
                    } else {
                        warn!(
                            self.log,
                            "Early attester block missing";
                            "block_root" => ?block_root
                        );
                    }
                }
                // This block did not become the head, nothing to do.
                Ok(_) => (),
                Err(e) => error!(
                    self.log,
                    "Failed to compute head during block import";
                    "error" => ?e
                ),
            }
            drop(fork_choice_timer);
        }
        drop(post_exec_timer);

        // ---------------------------- BLOCK PROBABLY ATTESTABLE ----------------------------------
        // Most blocks are now capable of being attested to thanks to the `early_attester_cache`
        // cache above. Resume non-essential processing.
        //
        // It is important NOT to return errors here before the database commit, because the block
        // has already been added to fork choice and the database would be left in an inconsistent
        // state if we returned early without committing. In other words, an error here would
        // corrupt the node's database permanently.
        // -----------------------------------------------------------------------------------------

        self.import_block_observe_attestations(
            block,
            &state,
            &mut consensus_context,
            current_epoch,
        );
        self.import_block_update_validator_monitor(
            block,
            &state,
            &mut consensus_context,
            current_slot,
            parent_block.slot(),
        );
        self.import_block_update_slasher(block, &state, &mut consensus_context);

        let db_write_timer = metrics::start_timer(&metrics::BLOCK_PROCESSING_DB_WRITE);

        // Store the block and its state, and execute the confirmation batch for the intermediate
        // states, which will delete their temporary flags.
        // If the write fails, revert fork choice to the version from disk, else we can
        // end up with blocks in fork choice that are missing from disk.
        // See https://github.com/sigp/lighthouse/issues/2028
        let (_, signed_block, blobs) = signed_block.deconstruct();
        let block = signed_block.message();
        ops.extend(
            confirmed_state_roots
                .into_iter()
                .map(StoreOp::DeleteStateTemporaryFlag),
        );
        ops.push(StoreOp::PutBlock(block_root, signed_block.clone()));
        ops.push(StoreOp::PutState(block.state_root(), &state));

        if let Some(blobs) = blobs {
            if !blobs.is_empty() {
                debug!(
                    self.log, "Writing blobs to store";
                    "block_root" => %block_root,
                    "count" => blobs.len(),
                );
                ops.push(StoreOp::PutBlobs(block_root, blobs));
            }
        }

        let txn_lock = self.store.hot_db.begin_rw_transaction();

        if let Err(e) = self.store.do_atomically_with_block_and_blobs_cache(ops) {
            error!(
                self.log,
                "Database write failed!";
                "msg" => "Restoring fork choice from disk",
                "error" => ?e,
            );

            // Clear the early attester cache to prevent attestations which we would later be unable
            // to verify due to the failure.
            self.early_attester_cache.clear();

            // Since the write failed, try to revert the canonical head back to what was stored
            // in the database. This attempts to prevent inconsistency between the database and
            // fork choice.
            if let Err(e) = self.canonical_head.restore_from_store(
                fork_choice,
                ResetPayloadStatuses::always_reset_conditionally(
                    self.config.always_reset_payload_statuses,
                ),
                &self.store,
                &self.spec,
                &self.log,
            ) {
                crit!(
                    self.log,
                    "No stored fork choice found to restore from";
                    "error" => ?e,
                    "warning" => "The database is likely corrupt now, consider --purge-db"
                );
                return Err(BlockError::BeaconChainError(e));
            }

            return Err(e.into());
        }
        drop(txn_lock);

        // The fork choice write-lock is dropped *after* the on-disk database has been updated.
        // This prevents inconsistency between the two at the expense of concurrency.
        drop(fork_choice);

        // We're declaring the block "imported" at this point, since fork choice and the DB know
        // about it.
        let block_time_imported = timestamp_now();

        let parent_root = block.parent_root();
        let slot = block.slot();

        let current_eth1_finalization_data = Eth1FinalizationData {
            eth1_data: state.eth1_data().clone(),
            eth1_deposit_index: state.eth1_deposit_index(),
        };
        let current_finalized_checkpoint = state.finalized_checkpoint();

        // compute state proofs for light client updates before inserting the state into the
        // snapshot cache.
        if self.config.enable_light_client_server {
            self.light_client_server_cache
                .cache_state_data(
                    &self.spec, block, block_root,
                    // mutable reference on the state is needed to compute merkle proofs
                    &mut state,
                )
                .unwrap_or_else(|e| {
                    error!(self.log, "error caching light_client data {:?}", e);
                });
        }

        self.head_tracker
            .register_block(block_root, parent_root, slot);

        metrics::stop_timer(db_write_timer);

        metrics::inc_counter(&metrics::BLOCK_PROCESSING_SUCCESSES);

        // Update the deposit contract cache.
        self.import_block_update_deposit_contract_finalization(
            block,
            block_root,
            current_epoch,
            current_finalized_checkpoint,
            current_eth1_finalization_data,
            parent_eth1_finalization_data,
            parent_block.slot(),
        );

        // Inform the unknown block cache, in case it was waiting on this block.
        self.pre_finalization_block_cache
            .block_processed(block_root);

        self.import_block_update_metrics_and_events(
            block,
            block_root,
            block_time_imported,
            payload_verification_status,
            current_slot,
        );

        Ok(block_root)
    }

    /// Check block's consistentency with any configured weak subjectivity checkpoint.
    fn check_block_against_weak_subjectivity_checkpoint(
        &self,
        block: BeaconBlockRef<T::EthSpec>,
        block_root: Hash256,
        state: &BeaconState<T::EthSpec>,
    ) -> Result<(), BlockError<T::EthSpec>> {
        // Only perform the weak subjectivity check if it was configured.
        let Some(wss_checkpoint) = self.config.weak_subjectivity_checkpoint else {
            return Ok(());
        };
        // Note: we're using the finalized checkpoint from the head state, rather than fork
        // choice.
        //
        // We are doing this to ensure that we detect changes in finalization. It's possible
        // that fork choice has already been updated to the finalized checkpoint in the block
        // we're importing.
        let current_head_finalized_checkpoint =
            self.canonical_head.cached_head().finalized_checkpoint();
        // Compare the existing finalized checkpoint with the incoming block's finalized checkpoint.
        let new_finalized_checkpoint = state.finalized_checkpoint();

        // This ensures we only perform the check once.
        if current_head_finalized_checkpoint.epoch < wss_checkpoint.epoch
            && wss_checkpoint.epoch <= new_finalized_checkpoint.epoch
        {
            if let Err(e) =
                self.verify_weak_subjectivity_checkpoint(wss_checkpoint, block_root, state)
            {
                let mut shutdown_sender = self.shutdown_sender();
                crit!(
                    self.log,
                    "Weak subjectivity checkpoint verification failed while importing block!";
                    "block_root" => ?block_root,
                    "parent_root" => ?block.parent_root(),
                    "old_finalized_epoch" => ?current_head_finalized_checkpoint.epoch,
                    "new_finalized_epoch" => ?new_finalized_checkpoint.epoch,
                    "weak_subjectivity_epoch" => ?wss_checkpoint.epoch,
                    "error" => ?e
                );
                crit!(
                    self.log,
                    "You must use the `--purge-db` flag to clear the database and restart sync. \
                         You may be on a hostile network."
                );
                shutdown_sender
                    .try_send(ShutdownReason::Failure(
                        "Weak subjectivity checkpoint verification failed. \
                             Provided block root is not a checkpoint.",
                    ))
                    .map_err(|err| {
                        BlockError::BeaconChainError(
                            BeaconChainError::WeakSubjectivtyShutdownError(err),
                        )
                    })?;
                return Err(BlockError::WeakSubjectivityConflict);
            }
        }
        Ok(())
    }

    /// Process a block for the validator monitor, including all its constituent messages.
    fn import_block_update_validator_monitor(
        &self,
        block: BeaconBlockRef<T::EthSpec>,
        state: &BeaconState<T::EthSpec>,
        ctxt: &mut ConsensusContext<T::EthSpec>,
        current_slot: Slot,
        parent_block_slot: Slot,
    ) {
        // Only register blocks with the validator monitor when the block is sufficiently close to
        // the current slot.
        if VALIDATOR_MONITOR_HISTORIC_EPOCHS as u64 * T::EthSpec::slots_per_epoch()
            + block.slot().as_u64()
            < current_slot.as_u64()
        {
            return;
        }

        // Allow the validator monitor to learn about a new valid state.
        self.validator_monitor.write().process_valid_state(
            current_slot.epoch(T::EthSpec::slots_per_epoch()),
            state,
            &self.spec,
        );

        let validator_monitor = self.validator_monitor.read();

        // Sync aggregate.
        if let Ok(sync_aggregate) = block.body().sync_aggregate() {
            // `SyncCommittee` for the sync_aggregate should correspond to the duty slot
            let duty_epoch = block.epoch();

            match self.sync_committee_at_epoch(duty_epoch) {
                Ok(sync_committee) => {
                    let participant_pubkeys = sync_committee
                        .pubkeys
                        .iter()
                        .zip(sync_aggregate.sync_committee_bits.iter())
                        .filter_map(|(pubkey, bit)| bit.then_some(pubkey))
                        .collect::<Vec<_>>();

                    validator_monitor.register_sync_aggregate_in_block(
                        block.slot(),
                        block.parent_root(),
                        participant_pubkeys,
                    );
                }
                Err(e) => {
                    warn!(
                        self.log,
                        "Unable to fetch sync committee";
                        "epoch" => duty_epoch,
                        "purpose" => "validator monitor",
                        "error" => ?e,
                    );
                }
            }
        }

        // Attestations.
        for attestation in block.body().attestations() {
            let indexed_attestation = match ctxt.get_indexed_attestation(state, attestation) {
                Ok(indexed) => indexed,
                Err(e) => {
                    debug!(
                        self.log,
                        "Failed to get indexed attestation";
                        "purpose" => "validator monitor",
                        "attestation_slot" => attestation.data.slot,
                        "error" => ?e,
                    );
                    continue;
                }
            };
            validator_monitor.register_attestation_in_block(
                indexed_attestation,
                parent_block_slot,
                &self.spec,
            );
        }

        for exit in block.body().voluntary_exits() {
            validator_monitor.register_block_voluntary_exit(&exit.message)
        }

        for slashing in block.body().attester_slashings() {
            validator_monitor.register_block_attester_slashing(slashing)
        }

        for slashing in block.body().proposer_slashings() {
            validator_monitor.register_block_proposer_slashing(slashing)
        }
    }

    /// Iterate through the attestations in the block and register them as "observed".
    ///
    /// This will stop us from propagating them on the gossip network.
    fn import_block_observe_attestations(
        &self,
        block: BeaconBlockRef<T::EthSpec>,
        state: &BeaconState<T::EthSpec>,
        ctxt: &mut ConsensusContext<T::EthSpec>,
        current_epoch: Epoch,
    ) {
        // To avoid slowing down sync, only observe attestations if the block is from the
        // previous epoch or later.
        if state.current_epoch() + 1 < current_epoch {
            return;
        }

        let _timer = metrics::start_timer(&metrics::BLOCK_PROCESSING_ATTESTATION_OBSERVATION);

        for a in block.body().attestations() {
            match self.observed_attestations.write().observe_item(a, None) {
                // If the observation was successful or if the slot for the attestation was too
                // low, continue.
                //
                // We ignore `SlotTooLow` since this will be very common whilst syncing.
                Ok(_) | Err(AttestationObservationError::SlotTooLow { .. }) => {}
                Err(e) => {
                    debug!(
                        self.log,
                        "Failed to register observed attestation";
                        "error" => ?e,
                        "epoch" => a.data.target.epoch
                    );
                }
            }

            let indexed_attestation = match ctxt.get_indexed_attestation(state, a) {
                Ok(indexed) => indexed,
                Err(e) => {
                    debug!(
                        self.log,
                        "Failed to get indexed attestation";
                        "purpose" => "observation",
                        "attestation_slot" => a.data.slot,
                        "error" => ?e,
                    );
                    continue;
                }
            };

            let mut observed_block_attesters = self.observed_block_attesters.write();

            for &validator_index in &indexed_attestation.attesting_indices {
                if let Err(e) = observed_block_attesters
                    .observe_validator(a.data.target.epoch, validator_index as usize)
                {
                    debug!(
                        self.log,
                        "Failed to register observed block attester";
                        "error" => ?e,
                        "epoch" => a.data.target.epoch,
                        "validator_index" => validator_index,
                    )
                }
            }
        }
    }

    /// If a slasher is configured, provide the attestations from the block.
    fn import_block_update_slasher(
        &self,
        block: BeaconBlockRef<T::EthSpec>,
        state: &BeaconState<T::EthSpec>,
        ctxt: &mut ConsensusContext<T::EthSpec>,
    ) {
        if let Some(slasher) = self.slasher.as_ref() {
            for attestation in block.body().attestations() {
                let indexed_attestation = match ctxt.get_indexed_attestation(state, attestation) {
                    Ok(indexed) => indexed,
                    Err(e) => {
                        debug!(
                            self.log,
                            "Failed to get indexed attestation";
                            "purpose" => "slasher",
                            "attestation_slot" => attestation.data.slot,
                            "error" => ?e,
                        );
                        continue;
                    }
                };
                slasher.accept_attestation(indexed_attestation.clone());
            }
        }
    }

    fn import_block_update_metrics_and_events(
        &self,
        block: BeaconBlockRef<T::EthSpec>,
        block_root: Hash256,
        block_time_imported: Duration,
        payload_verification_status: PayloadVerificationStatus,
        current_slot: Slot,
    ) {
        // Only present some metrics for blocks from the previous epoch or later.
        //
        // This helps avoid noise in the metrics during sync.
        if block.slot() + 2 * T::EthSpec::slots_per_epoch() >= current_slot {
            metrics::observe(
                &metrics::OPERATIONS_PER_BLOCK_ATTESTATION,
                block.body().attestations().len() as f64,
            );

            if let Ok(sync_aggregate) = block.body().sync_aggregate() {
                metrics::set_gauge(
                    &metrics::BLOCK_SYNC_AGGREGATE_SET_BITS,
                    sync_aggregate.num_set_bits() as i64,
                );
            }
        }

        let block_delay_total =
            get_slot_delay_ms(block_time_imported, block.slot(), &self.slot_clock);

        // Do not write to the cache for blocks older than 2 epochs, this helps reduce writes to
        // the cache during sync.
        if block_delay_total < self.slot_clock.slot_duration() * 64 {
            // Store the timestamp of the block being imported into the cache.
            self.block_times_cache.write().set_time_imported(
                block_root,
                current_slot,
                block_time_imported,
            );
        }

        // Do not store metrics if the block was > 4 slots old, this helps prevent noise during
        // sync.
        if block_delay_total < self.slot_clock.slot_duration() * 4 {
            // Observe the delay between when we observed the block and when we imported it.
            let block_delays = self.block_times_cache.read().get_block_delays(
                block_root,
                self.slot_clock
                    .start_of(current_slot)
                    .unwrap_or_else(|| Duration::from_secs(0)),
            );

            metrics::observe_duration(
                &metrics::BEACON_BLOCK_IMPORTED_OBSERVED_DELAY_TIME,
                block_delays
                    .imported
                    .unwrap_or_else(|| Duration::from_secs(0)),
            );
        }

        if let Some(event_handler) = self.event_handler.as_ref() {
            if event_handler.has_block_subscribers() {
                event_handler.register(EventKind::Block(SseBlock {
                    slot: block.slot(),
                    block: block_root,
                    execution_optimistic: payload_verification_status.is_optimistic(),
                }));
            }
        }

        // Do not trigger light_client server update producer for old blocks, to extra work
        // during sync.
        if self.config.enable_light_client_server
            && block_delay_total < self.slot_clock.slot_duration() * 32
        {
            if let Some(mut light_client_server_tx) = self.light_client_server_tx.clone() {
                if let Ok(sync_aggregate) = block.body().sync_aggregate() {
                    if let Err(e) = light_client_server_tx.try_send((
                        block.parent_root(),
                        block.slot(),
                        sync_aggregate.clone(),
                    )) {
                        warn!(
                            self.log,
                            "Failed to send light_client server event";
                            "error" => ?e
                        );
                    }
                }
            }
        }
    }

    #[allow(clippy::too_many_arguments)]
    fn import_block_update_deposit_contract_finalization(
        &self,
        block: BeaconBlockRef<T::EthSpec>,
        block_root: Hash256,
        current_epoch: Epoch,
        current_finalized_checkpoint: Checkpoint,
        current_eth1_finalization_data: Eth1FinalizationData,
        parent_eth1_finalization_data: Eth1FinalizationData,
        parent_block_slot: Slot,
    ) {
        // Do not write to eth1 finalization cache for blocks older than 5 epochs.
        if block.epoch() + 5 < current_epoch {
            return;
        }

        let parent_block_epoch = parent_block_slot.epoch(T::EthSpec::slots_per_epoch());
        if parent_block_epoch < current_epoch {
            // we've crossed epoch boundary, store Eth1FinalizationData
            let (checkpoint, eth1_finalization_data) =
                if block.slot() % T::EthSpec::slots_per_epoch() == 0 {
                    // current block is the checkpoint
                    (
                        Checkpoint {
                            epoch: current_epoch,
                            root: block_root,
                        },
                        current_eth1_finalization_data,
                    )
                } else {
                    // parent block is the checkpoint
                    (
                        Checkpoint {
                            epoch: current_epoch,
                            root: block.parent_root(),
                        },
                        parent_eth1_finalization_data,
                    )
                };

            if let Some(finalized_eth1_data) = self
                .eth1_finalization_cache
                .try_write_for(ETH1_FINALIZATION_CACHE_LOCK_TIMEOUT)
                .and_then(|mut cache| {
                    cache.insert(checkpoint, eth1_finalization_data);
                    cache.finalize(&current_finalized_checkpoint)
                })
            {
                if let Some(eth1_chain) = self.eth1_chain.as_ref() {
                    let finalized_deposit_count = finalized_eth1_data.deposit_count;
                    eth1_chain.finalize_eth1_data(finalized_eth1_data);
                    debug!(
                        self.log,
                        "called eth1_chain.finalize_eth1_data()";
                        "epoch" => current_finalized_checkpoint.epoch,
                        "deposit count" => finalized_deposit_count,
                    );
                }
            }
        }
    }

    /// If configured, wait for the fork choice run at the start of the slot to complete.
    fn wait_for_fork_choice_before_block_production(
        self: &Arc<Self>,
        slot: Slot,
    ) -> Result<(), BlockProductionError> {
        if let Some(rx) = &self.fork_choice_signal_rx {
            let current_slot = self
                .slot()
                .map_err(|_| BlockProductionError::UnableToReadSlot)?;

            let timeout = Duration::from_millis(self.config.fork_choice_before_proposal_timeout_ms);

            if slot == current_slot || slot == current_slot + 1 {
                match rx.wait_for_fork_choice(slot, timeout) {
                    ForkChoiceWaitResult::Success(fc_slot) => {
                        debug!(
                            self.log,
                            "Fork choice successfully updated before block production";
                            "slot" => slot,
                            "fork_choice_slot" => fc_slot,
                        );
                    }
                    ForkChoiceWaitResult::Behind(fc_slot) => {
                        warn!(
                            self.log,
                            "Fork choice notifier out of sync with block production";
                            "fork_choice_slot" => fc_slot,
                            "slot" => slot,
                            "message" => "this block may be orphaned",
                        );
                    }
                    ForkChoiceWaitResult::TimeOut => {
                        warn!(
                            self.log,
                            "Timed out waiting for fork choice before proposal";
                            "message" => "this block may be orphaned",
                        );
                    }
                }
            } else {
                error!(
                    self.log,
                    "Producing block at incorrect slot";
                    "block_slot" => slot,
                    "current_slot" => current_slot,
                    "message" => "check clock sync, this block may be orphaned",
                );
            }
        }
        Ok(())
    }

    pub async fn produce_block_with_verification(
        self: &Arc<Self>,
        randao_reveal: Signature,
        slot: Slot,
        validator_graffiti: Option<Graffiti>,
        verification: ProduceBlockVerification,
        builder_boost_factor: Option<u64>,
        block_production_version: BlockProductionVersion,
    ) -> Result<BeaconBlockResponseWrapper<T::EthSpec>, BlockProductionError> {
        metrics::inc_counter(&metrics::BLOCK_PRODUCTION_REQUESTS);
        let _complete_timer = metrics::start_timer(&metrics::BLOCK_PRODUCTION_TIMES);
        // Part 1/2 (blocking)
        //
        // Load the parent state from disk.
        let chain = self.clone();
        let (state, state_root_opt) = self
            .task_executor
            .spawn_blocking_handle(
                move || chain.load_state_for_block_production(slot),
                "load_state_for_block_production",
            )
            .ok_or(BlockProductionError::ShuttingDown)?
            .await
            .map_err(BlockProductionError::TokioJoin)??;

        // Part 2/2 (async, with some blocking components)
        //
        // Produce the block upon the state
        self.produce_block_on_state(
            state,
            state_root_opt,
            slot,
            randao_reveal,
            validator_graffiti,
            verification,
            builder_boost_factor,
            block_production_version,
        )
        .await
    }

    /// Load a beacon state from the database for block production. This is a long-running process
    /// that should not be performed in an `async` context.
    fn load_state_for_block_production(
        self: &Arc<Self>,
        slot: Slot,
    ) -> Result<(BeaconState<T::EthSpec>, Option<Hash256>), BlockProductionError> {
        let fork_choice_timer = metrics::start_timer(&metrics::BLOCK_PRODUCTION_FORK_CHOICE_TIMES);
        self.wait_for_fork_choice_before_block_production(slot)?;
        drop(fork_choice_timer);

        let state_load_timer = metrics::start_timer(&metrics::BLOCK_PRODUCTION_STATE_LOAD_TIMES);

        // Atomically read some values from the head whilst avoiding holding cached head `Arc` any
        // longer than necessary.
        let (head_slot, head_block_root, head_state_root) = {
            let head = self.canonical_head.cached_head();
            (
                head.head_slot(),
                head.head_block_root(),
                head.head_state_root(),
            )
        };
        let (state, state_root_opt) = if head_slot < slot {
            // Attempt an aggressive re-org if configured and the conditions are right.
            if let Some((re_org_state, re_org_state_root)) =
                self.get_state_for_re_org(slot, head_slot, head_block_root)
            {
                info!(
                    self.log,
                    "Proposing block to re-org current head";
                    "slot" => slot,
                    "head_to_reorg" => %head_block_root,
                );
                (re_org_state, Some(re_org_state_root))
            } else {
                // Fetch the head state advanced through to `slot`, which should be present in the
                // state cache thanks to the state advance timer.
                let (state_root, state) = self
                    .store
                    .get_advanced_hot_state(head_block_root, slot, head_state_root)
                    .map_err(BlockProductionError::FailedToLoadState)?
                    .ok_or(BlockProductionError::UnableToProduceAtSlot(slot))?;
                (state, Some(state_root))
            }
        } else {
            warn!(
                self.log,
                "Producing block that conflicts with head";
                "message" => "this block is more likely to be orphaned",
                "slot" => slot,
            );
            let state = self
                .state_at_slot(slot - 1, StateSkipConfig::WithStateRoots)
                .map_err(|_| BlockProductionError::UnableToProduceAtSlot(slot))?;

            (state, None)
        };

        drop(state_load_timer);

        Ok((state, state_root_opt))
    }

    /// Fetch the beacon state to use for producing a block if a 1-slot proposer re-org is viable.
    ///
    /// This function will return `None` if proposer re-orgs are disabled.
    fn get_state_for_re_org(
        &self,
        slot: Slot,
        head_slot: Slot,
        canonical_head: Hash256,
    ) -> Option<(BeaconState<T::EthSpec>, Hash256)> {
        let re_org_threshold = self.config.re_org_threshold?;

        if self.spec.proposer_score_boost.is_none() {
            warn!(
                self.log,
                "Ignoring proposer re-org configuration";
                "reason" => "this network does not have proposer boost enabled"
            );
            return None;
        }

        let slot_delay = self
            .slot_clock
            .seconds_from_current_slot_start()
            .or_else(|| {
                warn!(
                    self.log,
                    "Not attempting re-org";
                    "error" => "unable to read slot clock"
                );
                None
            })?;

        // Attempt a proposer re-org if:
        //
        // 1. It seems we have time to propagate and still receive the proposer boost.
        // 2. The current head block was seen late.
        // 3. The `get_proposer_head` conditions from fork choice pass.
        let proposing_on_time = slot_delay < self.config.re_org_cutoff(self.spec.seconds_per_slot);
        if !proposing_on_time {
            debug!(
                self.log,
                "Not attempting re-org";
                "reason" => "not proposing on time",
            );
            return None;
        }

        let head_late = self.block_observed_after_attestation_deadline(canonical_head, head_slot);
        if !head_late {
            debug!(
                self.log,
                "Not attempting re-org";
                "reason" => "head not late"
            );
            return None;
        }

        // Is the current head weak and appropriate for re-orging?
        let proposer_head_timer =
            metrics::start_timer(&metrics::BLOCK_PRODUCTION_GET_PROPOSER_HEAD_TIMES);
        let proposer_head = self
            .canonical_head
            .fork_choice_read_lock()
            .get_proposer_head(
                slot,
                canonical_head,
                re_org_threshold,
                &self.config.re_org_disallowed_offsets,
                self.config.re_org_max_epochs_since_finalization,
            )
            .map_err(|e| match e {
                ProposerHeadError::DoNotReOrg(reason) => {
                    debug!(
                        self.log,
                        "Not attempting re-org";
                        "reason" => %reason,
                    );
                }
                ProposerHeadError::Error(e) => {
                    warn!(
                        self.log,
                        "Not attempting re-org";
                        "error" => ?e,
                    );
                }
            })
            .ok()?;
        drop(proposer_head_timer);
        let re_org_parent_block = proposer_head.parent_node.root;
        let re_org_parent_state_root = proposer_head.parent_node.state_root;

        // FIXME(sproul): consider not re-orging if we miss the cache
        let (state_root, state) = self
            .store
            .get_advanced_hot_state(re_org_parent_block, slot, re_org_parent_state_root)
            .map_err(|e| {
                warn!(
                    self.log,
                    "Error loading block production state";
                    "error" => ?e,
                );
            })
            .ok()??;

        info!(
            self.log,
            "Attempting re-org due to weak head";
            "weak_head" => ?canonical_head,
            "parent" => ?re_org_parent_block,
            "head_weight" => proposer_head.head_node.weight,
            "threshold_weight" => proposer_head.re_org_weight_threshold
        );

        Some((state, state_root))
    }

    /// Get the proposer index and `prev_randao` value for a proposal at slot `proposal_slot`.
    ///
    /// The `proposer_head` may be the head block of `cached_head` or its parent. An error will
    /// be returned for any other value.
    pub fn get_pre_payload_attributes(
        &self,
        proposal_slot: Slot,
        proposer_head: Hash256,
        cached_head: &CachedHead<T::EthSpec>,
    ) -> Result<Option<PrePayloadAttributes>, Error> {
        let proposal_epoch = proposal_slot.epoch(T::EthSpec::slots_per_epoch());

        let head_block_root = cached_head.head_block_root();
        let head_parent_block_root = cached_head.parent_block_root();

        // The proposer head must be equal to the canonical head or its parent.
        if proposer_head != head_block_root && proposer_head != head_parent_block_root {
            warn!(
                self.log,
                "Unable to compute payload attributes";
                "block_root" => ?proposer_head,
                "head_block_root" => ?head_block_root,
            );
            return Ok(None);
        }

        // Compute the proposer index.
        let head_epoch = cached_head.head_slot().epoch(T::EthSpec::slots_per_epoch());
        let shuffling_decision_root = if head_epoch == proposal_epoch {
            cached_head
                .snapshot
                .beacon_state
                .proposer_shuffling_decision_root(proposer_head)?
        } else {
            proposer_head
        };
        let cached_proposer = self
            .beacon_proposer_cache
            .lock()
            .get_slot::<T::EthSpec>(shuffling_decision_root, proposal_slot);
        let proposer_index = if let Some(proposer) = cached_proposer {
            proposer.index as u64
        } else {
            if head_epoch + 2 < proposal_epoch {
                warn!(
                    self.log,
                    "Skipping proposer preparation";
                    "msg" => "this is a non-critical issue that can happen on unhealthy nodes or \
                              networks.",
                    "proposal_epoch" => proposal_epoch,
                    "head_epoch" => head_epoch,
                );

                // Don't skip the head forward more than two epochs. This avoids burdening an
                // unhealthy node.
                //
                // Although this node might miss out on preparing for a proposal, they should still
                // be able to propose. This will prioritise beacon chain health over efficient
                // packing of execution blocks.
                return Ok(None);
            }

            let (proposers, decision_root, _, fork) =
                compute_proposer_duties_from_head(proposal_epoch, self)?;

            let proposer_offset = (proposal_slot % T::EthSpec::slots_per_epoch()).as_usize();
            let proposer = *proposers
                .get(proposer_offset)
                .ok_or(BeaconChainError::NoProposerForSlot(proposal_slot))?;

            self.beacon_proposer_cache.lock().insert(
                proposal_epoch,
                decision_root,
                proposers,
                fork,
            )?;

            // It's possible that the head changes whilst computing these duties. If so, abandon
            // this routine since the change of head would have also spawned another instance of
            // this routine.
            //
            // Exit now, after updating the cache.
            if decision_root != shuffling_decision_root {
                warn!(
                    self.log,
                    "Head changed during proposer preparation";
                );
                return Ok(None);
            }

            proposer as u64
        };

        // Get the `prev_randao` and parent block number.
        let head_block_number = cached_head.head_block_number()?;
        let (prev_randao, parent_block_number) = if proposer_head == head_parent_block_root {
            (
                cached_head.parent_random()?,
                head_block_number.saturating_sub(1),
            )
        } else {
            (cached_head.head_random()?, head_block_number)
        };

        Ok(Some(PrePayloadAttributes {
            proposer_index,
            prev_randao,
            parent_block_number,
            parent_beacon_block_root: proposer_head,
        }))
    }

    pub fn get_expected_withdrawals(
        &self,
        forkchoice_update_params: &ForkchoiceUpdateParameters,
        proposal_slot: Slot,
    ) -> Result<Withdrawals<T::EthSpec>, Error> {
        let cached_head = self.canonical_head.cached_head();
        let head_state = &cached_head.snapshot.beacon_state;

        let parent_block_root = forkchoice_update_params.head_root;

        // FIXME(sproul): optimise this for tree-states
        let (unadvanced_state, unadvanced_state_root) =
            if cached_head.head_block_root() == parent_block_root {
                (Cow::Borrowed(head_state), cached_head.head_state_root())
            } else {
                info!(
                    self.log,
                    "Missed snapshot cache during withdrawals calculation";
                    "slot" => proposal_slot,
                    "parent_block_root" => ?parent_block_root
                );
                let block = self
                    .get_blinded_block(&parent_block_root)?
                    .ok_or(Error::MissingBeaconBlock(parent_block_root))?;
                let state = self
                    .get_state(&block.state_root(), Some(block.slot()))?
                    .ok_or(Error::MissingBeaconState(block.state_root()))?;
                (Cow::Owned(state), block.state_root())
            };

        // Parent state epoch is the same as the proposal, we don't need to advance because the
        // list of expected withdrawals can only change after an epoch advance or a
        // block application.
        let proposal_epoch = proposal_slot.epoch(T::EthSpec::slots_per_epoch());
        if head_state.current_epoch() == proposal_epoch {
            return get_expected_withdrawals(&unadvanced_state, &self.spec)
                .map_err(Error::PrepareProposerFailed);
        }

        // Advance the state using the partial method.
        debug!(
            self.log,
            "Advancing state for withdrawals calculation";
            "proposal_slot" => proposal_slot,
            "parent_block_root" => ?parent_block_root,
        );
        let mut advanced_state = unadvanced_state.into_owned();
        partial_state_advance(
            &mut advanced_state,
            Some(unadvanced_state_root),
            proposal_epoch.start_slot(T::EthSpec::slots_per_epoch()),
            &self.spec,
        )?;
        get_expected_withdrawals(&advanced_state, &self.spec).map_err(Error::PrepareProposerFailed)
    }

    /// Determine whether a fork choice update to the execution layer should be overridden.
    ///
    /// This is *only* necessary when proposer re-orgs are enabled, because we have to prevent the
    /// execution layer from enshrining the block we want to re-org as the head.
    ///
    /// This function uses heuristics that align quite closely but not exactly with the re-org
    /// conditions set out in `get_state_for_re_org` and `get_proposer_head`. The differences are
    /// documented below.
    pub fn overridden_forkchoice_update_params(
        &self,
        canonical_forkchoice_params: ForkchoiceUpdateParameters,
    ) -> Result<ForkchoiceUpdateParameters, Error> {
        self.overridden_forkchoice_update_params_or_failure_reason(&canonical_forkchoice_params)
            .or_else(|e| match e {
                ProposerHeadError::DoNotReOrg(reason) => {
                    trace!(
                        self.log,
                        "Not suppressing fork choice update";
                        "reason" => %reason,
                    );
                    Ok(canonical_forkchoice_params)
                }
                ProposerHeadError::Error(e) => Err(e),
            })
    }

    pub fn overridden_forkchoice_update_params_or_failure_reason(
        &self,
        canonical_forkchoice_params: &ForkchoiceUpdateParameters,
    ) -> Result<ForkchoiceUpdateParameters, ProposerHeadError<Error>> {
        let _timer = metrics::start_timer(&metrics::FORK_CHOICE_OVERRIDE_FCU_TIMES);

        // Never override if proposer re-orgs are disabled.
        let re_org_threshold = self
            .config
            .re_org_threshold
            .ok_or(DoNotReOrg::ReOrgsDisabled)?;

        let head_block_root = canonical_forkchoice_params.head_root;

        // Perform initial checks and load the relevant info from fork choice.
        let info = self
            .canonical_head
            .fork_choice_read_lock()
            .get_preliminary_proposer_head(
                head_block_root,
                re_org_threshold,
                &self.config.re_org_disallowed_offsets,
                self.config.re_org_max_epochs_since_finalization,
            )
            .map_err(|e| e.map_inner_error(Error::ProposerHeadForkChoiceError))?;

        // The slot of our potential re-org block is always 1 greater than the head block because we
        // only attempt single-slot re-orgs.
        let head_slot = info.head_node.slot;
        let re_org_block_slot = head_slot + 1;
        let fork_choice_slot = info.current_slot;

        // If a re-orging proposal isn't made by the `re_org_cutoff` then we give up
        // and allow the fork choice update for the canonical head through so that we may attest
        // correctly.
        let current_slot_ok = if head_slot == fork_choice_slot {
            true
        } else if re_org_block_slot == fork_choice_slot {
            self.slot_clock
                .start_of(re_org_block_slot)
                .and_then(|slot_start| {
                    let now = self.slot_clock.now_duration()?;
                    let slot_delay = now.saturating_sub(slot_start);
                    Some(slot_delay <= self.config.re_org_cutoff(self.spec.seconds_per_slot))
                })
                .unwrap_or(false)
        } else {
            false
        };
        if !current_slot_ok {
            return Err(DoNotReOrg::HeadDistance.into());
        }

        // Only attempt a re-org if we have a proposer registered for the re-org slot.
        let proposing_at_re_org_slot = {
            // The proposer shuffling has the same decision root as the next epoch attestation
            // shuffling. We know our re-org block is not on the epoch boundary, so it has the
            // same proposer shuffling as the head (but not necessarily the parent which may lie
            // in the previous epoch).
            let shuffling_decision_root = info
                .head_node
                .next_epoch_shuffling_id
                .shuffling_decision_block;
            let proposer_index = self
                .beacon_proposer_cache
                .lock()
                .get_slot::<T::EthSpec>(shuffling_decision_root, re_org_block_slot)
                .ok_or_else(|| {
                    debug!(
                        self.log,
                        "Fork choice override proposer shuffling miss";
                        "slot" => re_org_block_slot,
                        "decision_root" => ?shuffling_decision_root,
                    );
                    DoNotReOrg::NotProposing
                })?
                .index as u64;

            self.execution_layer
                .as_ref()
                .ok_or(ProposerHeadError::Error(Error::ExecutionLayerMissing))?
                .has_proposer_preparation_data_blocking(proposer_index)
        };
        if !proposing_at_re_org_slot {
            return Err(DoNotReOrg::NotProposing.into());
        }

        // If the current slot is already equal to the proposal slot (or we are in the tail end of
        // the prior slot), then check the actual weight of the head against the re-org threshold.
        let head_weak = if fork_choice_slot == re_org_block_slot {
            info.head_node.weight < info.re_org_weight_threshold
        } else {
            true
        };
        if !head_weak {
            return Err(DoNotReOrg::HeadNotWeak {
                head_weight: info.head_node.weight,
                re_org_weight_threshold: info.re_org_weight_threshold,
            }
            .into());
        }

        // Check that the head block arrived late and is vulnerable to a re-org. This check is only
        // a heuristic compared to the proper weight check in `get_state_for_re_org`, the reason
        // being that we may have only *just* received the block and not yet processed any
        // attestations for it. We also can't dequeue attestations for the block during the
        // current slot, which would be necessary for determining its weight.
        let head_block_late =
            self.block_observed_after_attestation_deadline(head_block_root, head_slot);
        if !head_block_late {
            return Err(DoNotReOrg::HeadNotLate.into());
        }

        let parent_head_hash = info.parent_node.execution_status.block_hash();
        let forkchoice_update_params = ForkchoiceUpdateParameters {
            head_root: info.parent_node.root,
            head_hash: parent_head_hash,
            justified_hash: canonical_forkchoice_params.justified_hash,
            finalized_hash: canonical_forkchoice_params.finalized_hash,
        };

        debug!(
            self.log,
            "Fork choice update overridden";
            "canonical_head" => ?head_block_root,
            "override" => ?info.parent_node.root,
            "slot" => fork_choice_slot,
        );

        Ok(forkchoice_update_params)
    }

    /// Check if the block with `block_root` was observed after the attestation deadline of `slot`.
    fn block_observed_after_attestation_deadline(&self, block_root: Hash256, slot: Slot) -> bool {
        let block_delays = self.block_times_cache.read().get_block_delays(
            block_root,
            self.slot_clock
                .start_of(slot)
                .unwrap_or_else(|| Duration::from_secs(0)),
        );
        block_delays.observed.map_or(false, |delay| {
            delay >= self.slot_clock.unagg_attestation_production_delay()
        })
    }

    /// Produce a block for some `slot` upon the given `state`.
    ///
    /// Typically the `self.produce_block()` function should be used, instead of calling this
    /// function directly. This function is useful for purposefully creating forks or blocks at
    /// non-current slots.
    ///
    /// If required, the given state will be advanced to the given `produce_at_slot`, then a block
    /// will be produced at that slot height.
    ///
    /// The provided `state_root_opt` should only ever be set to `Some` if the contained value is
    /// equal to the root of `state`. Providing this value will serve as an optimization to avoid
    /// performing a tree hash in some scenarios.
    #[allow(clippy::too_many_arguments)]
    pub async fn produce_block_on_state(
        self: &Arc<Self>,
        state: BeaconState<T::EthSpec>,
        state_root_opt: Option<Hash256>,
        produce_at_slot: Slot,
        randao_reveal: Signature,
        validator_graffiti: Option<Graffiti>,
        verification: ProduceBlockVerification,
        builder_boost_factor: Option<u64>,
        block_production_version: BlockProductionVersion,
    ) -> Result<BeaconBlockResponseWrapper<T::EthSpec>, BlockProductionError> {
        // Part 1/3 (blocking)
        //
        // Perform the state advance and block-packing functions.
        let chain = self.clone();
        let mut partial_beacon_block = self
            .task_executor
            .spawn_blocking_handle(
                move || {
                    chain.produce_partial_beacon_block(
                        state,
                        state_root_opt,
                        produce_at_slot,
                        randao_reveal,
                        validator_graffiti,
                        builder_boost_factor,
                        block_production_version,
                    )
                },
                "produce_partial_beacon_block",
            )
            .ok_or(BlockProductionError::ShuttingDown)?
            .await
            .map_err(BlockProductionError::TokioJoin)??;
        // Part 2/3 (async)
        //
        // Wait for the execution layer to return an execution payload (if one is required).
        let prepare_payload_handle = partial_beacon_block.prepare_payload_handle.take();
        let block_contents_type_option =
            if let Some(prepare_payload_handle) = prepare_payload_handle {
                Some(
                    prepare_payload_handle
                        .await
                        .map_err(BlockProductionError::TokioJoin)?
                        .ok_or(BlockProductionError::ShuttingDown)??,
                )
            } else {
                None
            };
        // Part 3/3 (blocking)
        if let Some(block_contents_type) = block_contents_type_option {
            match block_contents_type {
                BlockProposalContentsType::Full(block_contents) => {
                    let chain = self.clone();
                    let beacon_block_response = self
                        .task_executor
                        .spawn_blocking_handle(
                            move || {
                                chain.complete_partial_beacon_block(
                                    partial_beacon_block,
                                    Some(block_contents),
                                    verification,
                                )
                            },
                            "complete_partial_beacon_block",
                        )
                        .ok_or(BlockProductionError::ShuttingDown)?
                        .await
                        .map_err(BlockProductionError::TokioJoin)??;

                    Ok(BeaconBlockResponseWrapper::Full(beacon_block_response))
                }
                BlockProposalContentsType::Blinded(block_contents) => {
                    let chain = self.clone();
                    let beacon_block_response = self
                        .task_executor
                        .spawn_blocking_handle(
                            move || {
                                chain.complete_partial_beacon_block(
                                    partial_beacon_block,
                                    Some(block_contents),
                                    verification,
                                )
                            },
                            "complete_partial_beacon_block",
                        )
                        .ok_or(BlockProductionError::ShuttingDown)?
                        .await
                        .map_err(BlockProductionError::TokioJoin)??;

                    Ok(BeaconBlockResponseWrapper::Blinded(beacon_block_response))
                }
            }
        } else {
            let chain = self.clone();
            let beacon_block_response = self
                .task_executor
                .spawn_blocking_handle(
                    move || {
                        chain.complete_partial_beacon_block(
                            partial_beacon_block,
                            None,
                            verification,
                        )
                    },
                    "complete_partial_beacon_block",
                )
                .ok_or(BlockProductionError::ShuttingDown)?
                .await
                .map_err(BlockProductionError::TokioJoin)??;

            Ok(BeaconBlockResponseWrapper::Full(beacon_block_response))
        }
    }

    #[allow(clippy::too_many_arguments)]
    fn produce_partial_beacon_block(
        self: &Arc<Self>,
        mut state: BeaconState<T::EthSpec>,
        state_root_opt: Option<Hash256>,
        produce_at_slot: Slot,
        randao_reveal: Signature,
        validator_graffiti: Option<Graffiti>,
        builder_boost_factor: Option<u64>,
        block_production_version: BlockProductionVersion,
    ) -> Result<PartialBeaconBlock<T::EthSpec>, BlockProductionError> {
        let eth1_chain = self
            .eth1_chain
            .as_ref()
            .ok_or(BlockProductionError::NoEth1ChainConnection)?;

        // It is invalid to try to produce a block using a state from a future slot.
        if state.slot() > produce_at_slot {
            return Err(BlockProductionError::StateSlotTooHigh {
                produce_at_slot,
                state_slot: state.slot(),
            });
        }

        let slot_timer = metrics::start_timer(&metrics::BLOCK_PRODUCTION_SLOT_PROCESS_TIMES);

        // Ensure the state has performed a complete transition into the required slot.
        complete_state_advance(&mut state, state_root_opt, produce_at_slot, &self.spec)?;

        drop(slot_timer);

        state.build_committee_cache(RelativeEpoch::Current, &self.spec)?;
        state.apply_pending_mutations()?;

        let parent_root = if state.slot() > 0 {
            *state
                .get_block_root(state.slot() - 1)
                .map_err(|_| BlockProductionError::UnableToGetBlockRootFromState)?
        } else {
            state.latest_block_header().canonical_root()
        };

        let proposer_index = state.get_beacon_proposer_index(state.slot(), &self.spec)? as u64;

        let pubkey = state
            .validators()
            .get(proposer_index as usize)
            .map(|v| *v.pubkey())
            .ok_or(BlockProductionError::BeaconChain(
                BeaconChainError::ValidatorIndexUnknown(proposer_index as usize),
            ))?;

        let builder_params = BuilderParams {
            pubkey,
            slot: state.slot(),
            chain_health: self
                .is_healthy(&parent_root)
                .map_err(BlockProductionError::BeaconChain)?,
        };

        // If required, start the process of loading an execution payload from the EL early. This
        // allows it to run concurrently with things like attestation packing.
        let prepare_payload_handle = match &state {
            BeaconState::Base(_) | BeaconState::Altair(_) => None,
            BeaconState::Merge(_) | BeaconState::Capella(_) | BeaconState::Deneb(_) => {
                let prepare_payload_handle = get_execution_payload(
                    self.clone(),
                    &state,
                    parent_root,
                    proposer_index,
                    builder_params,
                    builder_boost_factor,
                    block_production_version,
                )?;
                Some(prepare_payload_handle)
            }
        };

        let (mut proposer_slashings, mut attester_slashings, mut voluntary_exits) =
            self.op_pool.get_slashings_and_exits(&state, &self.spec);

        let eth1_data = eth1_chain.eth1_data_for_block_production(&state, &self.spec)?;

        let deposits = eth1_chain.deposits_for_block_inclusion(&state, &eth1_data, &self.spec)?;

        let bls_to_execution_changes = self
            .op_pool
            .get_bls_to_execution_changes(&state, &self.spec);

        // Iterate through the naive aggregation pool and ensure all the attestations from there
        // are included in the operation pool.
        let unagg_import_timer =
            metrics::start_timer(&metrics::BLOCK_PRODUCTION_UNAGGREGATED_TIMES);
        for attestation in self.naive_aggregation_pool.read().iter() {
            let import = |attestation: &Attestation<T::EthSpec>| {
                let attesting_indices = get_attesting_indices_from_state(&state, attestation)?;
                self.op_pool
                    .insert_attestation(attestation.clone(), attesting_indices)
            };
            if let Err(e) = import(attestation) {
                // Don't stop block production if there's an error, just create a log.
                error!(
                    self.log,
                    "Attestation did not transfer to op pool";
                    "reason" => ?e
                );
            }
        }
        drop(unagg_import_timer);

        // Override the beacon node's graffiti with graffiti from the validator, if present.
        let graffiti = match validator_graffiti {
            Some(graffiti) => graffiti,
            None => self.graffiti,
        };

        let attestation_packing_timer =
            metrics::start_timer(&metrics::BLOCK_PRODUCTION_ATTESTATION_TIMES);

        // Epoch cache and total balance cache are required for op pool packing.
        state.build_total_active_balance_cache_at(state.current_epoch(), &self.spec)?;
        initialize_epoch_cache(&mut state, &self.spec)?;

        let mut prev_filter_cache = HashMap::new();
        let prev_attestation_filter = |att: &AttestationRef<T::EthSpec>| {
            self.filter_op_pool_attestation(&mut prev_filter_cache, att, &state)
        };
        let mut curr_filter_cache = HashMap::new();
        let curr_attestation_filter = |att: &AttestationRef<T::EthSpec>| {
            self.filter_op_pool_attestation(&mut curr_filter_cache, att, &state)
        };

        let mut attestations = self
            .op_pool
            .get_attestations(
                &state,
                prev_attestation_filter,
                curr_attestation_filter,
                &self.spec,
            )
            .map_err(BlockProductionError::OpPoolError)?;
        drop(attestation_packing_timer);

        // If paranoid mode is enabled re-check the signatures of every included message.
        // This will be a lot slower but guards against bugs in block production and can be
        // quickly rolled out without a release.
        if self.config.paranoid_block_proposal {
            let mut tmp_ctxt = ConsensusContext::new(state.slot());
            attestations.retain(|att| {
                verify_attestation_for_block_inclusion(
                    &state,
                    att,
                    &mut tmp_ctxt,
                    VerifySignatures::True,
                    &self.spec,
                )
                .map_err(|e| {
                    warn!(
                        self.log,
                        "Attempted to include an invalid attestation";
                        "err" => ?e,
                        "block_slot" => state.slot(),
                        "attestation" => ?att
                    );
                })
                .is_ok()
            });

            proposer_slashings.retain(|slashing| {
                slashing
                    .clone()
                    .validate(&state, &self.spec)
                    .map_err(|e| {
                        warn!(
                            self.log,
                            "Attempted to include an invalid proposer slashing";
                            "err" => ?e,
                            "block_slot" => state.slot(),
                            "slashing" => ?slashing
                        );
                    })
                    .is_ok()
            });

            attester_slashings.retain(|slashing| {
                slashing
                    .clone()
                    .validate(&state, &self.spec)
                    .map_err(|e| {
                        warn!(
                            self.log,
                            "Attempted to include an invalid attester slashing";
                            "err" => ?e,
                            "block_slot" => state.slot(),
                            "slashing" => ?slashing
                        );
                    })
                    .is_ok()
            });

            voluntary_exits.retain(|exit| {
                exit.clone()
                    .validate(&state, &self.spec)
                    .map_err(|e| {
                        warn!(
                            self.log,
                            "Attempted to include an invalid proposer slashing";
                            "err" => ?e,
                            "block_slot" => state.slot(),
                            "exit" => ?exit
                        );
                    })
                    .is_ok()
            });
        }

        let slot = state.slot();

        let sync_aggregate = if matches!(&state, BeaconState::Base(_)) {
            None
        } else {
            let sync_aggregate = self
                .op_pool
                .get_sync_aggregate(&state)
                .map_err(BlockProductionError::OpPoolError)?
                .unwrap_or_else(|| {
                    warn!(
                        self.log,
                        "Producing block with no sync contributions";
                        "slot" => state.slot(),
                    );
                    SyncAggregate::new()
                });
            Some(sync_aggregate)
        };

        Ok(PartialBeaconBlock {
            state,
            slot,
            proposer_index,
            parent_root,
            randao_reveal,
            eth1_data,
            graffiti,
            proposer_slashings,
            attester_slashings,
            attestations,
            deposits,
            voluntary_exits,
            sync_aggregate,
            prepare_payload_handle,
            bls_to_execution_changes,
        })
    }

    fn complete_partial_beacon_block<Payload: AbstractExecPayload<T::EthSpec>>(
        &self,
        partial_beacon_block: PartialBeaconBlock<T::EthSpec>,
        block_contents: Option<BlockProposalContents<T::EthSpec, Payload>>,
        verification: ProduceBlockVerification,
    ) -> Result<BeaconBlockResponse<T::EthSpec, Payload>, BlockProductionError> {
        let PartialBeaconBlock {
            mut state,
            slot,
            proposer_index,
            parent_root,
            randao_reveal,
            eth1_data,
            graffiti,
            proposer_slashings,
            attester_slashings,
            attestations,
            deposits,
            voluntary_exits,
            sync_aggregate,
            // We don't need the prepare payload handle since the `execution_payload` is passed into
            // this function. We can assume that the handle has already been consumed in order to
            // produce said `execution_payload`.
            prepare_payload_handle: _,
            bls_to_execution_changes,
        } = partial_beacon_block;

        let (inner_block, maybe_blobs_and_proofs, execution_payload_value) = match &state {
            BeaconState::Base(_) => (
                BeaconBlock::Base(BeaconBlockBase {
                    slot,
                    proposer_index,
                    parent_root,
                    state_root: Hash256::zero(),
                    body: BeaconBlockBodyBase {
                        randao_reveal,
                        eth1_data,
                        graffiti,
                        proposer_slashings: proposer_slashings.into(),
                        attester_slashings: attester_slashings.into(),
                        attestations: attestations.into(),
                        deposits: deposits.into(),
                        voluntary_exits: voluntary_exits.into(),
                        _phantom: PhantomData,
                    },
                }),
                None,
                Uint256::zero(),
            ),
            BeaconState::Altair(_) => (
                BeaconBlock::Altair(BeaconBlockAltair {
                    slot,
                    proposer_index,
                    parent_root,
                    state_root: Hash256::zero(),
                    body: BeaconBlockBodyAltair {
                        randao_reveal,
                        eth1_data,
                        graffiti,
                        proposer_slashings: proposer_slashings.into(),
                        attester_slashings: attester_slashings.into(),
                        attestations: attestations.into(),
                        deposits: deposits.into(),
                        voluntary_exits: voluntary_exits.into(),
                        sync_aggregate: sync_aggregate
                            .ok_or(BlockProductionError::MissingSyncAggregate)?,
                        _phantom: PhantomData,
                    },
                }),
                None,
                Uint256::zero(),
            ),
            BeaconState::Merge(_) => {
                let block_proposal_contents =
                    block_contents.ok_or(BlockProductionError::MissingExecutionPayload)?;
                let execution_payload_value = block_proposal_contents.block_value().to_owned();
                (
                    BeaconBlock::Merge(BeaconBlockMerge {
                        slot,
                        proposer_index,
                        parent_root,
                        state_root: Hash256::zero(),
                        body: BeaconBlockBodyMerge {
                            randao_reveal,
                            eth1_data,
                            graffiti,
                            proposer_slashings: proposer_slashings.into(),
                            attester_slashings: attester_slashings.into(),
                            attestations: attestations.into(),
                            deposits: deposits.into(),
                            voluntary_exits: voluntary_exits.into(),
                            sync_aggregate: sync_aggregate
                                .ok_or(BlockProductionError::MissingSyncAggregate)?,
                            execution_payload: block_proposal_contents
                                .to_payload()
                                .try_into()
                                .map_err(|_| BlockProductionError::InvalidPayloadFork)?,
                        },
                    }),
                    None,
                    execution_payload_value,
                )
            }
            BeaconState::Capella(_) => {
                let block_proposal_contents =
                    block_contents.ok_or(BlockProductionError::MissingExecutionPayload)?;
                let execution_payload_value = block_proposal_contents.block_value().to_owned();

                (
                    BeaconBlock::Capella(BeaconBlockCapella {
                        slot,
                        proposer_index,
                        parent_root,
                        state_root: Hash256::zero(),
                        body: BeaconBlockBodyCapella {
                            randao_reveal,
                            eth1_data,
                            graffiti,
                            proposer_slashings: proposer_slashings.into(),
                            attester_slashings: attester_slashings.into(),
                            attestations: attestations.into(),
                            deposits: deposits.into(),
                            voluntary_exits: voluntary_exits.into(),
                            sync_aggregate: sync_aggregate
                                .ok_or(BlockProductionError::MissingSyncAggregate)?,
                            execution_payload: block_proposal_contents
                                .to_payload()
                                .try_into()
                                .map_err(|_| BlockProductionError::InvalidPayloadFork)?,
                            bls_to_execution_changes: bls_to_execution_changes.into(),
                        },
                    }),
                    None,
                    execution_payload_value,
                )
            }
            BeaconState::Deneb(_) => {
                let (payload, kzg_commitments, maybe_blobs_and_proofs, execution_payload_value) =
                    block_contents
                        .ok_or(BlockProductionError::MissingExecutionPayload)?
                        .deconstruct();

                (
                    BeaconBlock::Deneb(BeaconBlockDeneb {
                        slot,
                        proposer_index,
                        parent_root,
                        state_root: Hash256::zero(),
                        body: BeaconBlockBodyDeneb {
                            randao_reveal,
                            eth1_data,
                            graffiti,
                            proposer_slashings: proposer_slashings.into(),
                            attester_slashings: attester_slashings.into(),
                            attestations: attestations.into(),
                            deposits: deposits.into(),
                            voluntary_exits: voluntary_exits.into(),
                            sync_aggregate: sync_aggregate
                                .ok_or(BlockProductionError::MissingSyncAggregate)?,
                            execution_payload: payload
                                .try_into()
                                .map_err(|_| BlockProductionError::InvalidPayloadFork)?,
                            bls_to_execution_changes: bls_to_execution_changes.into(),
                            blob_kzg_commitments: kzg_commitments.ok_or(
                                BlockProductionError::MissingKzgCommitment(
                                    "Kzg commitments missing from block contents".to_string(),
                                ),
                            )?,
                        },
                    }),
                    maybe_blobs_and_proofs,
                    execution_payload_value,
                )
            }
        };

        let block = SignedBeaconBlock::from_block(
            inner_block,
            // The block is not signed here, that is the task of a validator client.
            Signature::empty(),
        );

        let block_size = block.ssz_bytes_len();
        debug!(
            self.log,
            "Produced block on state";
            "block_size" => block_size,
        );

        metrics::observe(&metrics::BLOCK_SIZE, block_size as f64);

        if block_size > self.config.max_network_size {
            return Err(BlockProductionError::BlockTooLarge(block_size));
        }

        let process_timer = metrics::start_timer(&metrics::BLOCK_PRODUCTION_PROCESS_TIMES);
        let signature_strategy = match verification {
            ProduceBlockVerification::VerifyRandao => BlockSignatureStrategy::VerifyRandao,
            ProduceBlockVerification::NoVerification => BlockSignatureStrategy::NoVerification,
        };

        // Use a context without block root or proposer index so that both are checked.
        let mut ctxt = ConsensusContext::new(block.slot());

        let consensus_block_value = self
            .compute_beacon_block_reward(block.message(), Hash256::zero(), &mut state)
            .map(|reward| reward.total)
            .unwrap_or(0);

        per_block_processing(
            &mut state,
            &block,
            signature_strategy,
            StateProcessingStrategy::Accurate,
            VerifyBlockRoot::True,
            &mut ctxt,
            &self.spec,
        )?;
        drop(process_timer);

        let state_root_timer = metrics::start_timer(&metrics::BLOCK_PRODUCTION_STATE_ROOT_TIMES);
        let state_root = state.update_tree_hash_cache()?;
        drop(state_root_timer);

        let (mut block, _) = block.deconstruct();
        *block.state_root_mut() = state_root;

        let blobs_verification_timer =
            metrics::start_timer(&metrics::BLOCK_PRODUCTION_BLOBS_VERIFICATION_TIMES);
        let blob_items = match maybe_blobs_and_proofs {
            Some((blobs, proofs)) => {
                let expected_kzg_commitments =
                    block.body().blob_kzg_commitments().map_err(|_| {
                        BlockProductionError::InvalidBlockVariant(
                            "deneb block does not contain kzg commitments".to_string(),
                        )
                    })?;

                if expected_kzg_commitments.len() != blobs.len() {
                    return Err(BlockProductionError::MissingKzgCommitment(format!(
                        "Missing KZG commitment for slot {}. Expected {}, got: {}",
                        block.slot(),
                        blobs.len(),
                        expected_kzg_commitments.len()
                    )));
                }

                let kzg_proofs = Vec::from(proofs);

                let kzg = self
                    .kzg
                    .as_ref()
                    .ok_or(BlockProductionError::TrustedSetupNotInitialized)?;
                kzg_utils::validate_blobs::<T::EthSpec>(
                    kzg,
                    expected_kzg_commitments,
                    blobs.iter().collect(),
                    &kzg_proofs,
                )
                .map_err(BlockProductionError::KzgError)?;

                Some((kzg_proofs.into(), blobs))
            }
            None => None,
        };

        drop(blobs_verification_timer);

        metrics::inc_counter(&metrics::BLOCK_PRODUCTION_SUCCESSES);

        trace!(
            self.log,
            "Produced beacon block";
            "parent" => ?block.parent_root(),
            "attestations" => block.body().attestations().len(),
            "slot" => block.slot()
        );

        Ok(BeaconBlockResponse {
            block,
            state,
            blob_items,
            execution_payload_value,
            consensus_block_value,
        })
    }

    /// This method must be called whenever an execution engine indicates that a payload is
    /// invalid.
    ///
    /// Fork choice will be run after the invalidation. The client may be shut down if the `op`
    /// results in the justified checkpoint being invalidated.
    ///
    /// See the documentation of `InvalidationOperation` for information about defining `op`.
    pub async fn process_invalid_execution_payload(
        self: &Arc<Self>,
        op: &InvalidationOperation,
    ) -> Result<(), Error> {
        debug!(
            self.log,
            "Processing payload invalidation";
            "op" => ?op,
        );

        // Update the execution status in fork choice.
        //
        // Use a blocking task since it interacts with the `canonical_head` lock. Lock contention
        // on the core executor is bad.
        let chain = self.clone();
        let inner_op = op.clone();
        let fork_choice_result = self
            .spawn_blocking_handle(
                move || {
                    chain
                        .canonical_head
                        .fork_choice_write_lock()
                        .on_invalid_execution_payload(&inner_op)
                },
                "invalid_payload_fork_choice_update",
            )
            .await?;

        // Update fork choice.
        if let Err(e) = fork_choice_result {
            crit!(
                self.log,
                "Failed to process invalid payload";
                "error" => ?e,
                "latest_valid_ancestor" => ?op.latest_valid_ancestor(),
                "block_root" => ?op.block_root(),
            );
        }

        // Run fork choice since it's possible that the payload invalidation might result in a new
        // head.
        self.recompute_head_at_current_slot().await;

        // Obtain the justified root from fork choice.
        //
        // Use a blocking task since it interacts with the `canonical_head` lock. Lock contention
        // on the core executor is bad.
        let chain = self.clone();
        let justified_block = self
            .spawn_blocking_handle(
                move || {
                    chain
                        .canonical_head
                        .fork_choice_read_lock()
                        .get_justified_block()
                },
                "invalid_payload_fork_choice_get_justified",
            )
            .await??;

        if justified_block.execution_status.is_invalid() {
            crit!(
                self.log,
                "The justified checkpoint is invalid";
                "msg" => "ensure you are not connected to a malicious network. This error is not \
                recoverable, please reach out to the lighthouse developers for assistance."
            );

            let mut shutdown_sender = self.shutdown_sender();
            if let Err(e) = shutdown_sender.try_send(ShutdownReason::Failure(
                INVALID_JUSTIFIED_PAYLOAD_SHUTDOWN_REASON,
            )) {
                crit!(
                    self.log,
                    "Unable to trigger client shut down";
                    "msg" => "shut down may already be under way",
                    "error" => ?e
                );
            }

            // Return an error here to try and prevent progression by upstream functions.
            return Err(Error::JustifiedPayloadInvalid {
                justified_root: justified_block.root,
                execution_block_hash: justified_block.execution_status.block_hash(),
            });
        }

        Ok(())
    }

    pub fn block_is_known_to_fork_choice(&self, root: &Hash256) -> bool {
        self.canonical_head
            .fork_choice_read_lock()
            .contains_block(root)
    }

    /// Determines the beacon proposer for the next slot. If that proposer is registered in the
    /// `execution_layer`, provide the `execution_layer` with the necessary information to produce
    /// `PayloadAttributes` for future calls to fork choice.
    ///
    /// The `PayloadAttributes` are used by the EL to give it a look-ahead for preparing an optimal
    /// set of transactions for a new `ExecutionPayload`.
    ///
    /// This function will result in a call to `forkchoiceUpdated` on the EL if we're in the
    /// tail-end of the slot (as defined by `self.config.prepare_payload_lookahead`).
    ///
    /// Return `Ok(Some(head_block_root))` if this node prepared to propose at the next slot on
    /// top of `head_block_root`.
    pub async fn prepare_beacon_proposer(
        self: &Arc<Self>,
        current_slot: Slot,
    ) -> Result<Option<Hash256>, Error> {
        let prepare_slot = current_slot + 1;

        // There's no need to run the proposer preparation routine before the bellatrix fork.
        if self.slot_is_prior_to_bellatrix(prepare_slot) {
            return Ok(None);
        }

        let execution_layer = self
            .execution_layer
            .clone()
            .ok_or(Error::ExecutionLayerMissing)?;

        // Nothing to do if there are no proposers registered with the EL, exit early to avoid
        // wasting cycles.
        if !self.config.always_prepare_payload
            && !execution_layer.has_any_proposer_preparation_data().await
        {
            return Ok(None);
        }

        // Load the cached head and its forkchoice update parameters.
        //
        // Use a blocking task since blocking the core executor on the canonical head read lock can
        // block the core tokio executor.
        let chain = self.clone();
        let maybe_prep_data = self
            .spawn_blocking_handle(
                move || {
                    let cached_head = chain.canonical_head.cached_head();

                    // Don't bother with proposer prep if the head is more than
                    // `PREPARE_PROPOSER_HISTORIC_EPOCHS` prior to the current slot.
                    //
                    // This prevents the routine from running during sync.
                    let head_slot = cached_head.head_slot();
                    if head_slot + T::EthSpec::slots_per_epoch() * PREPARE_PROPOSER_HISTORIC_EPOCHS
                        < current_slot
                    {
                        debug!(
                            chain.log,
                            "Head too old for proposer prep";
                            "head_slot" => head_slot,
                            "current_slot" => current_slot,
                        );
                        return Ok(None);
                    }

                    let canonical_fcu_params = cached_head.forkchoice_update_parameters();
                    let fcu_params =
                        chain.overridden_forkchoice_update_params(canonical_fcu_params)?;
                    let pre_payload_attributes = chain.get_pre_payload_attributes(
                        prepare_slot,
                        fcu_params.head_root,
                        &cached_head,
                    )?;
                    Ok::<_, Error>(Some((fcu_params, pre_payload_attributes)))
                },
                "prepare_beacon_proposer_head_read",
            )
            .await??;

        let Some((forkchoice_update_params, Some(pre_payload_attributes))) = maybe_prep_data else {
            // Appropriate log messages have already been logged above and in
            // `get_pre_payload_attributes`.
            return Ok(None);
        };

        // If the execution layer doesn't have any proposer data for this validator then we assume
        // it's not connected to this BN and no action is required.
        let proposer = pre_payload_attributes.proposer_index;
        if !self.config.always_prepare_payload
            && !execution_layer
                .has_proposer_preparation_data(proposer)
                .await
        {
            return Ok(None);
        }

        // Fetch payload attributes from the execution layer's cache, or compute them from scratch
        // if no matching entry is found. This saves recomputing the withdrawals which can take
        // considerable time to compute if a state load is required.
        let head_root = forkchoice_update_params.head_root;
        let payload_attributes = if let Some(payload_attributes) = execution_layer
            .payload_attributes(prepare_slot, head_root)
            .await
        {
            payload_attributes
        } else {
            let prepare_slot_fork = self.spec.fork_name_at_slot::<T::EthSpec>(prepare_slot);
            let withdrawals = match prepare_slot_fork {
                ForkName::Base | ForkName::Altair | ForkName::Merge => None,
                ForkName::Capella | ForkName::Deneb => {
                    let chain = self.clone();
                    self.spawn_blocking_handle(
                        move || {
                            chain.get_expected_withdrawals(&forkchoice_update_params, prepare_slot)
                        },
                        "prepare_beacon_proposer_withdrawals",
                    )
                    .await?
                    .map(Some)?
                }
            };

            let parent_beacon_block_root = match prepare_slot_fork {
                ForkName::Base | ForkName::Altair | ForkName::Merge | ForkName::Capella => None,
                ForkName::Deneb => Some(pre_payload_attributes.parent_beacon_block_root),
            };

            let payload_attributes = PayloadAttributes::new(
                self.slot_clock
                    .start_of(prepare_slot)
                    .ok_or(Error::InvalidSlot(prepare_slot))?
                    .as_secs(),
                pre_payload_attributes.prev_randao,
                execution_layer.get_suggested_fee_recipient(proposer).await,
                withdrawals.map(Into::into),
                parent_beacon_block_root,
            );

            execution_layer
                .insert_proposer(
                    prepare_slot,
                    head_root,
                    proposer,
                    payload_attributes.clone(),
                )
                .await;

            // Only push a log to the user if this is the first time we've seen this proposer for
            // this slot.
            info!(
                self.log,
                "Prepared beacon proposer";
                "prepare_slot" => prepare_slot,
                "validator" => proposer,
                "parent_root" => ?head_root,
            );
            payload_attributes
        };

        // Push a server-sent event (probably to a block builder or relay).
        if let Some(event_handler) = &self.event_handler {
            if event_handler.has_payload_attributes_subscribers() {
                event_handler.register(EventKind::PayloadAttributes(ForkVersionedResponse {
                    data: SseExtendedPayloadAttributes {
                        proposal_slot: prepare_slot,
                        proposer_index: proposer,
                        parent_block_root: head_root,
                        parent_block_number: pre_payload_attributes.parent_block_number,
                        parent_block_hash: forkchoice_update_params.head_hash.unwrap_or_default(),
                        payload_attributes: payload_attributes.into(),
                    },
                    metadata: Default::default(),
                    version: Some(self.spec.fork_name_at_slot::<T::EthSpec>(prepare_slot)),
                }));
            }
        }

        let Some(till_prepare_slot) = self.slot_clock.duration_to_slot(prepare_slot) else {
            // `SlotClock::duration_to_slot` will return `None` when we are past the start
            // of `prepare_slot`. Don't bother sending a `forkchoiceUpdated` in that case,
            // it's too late.
            //
            // This scenario might occur on an overloaded/under-resourced node.
            warn!(
                self.log,
                "Delayed proposer preparation";
                "prepare_slot" => prepare_slot,
                "validator" => proposer,
            );
            return Ok(None);
        };

        // If we are close enough to the proposal slot, send an fcU, which will have payload
        // attributes filled in by the execution layer cache we just primed.
        if self.config.always_prepare_payload
            || till_prepare_slot <= self.config.prepare_payload_lookahead
        {
            debug!(
                self.log,
                "Sending forkchoiceUpdate for proposer prep";
                "till_prepare_slot" => ?till_prepare_slot,
                "prepare_slot" => prepare_slot
            );

            self.update_execution_engine_forkchoice(
                current_slot,
                forkchoice_update_params,
                OverrideForkchoiceUpdate::AlreadyApplied,
            )
            .await?;
        }

        Ok(Some(head_root))
    }

    pub async fn update_execution_engine_forkchoice(
        self: &Arc<Self>,
        current_slot: Slot,
        input_params: ForkchoiceUpdateParameters,
        override_forkchoice_update: OverrideForkchoiceUpdate,
    ) -> Result<(), Error> {
        let next_slot = current_slot + 1;

        // There is no need to issue a `forkchoiceUpdated` (fcU) message unless the Bellatrix fork
        // has:
        //
        // 1. Already happened.
        // 2. Will happen in the next slot.
        //
        // The reason for a fcU message in the slot prior to the Bellatrix fork is in case the
        // terminal difficulty has already been reached and a payload preparation message needs to
        // be issued.
        if self.slot_is_prior_to_bellatrix(next_slot) {
            return Ok(());
        }

        let execution_layer = self
            .execution_layer
            .as_ref()
            .ok_or(Error::ExecutionLayerMissing)?;

        // Determine whether to override the forkchoiceUpdated message if we want to re-org
        // the current head at the next slot.
        let params = if override_forkchoice_update == OverrideForkchoiceUpdate::Yes {
            let chain = self.clone();
            self.spawn_blocking_handle(
                move || chain.overridden_forkchoice_update_params(input_params),
                "update_execution_engine_forkchoice_override",
            )
            .await??
        } else {
            input_params
        };

        // Take the global lock for updating the execution engine fork choice.
        //
        // Whilst holding this lock we must:
        //
        // 1. Read the canonical head.
        // 2. Issue a forkchoiceUpdated call to the execution engine.
        //
        // This will allow us to ensure that we provide the execution layer with an *ordered* view
        // of the head. I.e., we will never communicate a past head after communicating a later
        // one.
        //
        // There is a "deadlock warning" in this function. The downside of this nice ordering is the
        // potential for deadlock. I would advise against any other use of
        // `execution_engine_forkchoice_lock` apart from the one here.
        let forkchoice_lock = execution_layer.execution_engine_forkchoice_lock().await;

        let (head_block_root, head_hash, justified_hash, finalized_hash) = if let Some(head_hash) =
            params.head_hash
        {
            (
                params.head_root,
                head_hash,
                params
                    .justified_hash
                    .unwrap_or_else(ExecutionBlockHash::zero),
                params
                    .finalized_hash
                    .unwrap_or_else(ExecutionBlockHash::zero),
            )
        } else {
            // The head block does not have an execution block hash. We must check to see if we
            // happen to be the proposer of the transition block, in which case we still need to
            // send forkchoice_updated.
            match self.spec.fork_name_at_slot::<T::EthSpec>(next_slot) {
                // We are pre-bellatrix; no need to update the EL.
                ForkName::Base | ForkName::Altair => return Ok(()),
                _ => {
                    // We are post-bellatrix
                    if let Some(payload_attributes) = execution_layer
                        .payload_attributes(next_slot, params.head_root)
                        .await
                    {
                        // We are a proposer, check for terminal_pow_block_hash
                        if let Some(terminal_pow_block_hash) = execution_layer
                            .get_terminal_pow_block_hash(&self.spec, payload_attributes.timestamp())
                            .await
                            .map_err(Error::ForkchoiceUpdate)?
                        {
                            info!(
                                self.log,
                                "Prepared POS transition block proposer"; "slot" => next_slot
                            );
                            (
                                params.head_root,
                                terminal_pow_block_hash,
                                params
                                    .justified_hash
                                    .unwrap_or_else(ExecutionBlockHash::zero),
                                params
                                    .finalized_hash
                                    .unwrap_or_else(ExecutionBlockHash::zero),
                            )
                        } else {
                            // TTD hasn't been reached yet, no need to update the EL.
                            return Ok(());
                        }
                    } else {
                        // We are not a proposer, no need to update the EL.
                        return Ok(());
                    }
                }
            }
        };

        let forkchoice_updated_response = execution_layer
            .notify_forkchoice_updated(
                head_hash,
                justified_hash,
                finalized_hash,
                current_slot,
                head_block_root,
            )
            .await
            .map_err(Error::ExecutionForkChoiceUpdateFailed);

        // The head has been read and the execution layer has been updated. It is now valid to send
        // another fork choice update.
        drop(forkchoice_lock);

        match forkchoice_updated_response {
            Ok(status) => match status {
                PayloadStatus::Valid => {
                    // Ensure that fork choice knows that the block is no longer optimistic.
                    let chain = self.clone();
                    let fork_choice_update_result = self
                        .spawn_blocking_handle(
                            move || {
                                chain
                                    .canonical_head
                                    .fork_choice_write_lock()
                                    .on_valid_execution_payload(head_block_root)
                            },
                            "update_execution_engine_valid_payload",
                        )
                        .await?;
                    if let Err(e) = fork_choice_update_result {
                        error!(
                            self.log,
                            "Failed to validate payload";
                            "error" => ?e
                        )
                    };
                    Ok(())
                }
                // There's nothing to be done for a syncing response. If the block is already
                // `SYNCING` in fork choice, there's nothing to do. If already known to be `VALID`
                // or `INVALID` then we don't want to change it to syncing.
                PayloadStatus::Syncing => Ok(()),
                // The specification doesn't list `ACCEPTED` as a valid response to a fork choice
                // update. This response *seems* innocent enough, so we won't return early with an
                // error. However, we create a log to bring attention to the issue.
                PayloadStatus::Accepted => {
                    warn!(
                        self.log,
                        "Fork choice update received ACCEPTED";
                        "msg" => "execution engine provided an unexpected response to a fork \
                        choice update. although this is not a serious issue, please raise \
                        an issue."
                    );
                    Ok(())
                }
                PayloadStatus::Invalid {
                    latest_valid_hash,
                    ref validation_error,
                } => {
                    warn!(
                        self.log,
                        "Invalid execution payload";
                        "validation_error" => ?validation_error,
                        "latest_valid_hash" => ?latest_valid_hash,
                        "head_hash" => ?head_hash,
                        "head_block_root" => ?head_block_root,
                        "method" => "fcU",
                    );

                    match latest_valid_hash {
                        // The `latest_valid_hash` is set to `None` when the EE
                        // "cannot determine the ancestor of the invalid
                        // payload". In such a scenario we should only
                        // invalidate the head block and nothing else.
                        None => {
                            self.process_invalid_execution_payload(
                                &InvalidationOperation::InvalidateOne {
                                    block_root: head_block_root,
                                },
                            )
                            .await?;
                        }
                        // An all-zeros execution block hash implies that
                        // the terminal block was invalid. We are being
                        // explicit in invalidating only the head block in
                        // this case.
                        Some(hash) if hash == ExecutionBlockHash::zero() => {
                            self.process_invalid_execution_payload(
                                &InvalidationOperation::InvalidateOne {
                                    block_root: head_block_root,
                                },
                            )
                            .await?;
                        }
                        // The execution engine has stated that all blocks between the
                        // `head_execution_block_hash` and `latest_valid_hash` are invalid.
                        Some(latest_valid_hash) => {
                            self.process_invalid_execution_payload(
                                &InvalidationOperation::InvalidateMany {
                                    head_block_root,
                                    always_invalidate_head: true,
                                    latest_valid_ancestor: latest_valid_hash,
                                },
                            )
                            .await?;
                        }
                    }

                    Err(BeaconChainError::ExecutionForkChoiceUpdateInvalid { status })
                }
                PayloadStatus::InvalidBlockHash {
                    ref validation_error,
                } => {
                    warn!(
                        self.log,
                        "Invalid execution payload block hash";
                        "validation_error" => ?validation_error,
                        "head_hash" => ?head_hash,
                        "head_block_root" => ?head_block_root,
                        "method" => "fcU",
                    );
                    // The execution engine has stated that the head block is invalid, however it
                    // hasn't returned a latest valid ancestor.
                    //
                    // Using a `None` latest valid ancestor will result in only the head block
                    // being invalidated (no ancestors).
                    self.process_invalid_execution_payload(&InvalidationOperation::InvalidateOne {
                        block_root: head_block_root,
                    })
                    .await?;

                    Err(BeaconChainError::ExecutionForkChoiceUpdateInvalid { status })
                }
            },
            Err(e) => Err(e),
        }
    }

    /// Returns `true` if the given slot is prior to the `bellatrix_fork_epoch`.
    pub fn slot_is_prior_to_bellatrix(&self, slot: Slot) -> bool {
        self.spec.bellatrix_fork_epoch.map_or(true, |bellatrix| {
            slot.epoch(T::EthSpec::slots_per_epoch()) < bellatrix
        })
    }

    /// Returns the value of `execution_optimistic` for `block`.
    ///
    /// Returns `Ok(false)` if the block is pre-Bellatrix, or has `ExecutionStatus::Valid`.
    /// Returns `Ok(true)` if the block has `ExecutionStatus::Optimistic` or has
    /// `ExecutionStatus::Invalid`.
    pub fn is_optimistic_or_invalid_block<Payload: AbstractExecPayload<T::EthSpec>>(
        &self,
        block: &SignedBeaconBlock<T::EthSpec, Payload>,
    ) -> Result<bool, BeaconChainError> {
        // Check if the block is pre-Bellatrix.
        if self.slot_is_prior_to_bellatrix(block.slot()) {
            Ok(false)
        } else {
            self.canonical_head
                .fork_choice_read_lock()
                .is_optimistic_or_invalid_block(&block.canonical_root())
                .map_err(BeaconChainError::ForkChoiceError)
        }
    }

    /// Returns the value of `execution_optimistic` for `head_block`.
    ///
    /// Returns `Ok(false)` if the block is pre-Bellatrix, or has `ExecutionStatus::Valid`.
    /// Returns `Ok(true)` if the block has `ExecutionStatus::Optimistic` or `ExecutionStatus::Invalid`.
    ///
    /// This function will return an error if `head_block` is not present in the fork choice store
    /// and so should only be used on the head block or when the block *should* be present in the
    /// fork choice store.
    ///
    /// There is a potential race condition when syncing where the block_root of `head_block` could
    /// be pruned from the fork choice store before being read.
    pub fn is_optimistic_or_invalid_head_block<Payload: AbstractExecPayload<T::EthSpec>>(
        &self,
        head_block: &SignedBeaconBlock<T::EthSpec, Payload>,
    ) -> Result<bool, BeaconChainError> {
        // Check if the block is pre-Bellatrix.
        if self.slot_is_prior_to_bellatrix(head_block.slot()) {
            Ok(false)
        } else {
            self.canonical_head
                .fork_choice_read_lock()
                .is_optimistic_or_invalid_block_no_fallback(&head_block.canonical_root())
                .map_err(BeaconChainError::ForkChoiceError)
        }
    }

    /// Returns the value of `execution_optimistic` for the current head block.
    /// You can optionally provide `head_info` if it was computed previously.
    ///
    /// Returns `Ok(false)` if the head block is pre-Bellatrix, or has `ExecutionStatus::Valid`.
    /// Returns `Ok(true)` if the head block has `ExecutionStatus::Optimistic` or `ExecutionStatus::Invalid`.
    ///
    /// There is a potential race condition when syncing where the block root of `head_info` could
    /// be pruned from the fork choice store before being read.
    pub fn is_optimistic_or_invalid_head(&self) -> Result<bool, BeaconChainError> {
        self.canonical_head
            .head_execution_status()
            .map(|status| status.is_optimistic_or_invalid())
    }

    pub fn is_optimistic_or_invalid_block_root(
        &self,
        block_slot: Slot,
        block_root: &Hash256,
    ) -> Result<bool, BeaconChainError> {
        // Check if the block is pre-Bellatrix.
        if self.slot_is_prior_to_bellatrix(block_slot) {
            Ok(false)
        } else {
            self.canonical_head
                .fork_choice_read_lock()
                .is_optimistic_or_invalid_block_no_fallback(block_root)
                .map_err(BeaconChainError::ForkChoiceError)
        }
    }

    /// This function takes a configured weak subjectivity `Checkpoint` and the latest finalized `Checkpoint`.
    /// If the weak subjectivity checkpoint and finalized checkpoint share the same epoch, we compare
    /// roots. If we the weak subjectivity checkpoint is from an older epoch, we iterate back through
    /// roots in the canonical chain until we reach the finalized checkpoint from the correct epoch, and
    /// compare roots. This must called on startup and during verification of any block which causes a finality
    /// change affecting the weak subjectivity checkpoint.
    pub fn verify_weak_subjectivity_checkpoint(
        &self,
        wss_checkpoint: Checkpoint,
        beacon_block_root: Hash256,
        state: &BeaconState<T::EthSpec>,
    ) -> Result<(), BeaconChainError> {
        let finalized_checkpoint = state.finalized_checkpoint();
        info!(self.log, "Verifying the configured weak subjectivity checkpoint"; "weak_subjectivity_epoch" => wss_checkpoint.epoch, "weak_subjectivity_root" => ?wss_checkpoint.root);
        // If epochs match, simply compare roots.
        if wss_checkpoint.epoch == finalized_checkpoint.epoch
            && wss_checkpoint.root != finalized_checkpoint.root
        {
            crit!(
                self.log,
                 "Root found at the specified checkpoint differs";
                  "weak_subjectivity_root" => ?wss_checkpoint.root,
                  "finalized_checkpoint_root" => ?finalized_checkpoint.root
            );
            return Err(BeaconChainError::WeakSubjectivtyVerificationFailure);
        } else if wss_checkpoint.epoch < finalized_checkpoint.epoch {
            let slot = wss_checkpoint
                .epoch
                .start_slot(T::EthSpec::slots_per_epoch());

            // Iterate backwards through block roots from the given state. If first slot of the epoch is a skip-slot,
            // this will return the root of the closest prior non-skipped slot.
            match self.root_at_slot_from_state(slot, beacon_block_root, state)? {
                Some(root) => {
                    if root != wss_checkpoint.root {
                        crit!(
                            self.log,
                             "Root found at the specified checkpoint differs";
                              "weak_subjectivity_root" => ?wss_checkpoint.root,
                              "finalized_checkpoint_root" => ?finalized_checkpoint.root
                        );
                        return Err(BeaconChainError::WeakSubjectivtyVerificationFailure);
                    }
                }
                None => {
                    crit!(self.log, "The root at the start slot of the given epoch could not be found";
                    "wss_checkpoint_slot" => ?slot);
                    return Err(BeaconChainError::WeakSubjectivtyVerificationFailure);
                }
            }
        }
        Ok(())
    }

    /// Called by the timer on every slot.
    ///
    /// Note: this function **MUST** be called from a non-async context since
    /// it contains a call to `fork_choice` which may eventually call
    /// `tokio::runtime::block_on` in certain cases.
    pub async fn per_slot_task(self: &Arc<Self>) {
        if let Some(slot) = self.slot_clock.now() {
            debug!(
                self.log,
                "Running beacon chain per slot tasks";
                "slot" => ?slot
            );

            // Always run the light-weight pruning tasks (these structures should be empty during
            // sync anyway).
            self.naive_aggregation_pool.write().prune(slot);
            self.block_times_cache.write().prune(slot);

            // Don't run heavy-weight tasks during sync.
            if self.best_slot() + MAX_PER_SLOT_FORK_CHOICE_DISTANCE < slot {
                return;
            }

            // Run fork choice and signal to any waiting task that it has completed.
            self.recompute_head_at_current_slot().await;

            // Send the notification regardless of fork choice success, this is a "best effort"
            // notification and we don't want block production to hit the timeout in case of error.
            // Use a blocking task to avoid blocking the core executor whilst waiting for locks
            // in `ForkChoiceSignalTx`.
            let chain = self.clone();
            self.task_executor.clone().spawn_blocking(
                move || {
                    // Signal block proposal for the next slot (if it happens to be waiting).
                    if let Some(tx) = &chain.fork_choice_signal_tx {
                        if let Err(e) = tx.notify_fork_choice_complete(slot) {
                            warn!(
                                chain.log,
                                "Error signalling fork choice waiter";
                                "error" => ?e,
                                "slot" => slot,
                            );
                        }
                    }
                },
                "per_slot_task_fc_signal_tx",
            );
        }
    }

    /// Runs the `map_fn` with the committee cache for `shuffling_epoch` from the chain with head
    /// `head_block_root`. The `map_fn` will be supplied two values:
    ///
    /// - `&CommitteeCache`: the committee cache that serves the given parameters.
    /// - `Hash256`: the "shuffling decision root" which uniquely identifies the `CommitteeCache`.
    ///
    /// It's not necessary that `head_block_root` matches our current view of the chain, it can be
    /// any block that is:
    ///
    /// - Known to us.
    /// - The finalized block or a descendant of the finalized block.
    ///
    /// It would be quite common for attestation verification operations to use a `head_block_root`
    /// that differs from our view of the head.
    ///
    /// ## Important
    ///
    /// This function is **not** suitable for determining proposer duties (only attester duties).
    ///
    /// ## Notes
    ///
    /// This function exists in this odd "map" pattern because efficiently obtaining a committee
    /// can be complex. It might involve reading straight from the `beacon_chain.shuffling_cache`
    /// or it might involve reading it from a state from the DB. Due to the complexities of
    /// `RwLock`s on the shuffling cache, a simple `Cow` isn't suitable here.
    ///
    /// If the committee for `(head_block_root, shuffling_epoch)` isn't found in the
    /// `shuffling_cache`, we will read a state from disk and then update the `shuffling_cache`.
    pub fn with_committee_cache<F, R>(
        &self,
        head_block_root: Hash256,
        shuffling_epoch: Epoch,
        map_fn: F,
    ) -> Result<R, Error>
    where
        F: Fn(&CommitteeCache, Hash256) -> Result<R, Error>,
    {
        let head_block = self
            .canonical_head
            .fork_choice_read_lock()
            .get_block(&head_block_root)
            .ok_or(Error::MissingBeaconBlock(head_block_root))?;

        let shuffling_id = shuffling_id::BlockShufflingIds {
            current: head_block.current_epoch_shuffling_id.clone(),
            next: head_block.next_epoch_shuffling_id.clone(),
            previous: None,
            block_root: head_block.root,
        }
        .id_for_epoch(shuffling_epoch)
        .ok_or_else(|| Error::InvalidShufflingId {
            shuffling_epoch,
            head_block_epoch: head_block.slot.epoch(T::EthSpec::slots_per_epoch()),
        })?;

        // If the block's state will be so far ahead of `shuffling_epoch` that even its
        // previous epoch committee cache will be too new, then error. Callers of this function
        // shouldn't be requesting such old shufflings for this `head_block_root`.
        let head_block_epoch = head_block.slot.epoch(T::EthSpec::slots_per_epoch());
        if head_block_epoch > shuffling_epoch + 1 {
            return Err(Error::InvalidStateForShuffling {
                state_epoch: head_block_epoch,
                shuffling_epoch,
            });
        }

        let state_read_timer =
            metrics::start_timer(&metrics::ATTESTATION_PROCESSING_STATE_READ_TIMES);

        // If the head of the chain can serve this request, use it.
        //
        // This code is a little awkward because we need to ensure that the head we read and
        // the head we copy is identical. Taking one lock to read the head values and another
        // to copy the head is liable to race-conditions.
        let head_state_opt = self.with_head(|head| {
            if head.beacon_block_root == head_block_root {
                Ok(Some((head.beacon_state.clone(), head.beacon_state_root())))
            } else {
                Ok::<_, Error>(None)
            }
        })?;

        // Compute the `target_slot` to advance the block's state to.
        //
        // Since there's a one-epoch look-ahead on the attester shuffling, it suffices to
        // only advance into the first slot of the epoch prior to `shuffling_epoch`.
        //
        // If the `head_block` is already ahead of that slot, then we should load the state
        // at that slot, as we've determined above that the `shuffling_epoch` cache will
        // not be too far in the past.
        let target_slot = std::cmp::max(
            shuffling_epoch
                .saturating_sub(1_u64)
                .start_slot(T::EthSpec::slots_per_epoch()),
            head_block.slot,
        );

        // If the head state is useful for this request, use it. Otherwise, read a state from
        // disk that is advanced as close as possible to `target_slot`.
        let (mut state, state_root) = if let Some((state, state_root)) = head_state_opt {
            (state, state_root)
        } else {
            let (state_root, state) = self
                .store
                .get_advanced_hot_state(head_block_root, target_slot, head_block.state_root)?
                .ok_or(Error::MissingBeaconState(head_block.state_root))?;
            (state, state_root)
        };

        metrics::stop_timer(state_read_timer);
        let state_skip_timer =
            metrics::start_timer(&metrics::ATTESTATION_PROCESSING_STATE_SKIP_TIMES);

        // If the state is still in an earlier epoch, advance it to the `target_slot` so
        // that its next epoch committee cache matches the `shuffling_epoch`.
        if state.current_epoch() + 1 < shuffling_epoch {
            // Advance the state into the required slot, using the "partial" method since the
            // state roots are not relevant for the shuffling.
            partial_state_advance(&mut state, Some(state_root), target_slot, &self.spec)?;
        }
        metrics::stop_timer(state_skip_timer);

        let committee_building_timer =
            metrics::start_timer(&metrics::ATTESTATION_PROCESSING_COMMITTEE_BUILDING_TIMES);

        let relative_epoch = RelativeEpoch::from_epoch(state.current_epoch(), shuffling_epoch)
            .map_err(Error::IncorrectStateForAttestation)?;

        state.build_committee_cache(relative_epoch, &self.spec)?;

        let committee_cache = state.committee_cache(relative_epoch)?.clone();
        let shuffling_decision_block = shuffling_id.shuffling_decision_block;

        metrics::stop_timer(committee_building_timer);

        map_fn(&committee_cache, shuffling_decision_block)
    }

    /// Dumps the entire canonical chain, from the head to genesis to a vector for analysis.
    ///
    /// This could be a very expensive operation and should only be done in testing/analysis
    /// activities.
    ///
    /// This dump function previously used a backwards iterator but has been swapped to a forwards
    /// iterator as it allows for MUCH better caching and rebasing. Memory usage of some tests went
    /// from 5GB per test to 90MB.
    #[allow(clippy::type_complexity)]
    pub fn chain_dump(
        &self,
    ) -> Result<Vec<BeaconSnapshot<T::EthSpec, BlindedPayload<T::EthSpec>>>, Error> {
        let mut dump = vec![];

        let mut prev_block_root = None;
        let mut prev_beacon_state = None;

        for res in self.forwards_iter_block_roots(Slot::new(0))? {
            let (beacon_block_root, _) = res?;

            // Do not include snapshots at skipped slots.
            if Some(beacon_block_root) == prev_block_root {
                continue;
            }
            prev_block_root = Some(beacon_block_root);

            let beacon_block = self
                .store
                .get_blinded_block(&beacon_block_root, None)?
                .ok_or_else(|| {
                    Error::DBInconsistent(format!("Missing block {}", beacon_block_root))
                })?;
            let beacon_state_root = beacon_block.state_root();

            let mut beacon_state = self
                .store
                .get_state(&beacon_state_root, Some(beacon_block.slot()))?
                .ok_or_else(|| {
                    Error::DBInconsistent(format!("Missing state {:?}", beacon_state_root))
                })?;

            // This beacon state might come from the freezer DB, which means it could have pending
            // updates or lots of untethered memory. We rebase it on the previous state in order to
            // address this.
            beacon_state.apply_pending_mutations()?;
            if let Some(prev) = prev_beacon_state {
                beacon_state.rebase_on(&prev, &self.spec)?;
            }
            beacon_state.build_caches(&self.spec)?;
            prev_beacon_state = Some(beacon_state.clone());

            let snapshot = BeaconSnapshot {
                beacon_block: Arc::new(beacon_block),
                beacon_block_root,
                beacon_state,
            };
            dump.push(snapshot);
        }
        Ok(dump)
    }

    /// Gets the current `EnrForkId`.
    pub fn enr_fork_id(&self) -> EnrForkId {
        // If we are unable to read the slot clock we assume that it is prior to genesis and
        // therefore use the genesis slot.
        let slot = self.slot().unwrap_or(self.spec.genesis_slot);

        self.spec
            .enr_fork_id::<T::EthSpec>(slot, self.genesis_validators_root)
    }

    /// Calculates the `Duration` to the next fork if it exists and returns it
    /// with it's corresponding `ForkName`.
    pub fn duration_to_next_fork(&self) -> Option<(ForkName, Duration)> {
        // If we are unable to read the slot clock we assume that it is prior to genesis and
        // therefore use the genesis slot.
        let slot = self.slot().unwrap_or(self.spec.genesis_slot);

        let (fork_name, epoch) = self.spec.next_fork_epoch::<T::EthSpec>(slot)?;
        self.slot_clock
            .duration_to_slot(epoch.start_slot(T::EthSpec::slots_per_epoch()))
            .map(|duration| (fork_name, duration))
    }

    /// This method serves to get a sense of the current chain health. It is used in block proposal
    /// to determine whether we should outsource payload production duties.
    ///
    /// Since we are likely calling this during the slot we are going to propose in, don't take into
    /// account the current slot when accounting for skips.
    pub fn is_healthy(&self, parent_root: &Hash256) -> Result<ChainHealth, Error> {
        let cached_head = self.canonical_head.cached_head();
        // Check if the merge has been finalized.
        if let Some(finalized_hash) = cached_head.forkchoice_update_parameters().finalized_hash {
            if ExecutionBlockHash::zero() == finalized_hash {
                return Ok(ChainHealth::PreMerge);
            }
        } else {
            return Ok(ChainHealth::PreMerge);
        };

        // Check that the parent is NOT optimistic.
        if let Some(execution_status) = self
            .canonical_head
            .fork_choice_read_lock()
            .get_block_execution_status(parent_root)
        {
            if execution_status.is_strictly_optimistic() {
                return Ok(ChainHealth::Optimistic);
            }
        }

        if self.config.builder_fallback_disable_checks {
            return Ok(ChainHealth::Healthy);
        }

        let current_slot = self.slot()?;

        // Check slots at the head of the chain.
        let prev_slot = current_slot.saturating_sub(Slot::new(1));
        let head_skips = prev_slot.saturating_sub(cached_head.head_slot());
        let head_skips_check = head_skips.as_usize() <= self.config.builder_fallback_skips;

        // Check if finalization is advancing.
        let current_epoch = current_slot.epoch(T::EthSpec::slots_per_epoch());
        let epochs_since_finalization =
            current_epoch.saturating_sub(cached_head.finalized_checkpoint().epoch);
        let finalization_check = epochs_since_finalization.as_usize()
            <= self.config.builder_fallback_epochs_since_finalization;

        // Check skip slots in the last `SLOTS_PER_EPOCH`.
        let start_slot = current_slot.saturating_sub(T::EthSpec::slots_per_epoch());
        let mut epoch_skips = 0;
        for slot in start_slot.as_u64()..current_slot.as_u64() {
            if self
                .block_root_at_slot_skips_none(Slot::new(slot))?
                .is_none()
            {
                epoch_skips += 1;
            }
        }
        let epoch_skips_check = epoch_skips <= self.config.builder_fallback_skips_per_epoch;

        if !head_skips_check {
            Ok(ChainHealth::Unhealthy(FailedCondition::Skips))
        } else if !finalization_check {
            Ok(ChainHealth::Unhealthy(
                FailedCondition::EpochsSinceFinalization,
            ))
        } else if !epoch_skips_check {
            Ok(ChainHealth::Unhealthy(FailedCondition::SkipsPerEpoch))
        } else {
            Ok(ChainHealth::Healthy)
        }
    }

    pub fn dump_as_dot<W: Write>(&self, output: &mut W) {
        let canonical_head_hash = self.canonical_head.cached_head().head_block_root();
        let mut visited: HashSet<Hash256> = HashSet::new();
        let mut finalized_blocks: HashSet<Hash256> = HashSet::new();
        let mut justified_blocks: HashSet<Hash256> = HashSet::new();

        let genesis_block_hash = Hash256::zero();
        writeln!(output, "digraph beacon {{").unwrap();
        writeln!(output, "\t_{:?}[label=\"zero\"];", genesis_block_hash).unwrap();

        // Canonical head needs to be processed first as otherwise finalized blocks aren't detected
        // properly.
        let heads = {
            let mut heads = self.heads();
            let canonical_head_index = heads
                .iter()
                .position(|(block_hash, _)| *block_hash == canonical_head_hash)
                .unwrap();
            let (canonical_head_hash, canonical_head_slot) =
                heads.swap_remove(canonical_head_index);
            heads.insert(0, (canonical_head_hash, canonical_head_slot));
            heads
        };

        for (head_hash, _head_slot) in heads {
            for maybe_pair in ParentRootBlockIterator::new(&*self.store, head_hash) {
                let (block_hash, signed_beacon_block) = maybe_pair.unwrap();
                if visited.contains(&block_hash) {
                    break;
                }
                visited.insert(block_hash);

                if signed_beacon_block.slot() % T::EthSpec::slots_per_epoch() == 0 {
                    let block = self.get_blinded_block(&block_hash).unwrap().unwrap();
                    let state = self
                        .get_state(&block.state_root(), Some(block.slot()))
                        .unwrap()
                        .unwrap();
                    finalized_blocks.insert(state.finalized_checkpoint().root);
                    justified_blocks.insert(state.current_justified_checkpoint().root);
                    justified_blocks.insert(state.previous_justified_checkpoint().root);
                }

                if block_hash == canonical_head_hash {
                    writeln!(
                        output,
                        "\t_{:?}[label=\"{} ({})\" shape=box3d];",
                        block_hash,
                        block_hash,
                        signed_beacon_block.slot()
                    )
                    .unwrap();
                } else if finalized_blocks.contains(&block_hash) {
                    writeln!(
                        output,
                        "\t_{:?}[label=\"{} ({})\" shape=Msquare];",
                        block_hash,
                        block_hash,
                        signed_beacon_block.slot()
                    )
                    .unwrap();
                } else if justified_blocks.contains(&block_hash) {
                    writeln!(
                        output,
                        "\t_{:?}[label=\"{} ({})\" shape=cds];",
                        block_hash,
                        block_hash,
                        signed_beacon_block.slot()
                    )
                    .unwrap();
                } else {
                    writeln!(
                        output,
                        "\t_{:?}[label=\"{} ({})\" shape=box];",
                        block_hash,
                        block_hash,
                        signed_beacon_block.slot()
                    )
                    .unwrap();
                }
                writeln!(
                    output,
                    "\t_{:?} -> _{:?};",
                    block_hash,
                    signed_beacon_block.parent_root()
                )
                .unwrap();
            }
        }

        writeln!(output, "}}").unwrap();
    }

    /// Get a channel to request shutting down.
    pub fn shutdown_sender(&self) -> Sender<ShutdownReason> {
        self.shutdown_sender.clone()
    }

    // Used for debugging
    #[allow(dead_code)]
    pub fn dump_dot_file(&self, file_name: &str) {
        let mut file = std::fs::File::create(file_name).unwrap();
        self.dump_as_dot(&mut file);
    }

    /// Checks if attestations have been seen from the given `validator_index` at the
    /// given `epoch`.
    pub fn validator_seen_at_epoch(&self, validator_index: usize, epoch: Epoch) -> bool {
        // It's necessary to assign these checks to intermediate variables to avoid a deadlock.
        //
        // See: https://github.com/sigp/lighthouse/pull/2230#discussion_r620013993
        let gossip_attested = self
            .observed_gossip_attesters
            .read()
            .index_seen_at_epoch(validator_index, epoch);
        let block_attested = self
            .observed_block_attesters
            .read()
            .index_seen_at_epoch(validator_index, epoch);
        let aggregated = self
            .observed_aggregators
            .read()
            .index_seen_at_epoch(validator_index, epoch);
        let produced_block = self
            .observed_block_producers
            .read()
            .index_seen_at_epoch(validator_index as u64, epoch);

        gossip_attested || block_attested || aggregated || produced_block
    }

    /// The epoch at which we require a data availability check in block processing.
    /// `None` if the `Deneb` fork is disabled.
    pub fn data_availability_boundary(&self) -> Option<Epoch> {
        self.data_availability_checker.data_availability_boundary()
    }

    pub fn logger(&self) -> &Logger {
        &self.log
    }

    /// Gets the `LightClientBootstrap` object for a requested block root.
    ///
    /// Returns `None` when the state or block is not found in the database.
    #[allow(clippy::type_complexity)]
    pub fn get_light_client_bootstrap(
        &self,
        block_root: &Hash256,
    ) -> Result<Option<(LightClientBootstrap<T::EthSpec>, ForkName)>, Error> {
        let Some((state_root, slot)) = self
            .get_blinded_block(block_root)?
            .map(|block| (block.state_root(), block.slot()))
        else {
            return Ok(None);
        };

        let Some(mut state) = self.get_state(&state_root, Some(slot))? else {
            return Ok(None);
        };

        let fork_name = state
            .fork_name(&self.spec)
            .map_err(Error::InconsistentFork)?;

        match fork_name {
            ForkName::Altair | ForkName::Merge => {
                LightClientBootstrap::from_beacon_state(&mut state)
                    .map(|bootstrap| Some((bootstrap, fork_name)))
                    .map_err(Error::LightClientError)
            }
            ForkName::Base | ForkName::Capella | ForkName::Deneb => Err(Error::UnsupportedFork),
        }
    }
}

impl<T: BeaconChainTypes> Drop for BeaconChain<T> {
    fn drop(&mut self) {
        let drop = || -> Result<(), Error> {
            self.persist_head_and_fork_choice()?;
            self.persist_op_pool()?;
            self.persist_data_availability_checker()?;
            self.persist_eth1_cache()
        };

        if let Err(e) = drop() {
            error!(
                self.log,
                "Failed to persist on BeaconChain drop";
                "error" => ?e
            )
        } else {
            info!(
                self.log,
                "Saved beacon chain to disk";
            )
        }
    }
}

impl From<DBError> for Error {
    fn from(e: DBError) -> Error {
        Error::DBError(e)
    }
}

impl From<ForkChoiceError> for Error {
    fn from(e: ForkChoiceError) -> Error {
        Error::ForkChoiceError(e)
    }
}

impl From<BeaconStateError> for Error {
    fn from(e: BeaconStateError) -> Error {
        Error::BeaconStateError(e)
    }
}

impl<T: EthSpec> ChainSegmentResult<T> {
    pub fn into_block_error(self) -> Result<(), BlockError<T>> {
        match self {
            ChainSegmentResult::Failed { error, .. } => Err(error),
            ChainSegmentResult::Successful { .. } => Ok(()),
        }
    }
}<|MERGE_RESOLUTION|>--- conflicted
+++ resolved
@@ -453,17 +453,10 @@
     pub block_times_cache: Arc<RwLock<BlockTimesCache>>,
     /// A cache used to track pre-finalization block roots for quick rejection.
     pub pre_finalization_block_cache: PreFinalizationBlockCache,
-<<<<<<< HEAD
-=======
-    /// A cache used to de-duplicate HTTP state requests.
-    ///
-    /// The cache is keyed by `state_root`.
-    pub parallel_state_cache: Arc<RwLock<ParallelStateCache<T::EthSpec>>>,
     /// A cache used to produce light_client server messages
     pub light_client_server_cache: LightClientServerCache<T>,
     /// Sender to signal the light_client server to produce new updates
     pub light_client_server_tx: Option<Sender<LightClientProducerEvent<T::EthSpec>>>,
->>>>>>> 20f53e77
     /// Sender given to tasks, so that if they encounter a state in which execution cannot
     /// continue they can request that everything shuts down.
     pub shutdown_sender: Sender<ShutdownReason>,
@@ -3248,7 +3241,7 @@
         &self,
         signed_block: AvailableBlock<T::EthSpec>,
         block_root: Hash256,
-        state: BeaconState<T::EthSpec>,
+        mut state: BeaconState<T::EthSpec>,
         confirmed_state_roots: Vec<Hash256>,
         payload_verification_status: PayloadVerificationStatus,
         parent_block: SignedBlindedBeaconBlock<T::EthSpec>,
