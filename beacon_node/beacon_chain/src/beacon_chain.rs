--- conflicted
+++ resolved
@@ -58,11 +58,7 @@
 use eth2::types::{EventKind, SseBlock, SyncDuty};
 use execution_layer::{
     BlockProposalContents, BuilderParams, ChainHealth, ExecutionLayer, FailedCondition,
-<<<<<<< HEAD
     PayloadAttributes, PayloadAttributesV2, PayloadStatus,
-=======
-    PayloadAttributes, PayloadStatus,
->>>>>>> 6c9de4a5
 };
 pub use fork_choice::CountUnrealized;
 use fork_choice::{
