use crate::attestation_verification::{
    batch_verify_aggregated_attestations, batch_verify_unaggregated_attestations,
    Error as AttestationError, VerifiedAggregatedAttestation, VerifiedAttestation,
    VerifiedUnaggregatedAttestation,
};
use crate::attester_cache::{AttesterCache, AttesterCacheKey};
use crate::beacon_proposer_cache::compute_proposer_duties_from_head;
use crate::beacon_proposer_cache::BeaconProposerCache;
use crate::block_times_cache::BlockTimesCache;
use crate::block_verification::{
    check_block_is_finalized_descendant, check_block_relevancy, get_block_root,
    signature_verify_chain_segment, BlockError, ExecutionPendingBlock, GossipVerifiedBlock,
    IntoExecutionPendingBlock, PayloadVerificationOutcome, POS_PANDA_BANNER,
};
use crate::chain_config::ChainConfig;
use crate::early_attester_cache::EarlyAttesterCache;
use crate::errors::{BeaconChainError as Error, BlockProductionError};
use crate::eth1_chain::{Eth1Chain, Eth1ChainBackend};
use crate::events::ServerSentEventHandler;
use crate::execution_payload::{get_execution_payload, PreparePayloadHandle};
use crate::fork_choice_signal::{ForkChoiceSignalRx, ForkChoiceSignalTx, ForkChoiceWaitResult};
use crate::head_tracker::HeadTracker;
use crate::historical_blocks::HistoricalBlockError;
use crate::migrate::BackgroundMigrator;
use crate::naive_aggregation_pool::{
    AggregatedAttestationMap, Error as NaiveAggregationError, NaiveAggregationPool,
    SyncContributionAggregateMap,
};
use crate::observed_aggregates::{
    Error as AttestationObservationError, ObservedAggregateAttestations, ObservedSyncContributions,
};
use crate::observed_attesters::{
    ObservedAggregators, ObservedAttesters, ObservedSyncAggregators, ObservedSyncContributors,
};
use crate::observed_block_producers::ObservedBlockProducers;
use crate::observed_operations::{ObservationOutcome, ObservedOperations};
use crate::persisted_beacon_chain::{PersistedBeaconChain, DUMMY_CANONICAL_HEAD_BLOCK_ROOT};
use crate::persisted_fork_choice::PersistedForkChoice;
use crate::pre_finalization_cache::PreFinalizationBlockCache;
use crate::proposer_prep_service::PAYLOAD_PREPARATION_LOOKAHEAD_FACTOR;
use crate::shuffling_cache::{BlockShufflingIds, ShufflingCache};
use crate::snapshot_cache::SnapshotCache;
use crate::sync_committee_verification::{
    Error as SyncCommitteeError, VerifiedSyncCommitteeMessage, VerifiedSyncContribution,
};
use crate::timeout_rw_lock::TimeoutRwLock;
use crate::validator_monitor::{
    get_slot_delay_ms, timestamp_now, ValidatorMonitor,
    HISTORIC_EPOCHS as VALIDATOR_MONITOR_HISTORIC_EPOCHS,
};
use crate::validator_pubkey_cache::ValidatorPubkeyCache;
use crate::BeaconForkChoiceStore;
use crate::BeaconSnapshot;
use crate::{metrics, BeaconChainError};
use eth2::types::{EventKind, SseBlock, SyncDuty};
use execution_layer::{ExecutionLayer, PayloadAttributes, PayloadStatus};
use fork_choice::{
    AttestationFromBlock, ExecutionStatus, ForkChoice, ForkchoiceUpdateParameters,
    InvalidationOperation, PayloadVerificationStatus,
};
use futures::channel::mpsc::Sender;
use itertools::process_results;
use itertools::Itertools;
use operation_pool::{OperationPool, PersistedOperationPool};
use parking_lot::{Mutex, RwLock};
use safe_arith::SafeArith;
use slasher::Slasher;
use slog::{crit, debug, error, info, trace, warn, Logger};
use slot_clock::SlotClock;
use ssz::Encode;
use state_processing::{
    common::get_indexed_attestation,
    per_block_processing,
    per_block_processing::errors::AttestationValidationError,
    per_slot_processing,
    state_advance::{complete_state_advance, partial_state_advance},
    BlockSignatureStrategy, SigVerifiedOp, VerifyBlockRoot,
};
use std::cmp::Ordering;
use std::collections::HashMap;
use std::collections::HashSet;
use std::io::prelude::*;
use std::marker::PhantomData;
use std::sync::Arc;
use std::time::{Duration, Instant};
use store::iter::{BlockRootsIterator, ParentRootBlockIterator, StateRootsIterator};
use store::{
    DatabaseBlock, Error as DBError, HotColdDB, KeyValueStore, KeyValueStoreOp, StoreItem, StoreOp,
};
use task_executor::{ShutdownReason, TaskExecutor};
use tree_hash::TreeHash;
use types::beacon_state::CloneConfig;
use types::*;

pub use crate::canonical_head::{CanonicalHead, CanonicalHeadRwLock};

pub type ForkChoiceError = fork_choice::Error<crate::ForkChoiceStoreError>;

/// Alias to appease clippy.
type HashBlockTuple<E> = (Hash256, Arc<SignedBeaconBlock<E>>);

/// The time-out before failure during an operation to take a read/write RwLock on the block
/// processing cache.
pub const BLOCK_PROCESSING_CACHE_LOCK_TIMEOUT: Duration = Duration::from_secs(1);
/// The time-out before failure during an operation to take a read/write RwLock on the
/// attestation cache.
pub const ATTESTATION_CACHE_LOCK_TIMEOUT: Duration = Duration::from_secs(1);

/// The time-out before failure during an operation to take a read/write RwLock on the
/// validator pubkey cache.
pub const VALIDATOR_PUBKEY_CACHE_LOCK_TIMEOUT: Duration = Duration::from_secs(1);

// These keys are all zero because they get stored in different columns, see `DBColumn` type.
pub const BEACON_CHAIN_DB_KEY: Hash256 = Hash256::zero();
pub const OP_POOL_DB_KEY: Hash256 = Hash256::zero();
pub const ETH1_CACHE_DB_KEY: Hash256 = Hash256::zero();
pub const FORK_CHOICE_DB_KEY: Hash256 = Hash256::zero();

/// Defines how old a block can be before it's no longer a candidate for the early attester cache.
const EARLY_ATTESTER_CACHE_HISTORIC_SLOTS: u64 = 4;

/// Defines a distance between the head block slot and the current slot.
///
/// If the head block is older than this value, don't bother preparing beacon proposers.
const PREPARE_PROPOSER_HISTORIC_EPOCHS: u64 = 4;

/// If the head is more than `MAX_PER_SLOT_FORK_CHOICE_DISTANCE` slots behind the wall-clock slot, DO NOT
/// run the per-slot tasks (primarily fork choice).
///
/// This prevents unnecessary work during sync.
const MAX_PER_SLOT_FORK_CHOICE_DISTANCE: u64 = 4;

/// Reported to the user when the justified block has an invalid execution payload.
pub const INVALID_JUSTIFIED_PAYLOAD_SHUTDOWN_REASON: &str =
    "Justified block has an invalid execution payload.";

/// Defines the behaviour when a block/block-root for a skipped slot is requested.
pub enum WhenSlotSkipped {
    /// If the slot is a skip slot, return `None`.
    ///
    /// This is how the HTTP API behaves.
    None,
    /// If the slot it a skip slot, return the previous non-skipped block.
    ///
    /// This is generally how the specification behaves.
    Prev,
}

/// The result of a chain segment processing.
pub enum ChainSegmentResult<T: EthSpec> {
    /// Processing this chain segment finished successfully.
    Successful { imported_blocks: usize },
    /// There was an error processing this chain segment. Before the error, some blocks could
    /// have been imported.
    Failed {
        imported_blocks: usize,
        error: BlockError<T>,
    },
}

/// Configure the signature verification of produced blocks.
pub enum ProduceBlockVerification {
    VerifyRandao,
    NoVerification,
}

/// The accepted clock drift for nodes gossiping blocks and attestations. See:
///
/// https://github.com/ethereum/eth2.0-specs/blob/v0.12.1/specs/phase0/p2p-interface.md#configuration
pub const MAXIMUM_GOSSIP_CLOCK_DISPARITY: Duration = Duration::from_millis(500);

#[derive(Debug, PartialEq)]
pub enum AttestationProcessingOutcome {
    Processed,
    EmptyAggregationBitfield,
    UnknownHeadBlock {
        beacon_block_root: Hash256,
    },
    /// The attestation is attesting to a state that is later than itself. (Viz., attesting to the
    /// future).
    AttestsToFutureBlock {
        block: Slot,
        attestation: Slot,
    },
    /// The slot is finalized, no need to import.
    FinalizedSlot {
        attestation: Slot,
        finalized: Slot,
    },
    FutureEpoch {
        attestation_epoch: Epoch,
        current_epoch: Epoch,
    },
    PastEpoch {
        attestation_epoch: Epoch,
        current_epoch: Epoch,
    },
    BadTargetEpoch,
    UnknownTargetRoot(Hash256),
    InvalidSignature,
    NoCommitteeForSlotAndIndex {
        slot: Slot,
        index: CommitteeIndex,
    },
    Invalid(AttestationValidationError),
}

/// Defines how a `BeaconState` should be "skipped" through skip-slots.
pub enum StateSkipConfig {
    /// Calculate the state root during each skip slot, producing a fully-valid `BeaconState`.
    WithStateRoots,
    /// Don't calculate the state root at each slot, instead just use the zero hash. This is orders
    /// of magnitude faster, however it produces a partially invalid state.
    ///
    /// This state is useful for operations that don't use the state roots; e.g., for calculating
    /// the shuffling.
    WithoutStateRoots,
}

pub trait BeaconChainTypes: Send + Sync + 'static {
    type HotStore: store::ItemStore<Self::EthSpec>;
    type ColdStore: store::ItemStore<Self::EthSpec>;
    type SlotClock: slot_clock::SlotClock;
    type Eth1Chain: Eth1ChainBackend<Self::EthSpec>;
    type EthSpec: types::EthSpec;
}

/// Used internally to split block production into discrete functions.
struct PartialBeaconBlock<E: EthSpec, Payload> {
    state: BeaconState<E>,
    slot: Slot,
    proposer_index: u64,
    parent_root: Hash256,
    randao_reveal: Signature,
    eth1_data: Eth1Data,
    graffiti: Graffiti,
    proposer_slashings: Vec<ProposerSlashing>,
    attester_slashings: Vec<AttesterSlashing<E>>,
    attestations: Vec<Attestation<E>>,
    deposits: Vec<Deposit>,
    voluntary_exits: Vec<SignedVoluntaryExit>,
    sync_aggregate: Option<SyncAggregate<E>>,
    prepare_payload_handle: Option<PreparePayloadHandle<Payload>>,
}

pub type BeaconForkChoice<T> = ForkChoice<
    BeaconForkChoiceStore<
        <T as BeaconChainTypes>::EthSpec,
        <T as BeaconChainTypes>::HotStore,
        <T as BeaconChainTypes>::ColdStore,
    >,
    <T as BeaconChainTypes>::EthSpec,
>;

pub type BeaconStore<T> = Arc<
    HotColdDB<
        <T as BeaconChainTypes>::EthSpec,
        <T as BeaconChainTypes>::HotStore,
        <T as BeaconChainTypes>::ColdStore,
    >,
>;

/// Represents the "Beacon Chain" component of Ethereum 2.0. Allows import of blocks and block
/// operations and chooses a canonical head.
pub struct BeaconChain<T: BeaconChainTypes> {
    pub spec: ChainSpec,
    /// Configuration for `BeaconChain` runtime behaviour.
    pub config: ChainConfig,
    /// Persistent storage for blocks, states, etc. Typically an on-disk store, such as LevelDB.
    pub store: BeaconStore<T>,
    /// Used for spawning async and blocking tasks.
    pub task_executor: TaskExecutor,
    /// Database migrator for running background maintenance on the store.
    pub store_migrator: BackgroundMigrator<T::EthSpec, T::HotStore, T::ColdStore>,
    /// Reports the current slot, typically based upon the system clock.
    pub slot_clock: T::SlotClock,
    /// Stores all operations (e.g., `Attestation`, `Deposit`, etc) that are candidates for
    /// inclusion in a block.
    pub op_pool: OperationPool<T::EthSpec>,
    /// A pool of attestations dedicated to the "naive aggregation strategy" defined in the eth2
    /// specs.
    ///
    /// This pool accepts `Attestation` objects that only have one aggregation bit set and provides
    /// a method to get an aggregated `Attestation` for some `AttestationData`.
    pub naive_aggregation_pool: RwLock<NaiveAggregationPool<AggregatedAttestationMap<T::EthSpec>>>,
    /// A pool of `SyncCommitteeContribution` dedicated to the "naive aggregation strategy" defined in the eth2
    /// specs.
    ///
    /// This pool accepts `SyncCommitteeContribution` objects that only have one aggregation bit set and provides
    /// a method to get an aggregated `SyncCommitteeContribution` for some `SyncCommitteeContributionData`.
    pub naive_sync_aggregation_pool:
        RwLock<NaiveAggregationPool<SyncContributionAggregateMap<T::EthSpec>>>,
    /// Contains a store of attestations which have been observed by the beacon chain.
    pub(crate) observed_attestations: RwLock<ObservedAggregateAttestations<T::EthSpec>>,
    /// Contains a store of sync contributions which have been observed by the beacon chain.
    pub(crate) observed_sync_contributions: RwLock<ObservedSyncContributions<T::EthSpec>>,
    /// Maintains a record of which validators have been seen to publish gossip attestations in
    /// recent epochs.
    pub observed_gossip_attesters: RwLock<ObservedAttesters<T::EthSpec>>,
    /// Maintains a record of which validators have been seen to have attestations included in
    /// blocks in recent epochs.
    pub observed_block_attesters: RwLock<ObservedAttesters<T::EthSpec>>,
    /// Maintains a record of which validators have been seen sending sync messages in recent epochs.
    pub(crate) observed_sync_contributors: RwLock<ObservedSyncContributors<T::EthSpec>>,
    /// Maintains a record of which validators have been seen to create `SignedAggregateAndProofs`
    /// in recent epochs.
    pub observed_aggregators: RwLock<ObservedAggregators<T::EthSpec>>,
    /// Maintains a record of which validators have been seen to create `SignedContributionAndProofs`
    /// in recent epochs.
    pub(crate) observed_sync_aggregators: RwLock<ObservedSyncAggregators<T::EthSpec>>,
    /// Maintains a record of which validators have proposed blocks for each slot.
    pub(crate) observed_block_producers: RwLock<ObservedBlockProducers<T::EthSpec>>,
    /// Maintains a record of which validators have submitted voluntary exits.
    pub(crate) observed_voluntary_exits: Mutex<ObservedOperations<SignedVoluntaryExit, T::EthSpec>>,
    /// Maintains a record of which validators we've seen proposer slashings for.
    pub(crate) observed_proposer_slashings: Mutex<ObservedOperations<ProposerSlashing, T::EthSpec>>,
    /// Maintains a record of which validators we've seen attester slashings for.
    pub(crate) observed_attester_slashings:
        Mutex<ObservedOperations<AttesterSlashing<T::EthSpec>, T::EthSpec>>,
    /// Provides information from the Ethereum 1 (PoW) chain.
    pub eth1_chain: Option<Eth1Chain<T::Eth1Chain, T::EthSpec>>,
    /// Interfaces with the execution client.
<<<<<<< HEAD
    pub execution_layer: Option<ExecutionLayer<T::EthSpec>>,
    /// Stores a "snapshot" of the chain at the time the head-of-the-chain block was received.
    pub(crate) canonical_head: TimeoutRwLock<BeaconSnapshot<T::EthSpec>>,
=======
    pub execution_layer: Option<ExecutionLayer>,
    /// Stores information about the canonical head and finalized/justified checkpoints of the
    /// chain. Also contains the fork choice struct, for computing the canonical head.
    pub canonical_head: CanonicalHead<T>,
>>>>>>> b31bc919
    /// The root of the genesis block.
    pub genesis_block_root: Hash256,
    /// The root of the genesis state.
    pub genesis_state_root: Hash256,
    /// The root of the list of genesis validators, used during syncing.
    pub genesis_validators_root: Hash256,
    /// Transmitter used to indicate that slot-start fork choice has completed running.
    pub fork_choice_signal_tx: Option<ForkChoiceSignalTx>,
    /// Receiver used by block production to wait on slot-start fork choice.
    pub fork_choice_signal_rx: Option<ForkChoiceSignalRx>,
    /// The genesis time of this `BeaconChain` (seconds since UNIX epoch).
    pub genesis_time: u64,
    /// A handler for events generated by the beacon chain. This is only initialized when the
    /// HTTP server is enabled.
    pub event_handler: Option<ServerSentEventHandler<T::EthSpec>>,
    /// Used to track the heads of the beacon chain.
    pub(crate) head_tracker: Arc<HeadTracker>,
    /// A cache dedicated to block processing.
    pub(crate) snapshot_cache: TimeoutRwLock<SnapshotCache<T::EthSpec>>,
    /// Caches the attester shuffling for a given epoch and shuffling key root.
    pub shuffling_cache: TimeoutRwLock<ShufflingCache>,
    /// Caches the beacon block proposer shuffling for a given epoch and shuffling key root.
    pub beacon_proposer_cache: Mutex<BeaconProposerCache>,
    /// Caches a map of `validator_index -> validator_pubkey`.
    pub(crate) validator_pubkey_cache: TimeoutRwLock<ValidatorPubkeyCache<T>>,
    /// A cache used when producing attestations.
    pub(crate) attester_cache: Arc<AttesterCache>,
    /// A cache used when producing attestations whilst the head block is still being imported.
    pub early_attester_cache: EarlyAttesterCache<T::EthSpec>,
    /// A cache used to keep track of various block timings.
    pub block_times_cache: Arc<RwLock<BlockTimesCache>>,
    /// A cache used to track pre-finalization block roots for quick rejection.
    pub pre_finalization_block_cache: PreFinalizationBlockCache,
    /// Sender given to tasks, so that if they encounter a state in which execution cannot
    /// continue they can request that everything shuts down.
    pub shutdown_sender: Sender<ShutdownReason>,
    /// Logging to CLI, etc.
    pub(crate) log: Logger,
    /// Arbitrary bytes included in the blocks.
    pub(crate) graffiti: Graffiti,
    /// Optional slasher.
    pub slasher: Option<Arc<Slasher<T::EthSpec>>>,
    /// Provides monitoring of a set of explicitly defined validators.
    pub validator_monitor: RwLock<ValidatorMonitor<T::EthSpec>>,
}

type BeaconBlockAndState<T, Payload> = (BeaconBlock<T, Payload>, BeaconState<T>);

impl<T: BeaconChainTypes> BeaconChain<T> {
    /// Persists the head tracker and fork choice.
    ///
    /// We do it atomically even though no guarantees need to be made about blocks from
    /// the head tracker also being present in fork choice.
    pub fn persist_head_and_fork_choice(&self) -> Result<(), Error> {
        let mut batch = vec![];

        let _head_timer = metrics::start_timer(&metrics::PERSIST_HEAD);
        batch.push(self.persist_head_in_batch());

        let _fork_choice_timer = metrics::start_timer(&metrics::PERSIST_FORK_CHOICE);
        batch.push(self.persist_fork_choice_in_batch());

        self.store.hot_db.do_atomically(batch)?;

        Ok(())
    }

    /// Return a `PersistedBeaconChain` without reference to a `BeaconChain`.
    pub fn make_persisted_head(
        genesis_block_root: Hash256,
        head_tracker: &HeadTracker,
    ) -> PersistedBeaconChain {
        PersistedBeaconChain {
            _canonical_head_block_root: DUMMY_CANONICAL_HEAD_BLOCK_ROOT,
            genesis_block_root,
            ssz_head_tracker: head_tracker.to_ssz_container(),
        }
    }

    /// Return a database operation for writing the beacon chain head to disk.
    pub fn persist_head_in_batch(&self) -> KeyValueStoreOp {
        Self::persist_head_in_batch_standalone(self.genesis_block_root, &self.head_tracker)
    }

    pub fn persist_head_in_batch_standalone(
        genesis_block_root: Hash256,
        head_tracker: &HeadTracker,
    ) -> KeyValueStoreOp {
        Self::make_persisted_head(genesis_block_root, head_tracker)
            .as_kv_store_op(BEACON_CHAIN_DB_KEY)
    }

    /// Load fork choice from disk, returning `None` if it isn't found.
    pub fn load_fork_choice(
        store: BeaconStore<T>,
        spec: &ChainSpec,
    ) -> Result<Option<BeaconForkChoice<T>>, Error> {
        let persisted_fork_choice =
            match store.get_item::<PersistedForkChoice>(&FORK_CHOICE_DB_KEY)? {
                Some(fc) => fc,
                None => return Ok(None),
            };

        let fc_store =
            BeaconForkChoiceStore::from_persisted(persisted_fork_choice.fork_choice_store, store)?;

        Ok(Some(ForkChoice::from_persisted(
            persisted_fork_choice.fork_choice,
            fc_store,
            spec,
        )?))
    }

    /// Persists `self.op_pool` to disk.
    ///
    /// ## Notes
    ///
    /// This operation is typically slow and causes a lot of allocations. It should be used
    /// sparingly.
    pub fn persist_op_pool(&self) -> Result<(), Error> {
        let _timer = metrics::start_timer(&metrics::PERSIST_OP_POOL);

        self.store.put_item(
            &OP_POOL_DB_KEY,
            &PersistedOperationPool::from_operation_pool(&self.op_pool),
        )?;

        Ok(())
    }

    /// Persists `self.eth1_chain` and its caches to disk.
    pub fn persist_eth1_cache(&self) -> Result<(), Error> {
        let _timer = metrics::start_timer(&metrics::PERSIST_OP_POOL);

        if let Some(eth1_chain) = self.eth1_chain.as_ref() {
            self.store
                .put_item(&ETH1_CACHE_DB_KEY, &eth1_chain.as_ssz_container())?;
        }

        Ok(())
    }

    /// Returns the slot _right now_ according to `self.slot_clock`. Returns `Err` if the slot is
    /// unavailable.
    ///
    /// The slot might be unavailable due to an error with the system clock, or if the present time
    /// is before genesis (i.e., a negative slot).
    pub fn slot(&self) -> Result<Slot, Error> {
        self.slot_clock.now().ok_or(Error::UnableToReadSlot)
    }

    /// Returns the epoch _right now_ according to `self.slot_clock`. Returns `Err` if the epoch is
    /// unavailable.
    ///
    /// The epoch might be unavailable due to an error with the system clock, or if the present time
    /// is before genesis (i.e., a negative epoch).
    pub fn epoch(&self) -> Result<Epoch, Error> {
        self.slot()
            .map(|slot| slot.epoch(T::EthSpec::slots_per_epoch()))
    }

    /// Iterates across all `(block_root, slot)` pairs from `start_slot`
    /// to the head of the chain (inclusive).
    ///
    /// ## Notes
    ///
    /// - `slot` always increases by `1`.
    /// - Skipped slots contain the root of the closest prior
    ///     non-skipped slot (identical to the way they are stored in `state.block_roots`).
    /// - Iterator returns `(Hash256, Slot)`.
    ///
    /// Will return a `BlockOutOfRange` error if the requested start slot is before the period of
    /// history for which we have blocks stored. See `get_oldest_block_slot`.
    pub fn forwards_iter_block_roots(
        &self,
        start_slot: Slot,
    ) -> Result<impl Iterator<Item = Result<(Hash256, Slot), Error>> + '_, Error> {
        let oldest_block_slot = self.store.get_oldest_block_slot();
        if start_slot < oldest_block_slot {
            return Err(Error::HistoricalBlockError(
                HistoricalBlockError::BlockOutOfRange {
                    slot: start_slot,
                    oldest_block_slot,
                },
            ));
        }

        let local_head = self.head_snapshot();

        let iter = self.store.forwards_block_roots_iterator(
            start_slot,
            local_head.beacon_state.clone_with(CloneConfig::none()),
            local_head.beacon_block_root,
            &self.spec,
        )?;

        Ok(iter.map(|result| result.map_err(Into::into)))
    }

    /// Even more efficient variant of `forwards_iter_block_roots` that will avoid cloning the head
    /// state if it isn't required for the requested range of blocks.
    pub fn forwards_iter_block_roots_until(
        &self,
        start_slot: Slot,
        end_slot: Slot,
    ) -> Result<impl Iterator<Item = Result<(Hash256, Slot), Error>> + '_, Error> {
        let oldest_block_slot = self.store.get_oldest_block_slot();
        if start_slot < oldest_block_slot {
            return Err(Error::HistoricalBlockError(
                HistoricalBlockError::BlockOutOfRange {
                    slot: start_slot,
                    oldest_block_slot,
                },
            ));
        }

        self.with_head(move |head| {
            let iter = self.store.forwards_block_roots_iterator_until(
                start_slot,
                end_slot,
                || {
                    (
                        head.beacon_state.clone_with_only_committee_caches(),
                        head.beacon_block_root,
                    )
                },
                &self.spec,
            )?;
            Ok(iter
                .map(|result| result.map_err(Into::into))
                .take_while(move |result| {
                    result.as_ref().map_or(true, |(_, slot)| *slot <= end_slot)
                }))
        })
    }

    /// Traverse backwards from `block_root` to find the block roots of its ancestors.
    ///
    /// ## Notes
    ///
    /// - `slot` always decreases by `1`.
    /// - Skipped slots contain the root of the closest prior
    ///     non-skipped slot (identical to the way they are stored in `state.block_roots`) .
    /// - Iterator returns `(Hash256, Slot)`.
    /// - The provided `block_root` is included as the first item in the iterator.
    pub fn rev_iter_block_roots_from(
        &self,
        block_root: Hash256,
    ) -> Result<impl Iterator<Item = Result<(Hash256, Slot), Error>> + '_, Error> {
        let block = self
            .get_blinded_block(&block_root)?
            .ok_or(Error::MissingBeaconBlock(block_root))?;
        let state = self
            .get_state(&block.state_root(), Some(block.slot()))?
            .ok_or_else(|| Error::MissingBeaconState(block.state_root()))?;
        let iter = BlockRootsIterator::owned(&self.store, state);
        Ok(std::iter::once(Ok((block_root, block.slot())))
            .chain(iter)
            .map(|result| result.map_err(|e| e.into())))
    }

    /// Iterates backwards across all `(state_root, slot)` pairs starting from
    /// an arbitrary `BeaconState` to the earliest reachable ancestor (may or may not be genesis).
    ///
    /// ## Notes
    ///
    /// - `slot` always decreases by `1`.
    /// - Iterator returns `(Hash256, Slot)`.
    /// - As this iterator starts at the `head` of the chain (viz., the best block), the first slot
    ///     returned may be earlier than the wall-clock slot.
    pub fn rev_iter_state_roots_from<'a>(
        &'a self,
        state_root: Hash256,
        state: &'a BeaconState<T::EthSpec>,
    ) -> impl Iterator<Item = Result<(Hash256, Slot), Error>> + 'a {
        std::iter::once(Ok((state_root, state.slot())))
            .chain(StateRootsIterator::new(&self.store, state))
            .map(|result| result.map_err(Into::into))
    }

    /// Iterates across all `(state_root, slot)` pairs from `start_slot`
    /// to the head of the chain (inclusive).
    ///
    /// ## Notes
    ///
    /// - `slot` always increases by `1`.
    /// - Iterator returns `(Hash256, Slot)`.
    pub fn forwards_iter_state_roots(
        &self,
        start_slot: Slot,
    ) -> Result<impl Iterator<Item = Result<(Hash256, Slot), Error>> + '_, Error> {
        let local_head = self.head_snapshot();

        let iter = self.store.forwards_state_roots_iterator(
            start_slot,
            local_head.beacon_state_root(),
            local_head.beacon_state.clone_with(CloneConfig::none()),
            &self.spec,
        )?;

        Ok(iter.map(|result| result.map_err(Into::into)))
    }

    /// Super-efficient forwards state roots iterator that avoids cloning the head if the state
    /// roots lie entirely within the freezer database.
    ///
    /// The iterator returned will include roots for `start_slot..=end_slot`, i.e.  it
    /// is endpoint inclusive.
    pub fn forwards_iter_state_roots_until(
        &self,
        start_slot: Slot,
        end_slot: Slot,
    ) -> Result<impl Iterator<Item = Result<(Hash256, Slot), Error>> + '_, Error> {
        self.with_head(move |head| {
            let iter = self.store.forwards_state_roots_iterator_until(
                start_slot,
                end_slot,
                || {
                    (
                        head.beacon_state.clone_with_only_committee_caches(),
                        head.beacon_state_root(),
                    )
                },
                &self.spec,
            )?;
            Ok(iter
                .map(|result| result.map_err(Into::into))
                .take_while(move |result| {
                    result.as_ref().map_or(true, |(_, slot)| *slot <= end_slot)
                }))
        })
    }

    /// Returns the block at the given slot, if any. Only returns blocks in the canonical chain.
    ///
    /// Use the `skips` parameter to define the behaviour when `request_slot` is a skipped slot.
    ///
    /// ## Errors
    ///
    /// May return a database error.
    pub fn block_at_slot(
        &self,
        request_slot: Slot,
        skips: WhenSlotSkipped,
    ) -> Result<Option<SignedBlindedBeaconBlock<T::EthSpec>>, Error> {
        let root = self.block_root_at_slot(request_slot, skips)?;

        if let Some(block_root) = root {
            Ok(self.store.get_blinded_block(&block_root)?)
        } else {
            Ok(None)
        }
    }

    /// Returns the state root at the given slot, if any. Only returns state roots in the canonical chain.
    ///
    /// ## Errors
    ///
    /// May return a database error.
    pub fn state_root_at_slot(&self, request_slot: Slot) -> Result<Option<Hash256>, Error> {
        if request_slot > self.slot()? {
            return Ok(None);
        } else if request_slot == self.spec.genesis_slot {
            return Ok(Some(self.genesis_state_root));
        }

        // Check limits w.r.t historic state bounds.
        let (historic_lower_limit, historic_upper_limit) = self.store.get_historic_state_limits();
        if request_slot > historic_lower_limit && request_slot < historic_upper_limit {
            return Ok(None);
        }

        // Try an optimized path of reading the root directly from the head state.
        let fast_lookup: Option<Hash256> = self.with_head(|head| {
            if head.beacon_block.slot() <= request_slot {
                // Return the head state root if all slots between the request and the head are skipped.
                Ok(Some(head.beacon_state_root()))
            } else if let Ok(root) = head.beacon_state.get_state_root(request_slot) {
                // Return the root if it's easily accessible from the head state.
                Ok(Some(*root))
            } else {
                // Fast lookup is not possible.
                Ok::<_, Error>(None)
            }
        })?;

        if let Some(root) = fast_lookup {
            return Ok(Some(root));
        }

        process_results(
            self.forwards_iter_state_roots_until(request_slot, request_slot)?,
            |mut iter| {
                if let Some((root, slot)) = iter.next() {
                    if slot == request_slot {
                        Ok(Some(root))
                    } else {
                        // Sanity check.
                        Err(Error::InconsistentForwardsIter { request_slot, slot })
                    }
                } else {
                    Ok(None)
                }
            },
        )?
    }

    /// Returns the block root at the given slot, if any. Only returns roots in the canonical chain.
    ///
    /// ## Notes
    ///
    /// - Use the `skips` parameter to define the behaviour when `request_slot` is a skipped slot.
    /// - Returns `Ok(None)` for any slot higher than the current wall-clock slot, or less than
    ///   the oldest known block slot.
    pub fn block_root_at_slot(
        &self,
        request_slot: Slot,
        skips: WhenSlotSkipped,
    ) -> Result<Option<Hash256>, Error> {
        match skips {
            WhenSlotSkipped::None => self.block_root_at_slot_skips_none(request_slot),
            WhenSlotSkipped::Prev => self.block_root_at_slot_skips_prev(request_slot),
        }
        .or_else(|e| match e {
            Error::HistoricalBlockError(_) => Ok(None),
            e => Err(e),
        })
    }

    /// Returns the block root at the given slot, if any. Only returns roots in the canonical chain.
    ///
    /// ## Notes
    ///
    /// - Returns `Ok(None)` if the given `Slot` was skipped.
    /// - Returns `Ok(None)` for any slot higher than the current wall-clock slot.
    ///
    /// ## Errors
    ///
    /// May return a database error.
    fn block_root_at_slot_skips_none(&self, request_slot: Slot) -> Result<Option<Hash256>, Error> {
        if request_slot > self.slot()? {
            return Ok(None);
        } else if request_slot == self.spec.genesis_slot {
            return Ok(Some(self.genesis_block_root));
        }

        let prev_slot = request_slot.saturating_sub(1_u64);

        // Try an optimized path of reading the root directly from the head state.
        let fast_lookup: Option<Option<Hash256>> = self.with_head(|head| {
            let state = &head.beacon_state;

            // Try find the root for the `request_slot`.
            let request_root_opt = match state.slot().cmp(&request_slot) {
                // It's always a skip slot if the head is less than the request slot, return early.
                Ordering::Less => return Ok(Some(None)),
                // The request slot is the head slot.
                Ordering::Equal => Some(head.beacon_block_root),
                // Try find the request slot in the state.
                Ordering::Greater => state.get_block_root(request_slot).ok().copied(),
            };

            if let Some(request_root) = request_root_opt {
                if let Ok(prev_root) = state.get_block_root(prev_slot) {
                    return Ok(Some((*prev_root != request_root).then(|| request_root)));
                }
            }

            // Fast lookup is not possible.
            Ok::<_, Error>(None)
        })?;
        if let Some(root_opt) = fast_lookup {
            return Ok(root_opt);
        }

        if let Some(((prev_root, _), (curr_root, curr_slot))) = process_results(
            self.forwards_iter_block_roots_until(prev_slot, request_slot)?,
            |iter| iter.tuple_windows().next(),
        )? {
            // Sanity check.
            if curr_slot != request_slot {
                return Err(Error::InconsistentForwardsIter {
                    request_slot,
                    slot: curr_slot,
                });
            }
            Ok((curr_root != prev_root).then(|| curr_root))
        } else {
            Ok(None)
        }
    }

    /// Returns the block root at the given slot, if any. Only returns roots in the canonical chain.
    ///
    /// ## Notes
    ///
    /// - Returns the root at the previous non-skipped slot if the given `Slot` was skipped.
    /// - Returns `Ok(None)` for any slot higher than the current wall-clock slot.
    ///
    /// ## Errors
    ///
    /// May return a database error.
    fn block_root_at_slot_skips_prev(&self, request_slot: Slot) -> Result<Option<Hash256>, Error> {
        if request_slot > self.slot()? {
            return Ok(None);
        } else if request_slot == self.spec.genesis_slot {
            return Ok(Some(self.genesis_block_root));
        }

        // Try an optimized path of reading the root directly from the head state.
        let fast_lookup: Option<Hash256> = self.with_head(|head| {
            if head.beacon_block.slot() <= request_slot {
                // Return the head root if all slots between the request and the head are skipped.
                Ok(Some(head.beacon_block_root))
            } else if let Ok(root) = head.beacon_state.get_block_root(request_slot) {
                // Return the root if it's easily accessible from the head state.
                Ok(Some(*root))
            } else {
                // Fast lookup is not possible.
                Ok::<_, Error>(None)
            }
        })?;
        if let Some(root) = fast_lookup {
            return Ok(Some(root));
        }

        process_results(
            self.forwards_iter_block_roots_until(request_slot, request_slot)?,
            |mut iter| {
                if let Some((root, slot)) = iter.next() {
                    if slot == request_slot {
                        Ok(Some(root))
                    } else {
                        // Sanity check.
                        Err(Error::InconsistentForwardsIter { request_slot, slot })
                    }
                } else {
                    Ok(None)
                }
            },
        )?
    }

    /// Returns the block at the given root, if any.
    ///
    /// Will also check the early attester cache for the block. Because of this, there's no
    /// guarantee that a block returned from this function has a `BeaconState` available in
    /// `self.store`. The expected use for this function is *only* for returning blocks requested
    /// from P2P peers.
    ///
    /// ## Errors
    ///
    /// May return a database error.
    pub async fn get_block_checking_early_attester_cache(
        &self,
        block_root: &Hash256,
    ) -> Result<Option<Arc<SignedBeaconBlock<T::EthSpec>>>, Error> {
        if let Some(block) = self.early_attester_cache.get_block(*block_root) {
            return Ok(Some(block));
        }
        Ok(self.get_block(block_root).await?.map(Arc::new))
    }

    /// Returns the block at the given root, if any.
    ///
    /// ## Errors
    ///
    /// May return a database error.
    pub async fn get_block(
        &self,
        block_root: &Hash256,
    ) -> Result<Option<SignedBeaconBlock<T::EthSpec>>, Error> {
        // Load block from database, returning immediately if we have the full block w payload
        // stored.
        let blinded_block = match self.store.try_get_full_block(block_root)? {
            Some(DatabaseBlock::Full(block)) => return Ok(Some(block)),
            Some(DatabaseBlock::Blinded(block)) => block,
            None => return Ok(None),
        };

        // If we only have a blinded block, load the execution payload from the EL.
        let block_message = blinded_block.message();
        let execution_payload_header = &block_message
            .execution_payload()
            .map_err(|_| Error::BlockVariantLacksExecutionPayload(*block_root))?
            .execution_payload_header;

        let exec_block_hash = execution_payload_header.block_hash;

        let execution_payload = self
            .execution_layer
            .as_ref()
            .ok_or(Error::ExecutionLayerMissing)?
            .get_payload_by_block_hash(exec_block_hash)
            .await
            .map_err(|e| Error::ExecutionLayerErrorPayloadReconstruction(exec_block_hash, e))?
            .ok_or(Error::BlockHashMissingFromExecutionLayer(exec_block_hash))?;

        // Verify payload integrity.
        let header_from_payload = ExecutionPayloadHeader::from(&execution_payload);
        if header_from_payload != *execution_payload_header {
            for txn in &execution_payload.transactions {
                debug!(
                    self.log,
                    "Reconstructed txn";
                    "bytes" => format!("0x{}", hex::encode(&**txn)),
                );
            }

            return Err(Error::InconsistentPayloadReconstructed {
                slot: blinded_block.slot(),
                exec_block_hash,
                canonical_payload_root: execution_payload_header.tree_hash_root(),
                reconstructed_payload_root: header_from_payload.tree_hash_root(),
                canonical_transactions_root: execution_payload_header.transactions_root,
                reconstructed_transactions_root: header_from_payload.transactions_root,
            });
        }

        // Add the payload to the block to form a full block.
        blinded_block
            .try_into_full_block(Some(execution_payload))
            .ok_or(Error::AddPayloadLogicError)
            .map(Some)
    }

    pub fn get_blinded_block(
        &self,
        block_root: &Hash256,
    ) -> Result<Option<SignedBlindedBeaconBlock<T::EthSpec>>, Error> {
        Ok(self.store.get_blinded_block(block_root)?)
    }

    /// Returns the state at the given root, if any.
    ///
    /// ## Errors
    ///
    /// May return a database error.
    pub fn get_state(
        &self,
        state_root: &Hash256,
        slot: Option<Slot>,
    ) -> Result<Option<BeaconState<T::EthSpec>>, Error> {
        Ok(self.store.get_state(state_root, slot)?)
    }

    /// Return the sync committee at `slot + 1` from the canonical chain.
    ///
    /// This is useful when dealing with sync committee messages, because messages are signed
    /// and broadcast one slot prior to the slot of the sync committee (which is relevant at
    /// sync committee period boundaries).
    pub fn sync_committee_at_next_slot(
        &self,
        slot: Slot,
    ) -> Result<Arc<SyncCommittee<T::EthSpec>>, Error> {
        let epoch = slot.safe_add(1)?.epoch(T::EthSpec::slots_per_epoch());
        self.sync_committee_at_epoch(epoch)
    }

    /// Return the sync committee at `epoch` from the canonical chain.
    pub fn sync_committee_at_epoch(
        &self,
        epoch: Epoch,
    ) -> Result<Arc<SyncCommittee<T::EthSpec>>, Error> {
        // Try to read a committee from the head. This will work most of the time, but will fail
        // for faraway committees, or if there are skipped slots at the transition to Altair.
        let spec = &self.spec;
        let committee_from_head =
            self.with_head(
                |head| match head.beacon_state.get_built_sync_committee(epoch, spec) {
                    Ok(committee) => Ok(Some(committee.clone())),
                    Err(BeaconStateError::SyncCommitteeNotKnown { .. })
                    | Err(BeaconStateError::IncorrectStateVariant) => Ok(None),
                    Err(e) => Err(Error::from(e)),
                },
            )?;

        if let Some(committee) = committee_from_head {
            Ok(committee)
        } else {
            // Slow path: load a state (or advance the head).
            let sync_committee_period = epoch.sync_committee_period(spec)?;
            let committee = self
                .state_for_sync_committee_period(sync_committee_period)?
                .get_built_sync_committee(epoch, spec)?
                .clone();
            Ok(committee)
        }
    }

    /// Load a state suitable for determining the sync committee for the given period.
    ///
    /// Specifically, the state at the start of the *previous* sync committee period.
    ///
    /// This is sufficient for historical duties, and efficient in the case where the head
    /// is lagging the current period and we need duties for the next period (because we only
    /// have to transition the head to start of the current period).
    ///
    /// We also need to ensure that the load slot is after the Altair fork.
    ///
    /// **WARNING**: the state returned will have dummy state roots. It should only be used
    /// for its sync committees (determining duties, etc).
    pub fn state_for_sync_committee_period(
        &self,
        sync_committee_period: u64,
    ) -> Result<BeaconState<T::EthSpec>, Error> {
        let altair_fork_epoch = self
            .spec
            .altair_fork_epoch
            .ok_or(Error::AltairForkDisabled)?;

        let load_slot = std::cmp::max(
            self.spec.epochs_per_sync_committee_period * sync_committee_period.saturating_sub(1),
            altair_fork_epoch,
        )
        .start_slot(T::EthSpec::slots_per_epoch());

        self.state_at_slot(load_slot, StateSkipConfig::WithoutStateRoots)
    }

    /// Returns the current heads of the `BeaconChain`. For the canonical head, see `Self::head`.
    ///
    /// Returns `(block_root, block_slot)`.
    pub fn heads(&self) -> Vec<(Hash256, Slot)> {
        self.head_tracker.heads()
    }

    pub fn knows_head(&self, block_hash: &SignedBeaconBlockHash) -> bool {
        self.head_tracker.contains_head((*block_hash).into())
    }

    /// Returns the `BeaconState` at the given slot.
    ///
    /// Returns `None` when the state is not found in the database or there is an error skipping
    /// to a future state.
    pub fn state_at_slot(
        &self,
        slot: Slot,
        config: StateSkipConfig,
    ) -> Result<BeaconState<T::EthSpec>, Error> {
        let head_state = self.head_beacon_state_cloned();

        match slot.cmp(&head_state.slot()) {
            Ordering::Equal => Ok(head_state),
            Ordering::Greater => {
                if slot > head_state.slot() + T::EthSpec::slots_per_epoch() {
                    warn!(
                        self.log,
                        "Skipping more than an epoch";
                        "head_slot" => head_state.slot(),
                        "request_slot" => slot
                    )
                }

                let start_slot = head_state.slot();
                let task_start = Instant::now();
                let max_task_runtime = Duration::from_secs(self.spec.seconds_per_slot);

                let head_state_slot = head_state.slot();
                let mut state = head_state;

                let skip_state_root = match config {
                    StateSkipConfig::WithStateRoots => None,
                    StateSkipConfig::WithoutStateRoots => Some(Hash256::zero()),
                };

                while state.slot() < slot {
                    // Do not allow and forward state skip that takes longer than the maximum task duration.
                    //
                    // This is a protection against nodes doing too much work when they're not synced
                    // to a chain.
                    if task_start + max_task_runtime < Instant::now() {
                        return Err(Error::StateSkipTooLarge {
                            start_slot,
                            requested_slot: slot,
                            max_task_runtime,
                        });
                    }

                    // Note: supplying some `state_root` when it is known would be a cheap and easy
                    // optimization.
                    match per_slot_processing(&mut state, skip_state_root, &self.spec) {
                        Ok(_) => (),
                        Err(e) => {
                            warn!(
                                self.log,
                                "Unable to load state at slot";
                                "error" => ?e,
                                "head_slot" => head_state_slot,
                                "requested_slot" => slot
                            );
                            return Err(Error::NoStateForSlot(slot));
                        }
                    };
                }
                Ok(state)
            }
            Ordering::Less => {
                let state_root =
                    process_results(self.forwards_iter_state_roots_until(slot, slot)?, |iter| {
                        iter.take_while(|(_, current_slot)| *current_slot >= slot)
                            .find(|(_, current_slot)| *current_slot == slot)
                            .map(|(root, _slot)| root)
                    })?
                    .ok_or(Error::NoStateForSlot(slot))?;

                Ok(self
                    .get_state(&state_root, Some(slot))?
                    .ok_or(Error::NoStateForSlot(slot))?)
            }
        }
    }

    /// Returns the `BeaconState` the current slot (viz., `self.slot()`).
    ///
    ///  - A reference to the head state (note: this keeps a read lock on the head, try to use
    ///  sparingly).
    ///  - The head state, but with skipped slots (for states later than the head).
    ///
    ///  Returns `None` when there is an error skipping to a future state or the slot clock cannot
    ///  be read.
    pub fn wall_clock_state(&self) -> Result<BeaconState<T::EthSpec>, Error> {
        self.state_at_slot(self.slot()?, StateSkipConfig::WithStateRoots)
    }

    /// Returns the validator index (if any) for the given public key.
    ///
    /// ## Notes
    ///
    /// This query uses the `validator_pubkey_cache` which contains _all_ validators ever seen,
    /// even if those validators aren't included in the head state. It is important to remember
    /// that just because a validator exists here, it doesn't necessarily exist in all
    /// `BeaconStates`.
    ///
    /// ## Errors
    ///
    /// May return an error if acquiring a read-lock on the `validator_pubkey_cache` times out.
    pub fn validator_index(&self, pubkey: &PublicKeyBytes) -> Result<Option<usize>, Error> {
        let pubkey_cache = self
            .validator_pubkey_cache
            .try_read_for(VALIDATOR_PUBKEY_CACHE_LOCK_TIMEOUT)
            .ok_or(Error::ValidatorPubkeyCacheLockTimeout)?;

        Ok(pubkey_cache.get_index(pubkey))
    }

    /// Return the validator indices of all public keys fetched from an iterator.
    ///
    /// If any public key doesn't belong to a known validator then an error will be returned.
    /// We could consider relaxing this by returning `Vec<Option<usize>>` in future.
    pub fn validator_indices<'a>(
        &self,
        validator_pubkeys: impl Iterator<Item = &'a PublicKeyBytes>,
    ) -> Result<Vec<u64>, Error> {
        let pubkey_cache = self
            .validator_pubkey_cache
            .try_read_for(VALIDATOR_PUBKEY_CACHE_LOCK_TIMEOUT)
            .ok_or(Error::ValidatorPubkeyCacheLockTimeout)?;

        validator_pubkeys
            .map(|pubkey| {
                pubkey_cache
                    .get_index(pubkey)
                    .map(|id| id as u64)
                    .ok_or(Error::ValidatorPubkeyUnknown(*pubkey))
            })
            .collect()
    }

    /// Returns the validator pubkey (if any) for the given validator index.
    ///
    /// ## Notes
    ///
    /// This query uses the `validator_pubkey_cache` which contains _all_ validators ever seen,
    /// even if those validators aren't included in the head state. It is important to remember
    /// that just because a validator exists here, it doesn't necessarily exist in all
    /// `BeaconStates`.
    ///
    /// ## Errors
    ///
    /// May return an error if acquiring a read-lock on the `validator_pubkey_cache` times out.
    pub fn validator_pubkey(&self, validator_index: usize) -> Result<Option<PublicKey>, Error> {
        let pubkey_cache = self
            .validator_pubkey_cache
            .try_read_for(VALIDATOR_PUBKEY_CACHE_LOCK_TIMEOUT)
            .ok_or(Error::ValidatorPubkeyCacheLockTimeout)?;

        Ok(pubkey_cache.get(validator_index).cloned())
    }

    /// As per `Self::validator_pubkey`, but returns `PublicKeyBytes`.
    pub fn validator_pubkey_bytes(
        &self,
        validator_index: usize,
    ) -> Result<Option<PublicKeyBytes>, Error> {
        let pubkey_cache = self
            .validator_pubkey_cache
            .try_read_for(VALIDATOR_PUBKEY_CACHE_LOCK_TIMEOUT)
            .ok_or(Error::ValidatorPubkeyCacheLockTimeout)?;

        Ok(pubkey_cache.get_pubkey_bytes(validator_index).copied())
    }

    /// As per `Self::validator_pubkey_bytes` but will resolve multiple indices at once to avoid
    /// bouncing the read-lock on the pubkey cache.
    ///
    /// Returns a map that may have a length less than `validator_indices.len()` if some indices
    /// were unable to be resolved.
    pub fn validator_pubkey_bytes_many(
        &self,
        validator_indices: &[usize],
    ) -> Result<HashMap<usize, PublicKeyBytes>, Error> {
        let pubkey_cache = self
            .validator_pubkey_cache
            .try_read_for(VALIDATOR_PUBKEY_CACHE_LOCK_TIMEOUT)
            .ok_or(Error::ValidatorPubkeyCacheLockTimeout)?;

        let mut map = HashMap::with_capacity(validator_indices.len());
        for &validator_index in validator_indices {
            if let Some(pubkey) = pubkey_cache.get_pubkey_bytes(validator_index) {
                map.insert(validator_index, *pubkey);
            }
        }
        Ok(map)
    }

    /// Returns the block canonical root of the current canonical chain at a given slot, starting from the given state.
    ///
    /// Returns `None` if the given slot doesn't exist in the chain.
    pub fn root_at_slot_from_state(
        &self,
        target_slot: Slot,
        beacon_block_root: Hash256,
        state: &BeaconState<T::EthSpec>,
    ) -> Result<Option<Hash256>, Error> {
        let iter = BlockRootsIterator::new(&self.store, state);
        let iter_with_head = std::iter::once(Ok((beacon_block_root, state.slot())))
            .chain(iter)
            .map(|result| result.map_err(|e| e.into()));

        process_results(iter_with_head, |mut iter| {
            iter.find(|(_, slot)| *slot == target_slot)
                .map(|(root, _)| root)
        })
    }

    /// Returns the attestation duties for the given validator indices using the shuffling cache.
    ///
    /// An error may be returned if `head_block_root` is a finalized block, this function is only
    /// designed for operations at the head of the chain.
    ///
    /// The returned `Vec` will have the same length as `validator_indices`, any
    /// non-existing/inactive validators will have `None` values.
    ///
    /// ## Notes
    ///
    /// This function will try to use the shuffling cache to return the value. If the value is not
    /// in the shuffling cache, it will be added. Care should be taken not to wash out the
    /// shuffling cache with historical/useless values.
    pub fn validator_attestation_duties(
        &self,
        validator_indices: &[u64],
        epoch: Epoch,
        head_block_root: Hash256,
<<<<<<< HEAD
    ) -> Result<(Vec<Option<AttestationDuty>>, Hash256, bool), Error> {
=======
    ) -> Result<(Vec<Option<AttestationDuty>>, Hash256, ExecutionStatus), Error> {
>>>>>>> b31bc919
        self.with_committee_cache(head_block_root, epoch, |committee_cache, dependent_root| {
            let duties = validator_indices
                .iter()
                .map(|validator_index| {
                    let validator_index = *validator_index as usize;
                    committee_cache.get_attestation_duties(validator_index)
                })
                .collect();

<<<<<<< HEAD
            let execution_optimistic = self.is_optimistic_head_block(
                &self
                    .store
                    .get_full_block(&head_block_root)?
                    .ok_or(Error::MissingBeaconBlock(head_block_root))?,
            )?;

            Ok((duties, dependent_root, execution_optimistic))
=======
            let execution_status = self
                .canonical_head
                .fork_choice_read_lock()
                .get_block_execution_status(&head_block_root)
                .ok_or(Error::AttestationHeadNotInForkChoice(head_block_root))?;

            Ok((duties, dependent_root, execution_status))
>>>>>>> b31bc919
        })
    }

    /// Returns an aggregated `Attestation`, if any, that has a matching `attestation.data`.
    ///
    /// The attestation will be obtained from `self.naive_aggregation_pool`.
    pub fn get_aggregated_attestation(
        &self,
        data: &AttestationData,
    ) -> Result<Option<Attestation<T::EthSpec>>, Error> {
        if let Some(attestation) = self.naive_aggregation_pool.read().get(data) {
            self.filter_optimistic_attestation(attestation)
                .map(Option::Some)
        } else {
            Ok(None)
        }
    }

    /// Returns an aggregated `Attestation`, if any, that has a matching
    /// `attestation.data.tree_hash_root()`.
    ///
    /// The attestation will be obtained from `self.naive_aggregation_pool`.
    pub fn get_aggregated_attestation_by_slot_and_root(
        &self,
        slot: Slot,
        attestation_data_root: &Hash256,
    ) -> Result<Option<Attestation<T::EthSpec>>, Error> {
        if let Some(attestation) = self
            .naive_aggregation_pool
            .read()
            .get_by_slot_and_root(slot, attestation_data_root)
        {
            self.filter_optimistic_attestation(attestation)
                .map(Option::Some)
        } else {
            Ok(None)
        }
    }

    /// Returns `Ok(attestation)` if the supplied `attestation` references a valid
    /// `beacon_block_root`.
    fn filter_optimistic_attestation(
        &self,
        attestation: Attestation<T::EthSpec>,
    ) -> Result<Attestation<T::EthSpec>, Error> {
        let beacon_block_root = attestation.data.beacon_block_root;
        match self
            .canonical_head
            .fork_choice_read_lock()
            .get_block_execution_status(&beacon_block_root)
        {
            // The attestation references a block that is not in fork choice, it must be
            // pre-finalization.
            None => Err(Error::CannotAttestToFinalizedBlock { beacon_block_root }),
            // The attestation references a fully valid `beacon_block_root`.
            Some(execution_status) if execution_status.is_valid_or_irrelevant() => Ok(attestation),
            // The attestation references a block that has not been verified by an EL (i.e. it
            // is optimistic or invalid). Don't return the block, return an error instead.
            Some(execution_status) => Err(Error::HeadBlockNotFullyVerified {
                beacon_block_root,
                execution_status,
            }),
        }
    }

    /// Return an aggregated `SyncCommitteeContribution` matching the given `root`.
    pub fn get_aggregated_sync_committee_contribution(
        &self,
        sync_contribution_data: &SyncContributionData,
    ) -> Option<SyncCommitteeContribution<T::EthSpec>> {
        self.naive_sync_aggregation_pool
            .read()
            .get(sync_contribution_data)
    }

    /// Produce an unaggregated `Attestation` that is valid for the given `slot` and `index`.
    ///
    /// The produced `Attestation` will not be valid until it has been signed by exactly one
    /// validator that is in the committee for `slot` and `index` in the canonical chain.
    ///
    /// Always attests to the canonical chain.
    ///
    /// ## Errors
    ///
    /// May return an error if the `request_slot` is too far behind the head state.
    pub fn produce_unaggregated_attestation(
        &self,
        request_slot: Slot,
        request_index: CommitteeIndex,
    ) -> Result<Attestation<T::EthSpec>, Error> {
        let _total_timer = metrics::start_timer(&metrics::ATTESTATION_PRODUCTION_SECONDS);

        // The early attester cache will return `Some(attestation)` in the scenario where there is a
        // block being imported that will become the head block, but that block has not yet been
        // inserted into the database and set as `self.canonical_head`.
        //
        // In effect, the early attester cache prevents slow database IO from causing missed
        // head/target votes.
        //
        // The early attester cache should never contain an optimistically imported block.
        match self
            .early_attester_cache
            .try_attest(request_slot, request_index, &self.spec)
        {
            // The cache matched this request, return the value.
            Ok(Some(attestation)) => return Ok(attestation),
            // The cache did not match this request, proceed with the rest of this function.
            Ok(None) => (),
            // The cache returned an error. Log the error and proceed with the rest of this
            // function.
            Err(e) => warn!(
                self.log,
                "Early attester cache failed";
                "error" => ?e
            ),
        }

        let slots_per_epoch = T::EthSpec::slots_per_epoch();
        let request_epoch = request_slot.epoch(slots_per_epoch);

        /*
         * Phase 1/2:
         *
         * Take a short-lived read-lock on the head and copy the necessary information from it.
         *
         * It is important that this first phase is as quick as possible; creating contention for
         * the head-lock is not desirable.
         */

        let head_state_slot;
        let beacon_block_root;
        let beacon_state_root;
        let target;
        let current_epoch_attesting_info: Option<(Checkpoint, usize)>;
        let attester_cache_key;
        let head_timer = metrics::start_timer(&metrics::ATTESTATION_PRODUCTION_HEAD_SCRAPE_SECONDS);
        // The following braces are to prevent the `cached_head` Arc from being held for longer than
        // required. It also helps reduce the diff for a very large PR (#3244).
        {
            let head = self.head_snapshot();
            let head_state = &head.beacon_state;
            head_state_slot = head_state.slot();

            // There is no value in producing an attestation to a block that is pre-finalization and
            // it is likely to cause expensive and pointless reads to the freezer database. Exit
            // early if this is the case.
            let finalized_slot = head_state
                .finalized_checkpoint()
                .epoch
                .start_slot(slots_per_epoch);
            if request_slot < finalized_slot {
                return Err(Error::AttestingToFinalizedSlot {
                    finalized_slot,
                    request_slot,
                });
            }

            // This function will eventually fail when trying to access a slot which is
            // out-of-bounds of `state.block_roots`. This explicit error is intended to provide a
            // clearer message to the user than an ambiguous `SlotOutOfBounds` error.
            let slots_per_historical_root = T::EthSpec::slots_per_historical_root() as u64;
            let lowest_permissible_slot =
                head_state.slot().saturating_sub(slots_per_historical_root);
            if request_slot < lowest_permissible_slot {
                return Err(Error::AttestingToAncientSlot {
                    lowest_permissible_slot,
                    request_slot,
                });
            }

            if request_slot >= head_state.slot() {
                // When attesting to the head slot or later, always use the head of the chain.
                beacon_block_root = head.beacon_block_root;
                beacon_state_root = head.beacon_state_root();
            } else {
                // Permit attesting to slots *prior* to the current head. This is desirable when
                // the VC and BN are out-of-sync due to time issues or overloading.
                beacon_block_root = *head_state.get_block_root(request_slot)?;
                beacon_state_root = *head_state.get_state_root(request_slot)?;
            };

            let target_slot = request_epoch.start_slot(T::EthSpec::slots_per_epoch());
            let target_root = if head_state.slot() <= target_slot {
                // If the state is earlier than the target slot then the target *must* be the head
                // block root.
                beacon_block_root
            } else {
                *head_state.get_block_root(target_slot)?
            };
            target = Checkpoint {
                epoch: request_epoch,
                root: target_root,
            };

            current_epoch_attesting_info = if head_state.current_epoch() == request_epoch {
                // When the head state is in the same epoch as the request, all the information
                // required to attest is available on the head state.
                Some((
                    head_state.current_justified_checkpoint(),
                    head_state
                        .get_beacon_committee(request_slot, request_index)?
                        .committee
                        .len(),
                ))
            } else {
                // If the head state is in a *different* epoch to the request, more work is required
                // to determine the justified checkpoint and committee length.
                None
            };

            // Determine the key for `self.attester_cache`, in case it is required later in this
            // routine.
            attester_cache_key =
                AttesterCacheKey::new(request_epoch, head_state, beacon_block_root)?;
        }
        drop(head_timer);

        // Only attest to a block if it is fully verified (i.e. not optimistic or invalid).
        match self
            .canonical_head
            .fork_choice_read_lock()
            .get_block_execution_status(&beacon_block_root)
        {
            Some(execution_status) if execution_status.is_valid_or_irrelevant() => (),
            Some(execution_status) => {
                return Err(Error::HeadBlockNotFullyVerified {
                    beacon_block_root,
                    execution_status,
                })
            }
            None => return Err(Error::HeadMissingFromForkChoice(beacon_block_root)),
        };

        /*
         *  Phase 2/2:
         *
         *  If the justified checkpoint and committee length from the head are suitable for this
         *  attestation, use them. If not, try the attester cache. If the cache misses, load a state
         *  from disk and prime the cache with it.
         */

        let cache_timer =
            metrics::start_timer(&metrics::ATTESTATION_PRODUCTION_CACHE_INTERACTION_SECONDS);
        let (justified_checkpoint, committee_len) =
            if let Some((justified_checkpoint, committee_len)) = current_epoch_attesting_info {
                // The head state is in the same epoch as the attestation, so there is no more
                // required information.
                (justified_checkpoint, committee_len)
            } else if let Some(cached_values) = self.attester_cache.get::<T::EthSpec>(
                &attester_cache_key,
                request_slot,
                request_index,
                &self.spec,
            )? {
                // The suitable values were already cached. Return them.
                cached_values
            } else {
                debug!(
                    self.log,
                    "Attester cache miss";
                    "beacon_block_root" => ?beacon_block_root,
                    "head_state_slot" => %head_state_slot,
                    "request_slot" => %request_slot,
                );

                // Neither the head state, nor the attester cache was able to produce the required
                // information to attest in this epoch. So, load a `BeaconState` from disk and use
                // it to fulfil the request (and prime the cache to avoid this next time).
                let _cache_build_timer =
                    metrics::start_timer(&metrics::ATTESTATION_PRODUCTION_CACHE_PRIME_SECONDS);
                self.attester_cache.load_and_cache_state(
                    beacon_state_root,
                    attester_cache_key,
                    request_slot,
                    request_index,
                    self,
                )?
            };
        drop(cache_timer);

        Ok(Attestation {
            aggregation_bits: BitList::with_capacity(committee_len)?,
            data: AttestationData {
                slot: request_slot,
                index: request_index,
                beacon_block_root,
                source: justified_checkpoint,
                target,
            },
            signature: AggregateSignature::empty(),
        })
    }

    /// Performs the same validation as `Self::verify_unaggregated_attestation_for_gossip`, but for
    /// multiple attestations using batch BLS verification. Batch verification can provide
    /// significant CPU-time savings compared to individual verification.
    pub fn batch_verify_unaggregated_attestations_for_gossip<'a, I>(
        &self,
        attestations: I,
    ) -> Result<
        Vec<Result<VerifiedUnaggregatedAttestation<'a, T>, AttestationError>>,
        AttestationError,
    >
    where
        I: Iterator<Item = (&'a Attestation<T::EthSpec>, Option<SubnetId>)> + ExactSizeIterator,
    {
        batch_verify_unaggregated_attestations(attestations, self)
    }

    /// Accepts some `Attestation` from the network and attempts to verify it, returning `Ok(_)` if
    /// it is valid to be (re)broadcast on the gossip network.
    ///
    /// The attestation must be "unaggregated", that is it must have exactly one
    /// aggregation bit set.
    pub fn verify_unaggregated_attestation_for_gossip<'a>(
        &self,
        unaggregated_attestation: &'a Attestation<T::EthSpec>,
        subnet_id: Option<SubnetId>,
    ) -> Result<VerifiedUnaggregatedAttestation<'a, T>, AttestationError> {
        metrics::inc_counter(&metrics::UNAGGREGATED_ATTESTATION_PROCESSING_REQUESTS);
        let _timer =
            metrics::start_timer(&metrics::UNAGGREGATED_ATTESTATION_GOSSIP_VERIFICATION_TIMES);

        VerifiedUnaggregatedAttestation::verify(unaggregated_attestation, subnet_id, self).map(
            |v| {
                // This method is called for API and gossip attestations, so this covers all unaggregated attestation events
                if let Some(event_handler) = self.event_handler.as_ref() {
                    if event_handler.has_attestation_subscribers() {
                        event_handler
                            .register(EventKind::Attestation(Box::new(v.attestation().clone())));
                    }
                }
                metrics::inc_counter(&metrics::UNAGGREGATED_ATTESTATION_PROCESSING_SUCCESSES);
                v
            },
        )
    }

    /// Performs the same validation as `Self::verify_aggregated_attestation_for_gossip`, but for
    /// multiple attestations using batch BLS verification. Batch verification can provide
    /// significant CPU-time savings compared to individual verification.
    pub fn batch_verify_aggregated_attestations_for_gossip<'a, I>(
        &self,
        aggregates: I,
    ) -> Result<Vec<Result<VerifiedAggregatedAttestation<'a, T>, AttestationError>>, AttestationError>
    where
        I: Iterator<Item = &'a SignedAggregateAndProof<T::EthSpec>> + ExactSizeIterator,
    {
        batch_verify_aggregated_attestations(aggregates, self)
    }

    /// Accepts some `SignedAggregateAndProof` from the network and attempts to verify it,
    /// returning `Ok(_)` if it is valid to be (re)broadcast on the gossip network.
    pub fn verify_aggregated_attestation_for_gossip<'a>(
        &self,
        signed_aggregate: &'a SignedAggregateAndProof<T::EthSpec>,
    ) -> Result<VerifiedAggregatedAttestation<'a, T>, AttestationError> {
        metrics::inc_counter(&metrics::AGGREGATED_ATTESTATION_PROCESSING_REQUESTS);
        let _timer =
            metrics::start_timer(&metrics::AGGREGATED_ATTESTATION_GOSSIP_VERIFICATION_TIMES);

        VerifiedAggregatedAttestation::verify(signed_aggregate, self).map(|v| {
            // This method is called for API and gossip attestations, so this covers all aggregated attestation events
            if let Some(event_handler) = self.event_handler.as_ref() {
                if event_handler.has_attestation_subscribers() {
                    event_handler
                        .register(EventKind::Attestation(Box::new(v.attestation().clone())));
                }
            }
            metrics::inc_counter(&metrics::AGGREGATED_ATTESTATION_PROCESSING_SUCCESSES);
            v
        })
    }

    /// Accepts some `SyncCommitteeMessage` from the network and attempts to verify it, returning `Ok(_)` if
    /// it is valid to be (re)broadcast on the gossip network.
    pub fn verify_sync_committee_message_for_gossip(
        &self,
        sync_message: SyncCommitteeMessage,
        subnet_id: SyncSubnetId,
    ) -> Result<VerifiedSyncCommitteeMessage, SyncCommitteeError> {
        metrics::inc_counter(&metrics::SYNC_MESSAGE_PROCESSING_REQUESTS);
        let _timer = metrics::start_timer(&metrics::SYNC_MESSAGE_GOSSIP_VERIFICATION_TIMES);

        VerifiedSyncCommitteeMessage::verify(sync_message, subnet_id, self).map(|v| {
            metrics::inc_counter(&metrics::SYNC_MESSAGE_PROCESSING_SUCCESSES);
            v
        })
    }

    /// Accepts some `SignedContributionAndProof` from the network and attempts to verify it,
    /// returning `Ok(_)` if it is valid to be (re)broadcast on the gossip network.
    pub fn verify_sync_contribution_for_gossip(
        &self,
        sync_contribution: SignedContributionAndProof<T::EthSpec>,
    ) -> Result<VerifiedSyncContribution<T>, SyncCommitteeError> {
        metrics::inc_counter(&metrics::SYNC_CONTRIBUTION_PROCESSING_REQUESTS);
        let _timer = metrics::start_timer(&metrics::SYNC_CONTRIBUTION_GOSSIP_VERIFICATION_TIMES);
        VerifiedSyncContribution::verify(sync_contribution, self).map(|v| {
            if let Some(event_handler) = self.event_handler.as_ref() {
                if event_handler.has_contribution_subscribers() {
                    event_handler.register(EventKind::ContributionAndProof(Box::new(
                        v.aggregate().clone(),
                    )));
                }
            }
            metrics::inc_counter(&metrics::SYNC_CONTRIBUTION_PROCESSING_SUCCESSES);
            v
        })
    }

    /// Accepts some attestation-type object and attempts to verify it in the context of fork
    /// choice. If it is valid it is applied to `self.fork_choice`.
    ///
    /// Common items that implement `VerifiedAttestation`:
    ///
    /// - `VerifiedUnaggregatedAttestation`
    /// - `VerifiedAggregatedAttestation`
    pub fn apply_attestation_to_fork_choice(
        &self,
        verified: &impl VerifiedAttestation<T>,
    ) -> Result<(), Error> {
        let _timer = metrics::start_timer(&metrics::FORK_CHOICE_PROCESS_ATTESTATION_TIMES);

        self.canonical_head
            .fork_choice_write_lock()
            .on_attestation(
                self.slot()?,
                verified.indexed_attestation(),
                AttestationFromBlock::False,
            )
            .map_err(Into::into)
    }

    /// Accepts an `VerifiedUnaggregatedAttestation` and attempts to apply it to the "naive
    /// aggregation pool".
    ///
    /// The naive aggregation pool is used by local validators to produce
    /// `SignedAggregateAndProof`.
    ///
    /// If the attestation is too old (low slot) to be included in the pool it is simply dropped
    /// and no error is returned.
    pub fn add_to_naive_aggregation_pool(
        &self,
        unaggregated_attestation: &impl VerifiedAttestation<T>,
    ) -> Result<(), AttestationError> {
        let _timer = metrics::start_timer(&metrics::ATTESTATION_PROCESSING_APPLY_TO_AGG_POOL);

        let attestation = unaggregated_attestation.attestation();

        match self.naive_aggregation_pool.write().insert(attestation) {
            Ok(outcome) => trace!(
                self.log,
                "Stored unaggregated attestation";
                "outcome" => ?outcome,
                "index" => attestation.data.index,
                "slot" => attestation.data.slot.as_u64(),
            ),
            Err(NaiveAggregationError::SlotTooLow {
                slot,
                lowest_permissible_slot,
            }) => {
                trace!(
                    self.log,
                    "Refused to store unaggregated attestation";
                    "lowest_permissible_slot" => lowest_permissible_slot.as_u64(),
                    "slot" => slot.as_u64(),
                );
            }
            Err(e) => {
                error!(
                        self.log,
                        "Failed to store unaggregated attestation";
                        "error" => ?e,
                        "index" => attestation.data.index,
                        "slot" => attestation.data.slot.as_u64(),
                );
                return Err(Error::from(e).into());
            }
        };

        Ok(())
    }

    /// Accepts a `VerifiedSyncCommitteeMessage` and attempts to apply it to the "naive
    /// aggregation pool".
    ///
    /// The naive aggregation pool is used by local validators to produce
    /// `SignedContributionAndProof`.
    ///
    /// If the sync message is too old (low slot) to be included in the pool it is simply dropped
    /// and no error is returned.
    pub fn add_to_naive_sync_aggregation_pool(
        &self,
        verified_sync_committee_message: VerifiedSyncCommitteeMessage,
    ) -> Result<VerifiedSyncCommitteeMessage, SyncCommitteeError> {
        let sync_message = verified_sync_committee_message.sync_message();
        let positions_by_subnet_id: &HashMap<SyncSubnetId, Vec<usize>> =
            verified_sync_committee_message.subnet_positions();
        for (subnet_id, positions) in positions_by_subnet_id.iter() {
            for position in positions {
                let _timer =
                    metrics::start_timer(&metrics::SYNC_CONTRIBUTION_PROCESSING_APPLY_TO_AGG_POOL);
                let contribution = SyncCommitteeContribution::from_message(
                    sync_message,
                    subnet_id.into(),
                    *position,
                )?;

                match self
                    .naive_sync_aggregation_pool
                    .write()
                    .insert(&contribution)
                {
                    Ok(outcome) => trace!(
                        self.log,
                        "Stored unaggregated sync committee message";
                        "outcome" => ?outcome,
                        "index" => sync_message.validator_index,
                        "slot" => sync_message.slot.as_u64(),
                    ),
                    Err(NaiveAggregationError::SlotTooLow {
                        slot,
                        lowest_permissible_slot,
                    }) => {
                        trace!(
                            self.log,
                            "Refused to store unaggregated sync committee message";
                            "lowest_permissible_slot" => lowest_permissible_slot.as_u64(),
                            "slot" => slot.as_u64(),
                        );
                    }
                    Err(e) => {
                        error!(
                                self.log,
                                "Failed to store unaggregated sync committee message";
                                "error" => ?e,
                                "index" => sync_message.validator_index,
                                "slot" => sync_message.slot.as_u64(),
                        );
                        return Err(Error::from(e).into());
                    }
                };
            }
        }
        Ok(verified_sync_committee_message)
    }

    /// Accepts a `VerifiedAttestation` and attempts to apply it to `self.op_pool`.
    ///
    /// The op pool is used by local block producers to pack blocks with operations.
    pub fn add_to_block_inclusion_pool(
        &self,
        verified_attestation: &impl VerifiedAttestation<T>,
    ) -> Result<(), AttestationError> {
        let _timer = metrics::start_timer(&metrics::ATTESTATION_PROCESSING_APPLY_TO_OP_POOL);

        // If there's no eth1 chain then it's impossible to produce blocks and therefore
        // useless to put things in the op pool.
        if self.eth1_chain.is_some() {
            let fork = self.canonical_head.cached_head().head_fork();

            self.op_pool
                .insert_attestation(
                    // TODO: address this clone.
                    verified_attestation.attestation().clone(),
                    &fork,
                    self.genesis_validators_root,
                    &self.spec,
                )
                .map_err(Error::from)?;
        }

        Ok(())
    }

    /// Accepts a `VerifiedSyncContribution` and attempts to apply it to `self.op_pool`.
    ///
    /// The op pool is used by local block producers to pack blocks with operations.
    pub fn add_contribution_to_block_inclusion_pool(
        &self,
        contribution: VerifiedSyncContribution<T>,
    ) -> Result<(), SyncCommitteeError> {
        let _timer = metrics::start_timer(&metrics::SYNC_CONTRIBUTION_PROCESSING_APPLY_TO_OP_POOL);

        // If there's no eth1 chain then it's impossible to produce blocks and therefore
        // useless to put things in the op pool.
        if self.eth1_chain.is_some() {
            self.op_pool
                .insert_sync_contribution(contribution.contribution())
                .map_err(Error::from)?;
        }

        Ok(())
    }

    /// Filter an attestation from the op pool for shuffling compatibility.
    ///
    /// Use the provided `filter_cache` map to memoize results.
    pub fn filter_op_pool_attestation(
        &self,
        filter_cache: &mut HashMap<(Hash256, Epoch), bool>,
        att: &Attestation<T::EthSpec>,
        state: &BeaconState<T::EthSpec>,
    ) -> bool {
        *filter_cache
            .entry((att.data.beacon_block_root, att.data.target.epoch))
            .or_insert_with(|| {
                self.shuffling_is_compatible(
                    &att.data.beacon_block_root,
                    att.data.target.epoch,
                    state,
                )
            })
    }

    /// Check that the shuffling at `block_root` is equal to one of the shufflings of `state`.
    ///
    /// The `target_epoch` argument determines which shuffling to check compatibility with, it
    /// should be equal to the current or previous epoch of `state`, or else `false` will be
    /// returned.
    ///
    /// The compatibility check is designed to be fast: we check that the block that
    /// determined the RANDAO mix for the `target_epoch` matches the ancestor of the block
    /// identified by `block_root` (at that slot).
    pub fn shuffling_is_compatible(
        &self,
        block_root: &Hash256,
        target_epoch: Epoch,
        state: &BeaconState<T::EthSpec>,
    ) -> bool {
        let slots_per_epoch = T::EthSpec::slots_per_epoch();
        let shuffling_lookahead = 1 + self.spec.min_seed_lookahead.as_u64();

        // Shuffling can't have changed if we're in the first few epochs
        if state.current_epoch() < shuffling_lookahead {
            return true;
        }

        // Otherwise the shuffling is determined by the block at the end of the target epoch
        // minus the shuffling lookahead (usually 2). We call this the "pivot".
        let pivot_slot =
            if target_epoch == state.previous_epoch() || target_epoch == state.current_epoch() {
                (target_epoch - shuffling_lookahead).end_slot(slots_per_epoch)
            } else {
                return false;
            };

        let state_pivot_block_root = match state.get_block_root(pivot_slot) {
            Ok(root) => *root,
            Err(e) => {
                warn!(
                    &self.log,
                    "Missing pivot block root for attestation";
                    "slot" => pivot_slot,
                    "error" => ?e,
                );
                return false;
            }
        };

        // Use fork choice's view of the block DAG to quickly evaluate whether the attestation's
        // pivot block is the same as the current state's pivot block. If it is, then the
        // attestation's shuffling is the same as the current state's.
        // To account for skipped slots, find the first block at *or before* the pivot slot.
        let fork_choice_lock = self.canonical_head.fork_choice_read_lock();
        let pivot_block_root = fork_choice_lock
            .proto_array()
            .core_proto_array()
            .iter_block_roots(block_root)
            .find(|(_, slot)| *slot <= pivot_slot)
            .map(|(block_root, _)| block_root);
        drop(fork_choice_lock);

        match pivot_block_root {
            Some(root) => root == state_pivot_block_root,
            None => {
                debug!(
                    &self.log,
                    "Discarding attestation because of missing ancestor";
                    "pivot_slot" => pivot_slot.as_u64(),
                    "block_root" => ?block_root,
                );
                false
            }
        }
    }

    /// Verify a voluntary exit before allowing it to propagate on the gossip network.
    pub fn verify_voluntary_exit_for_gossip(
        &self,
        exit: SignedVoluntaryExit,
    ) -> Result<ObservationOutcome<SignedVoluntaryExit>, Error> {
        // NOTE: this could be more efficient if it avoided cloning the head state
        let wall_clock_state = self.wall_clock_state()?;
        Ok(self
            .observed_voluntary_exits
            .lock()
            .verify_and_observe(exit, &wall_clock_state, &self.spec)
            .map(|exit| {
                // this method is called for both API and gossip exits, so this covers all exit events
                if let Some(event_handler) = self.event_handler.as_ref() {
                    if event_handler.has_exit_subscribers() {
                        if let ObservationOutcome::New(exit) = exit.clone() {
                            event_handler.register(EventKind::VoluntaryExit(exit.into_inner()));
                        }
                    }
                }
                exit
            })?)
    }

    /// Accept a pre-verified exit and queue it for inclusion in an appropriate block.
    pub fn import_voluntary_exit(&self, exit: SigVerifiedOp<SignedVoluntaryExit>) {
        if self.eth1_chain.is_some() {
            self.op_pool.insert_voluntary_exit(exit)
        }
    }

    /// Verify a proposer slashing before allowing it to propagate on the gossip network.
    pub fn verify_proposer_slashing_for_gossip(
        &self,
        proposer_slashing: ProposerSlashing,
    ) -> Result<ObservationOutcome<ProposerSlashing>, Error> {
        let wall_clock_state = self.wall_clock_state()?;
        Ok(self.observed_proposer_slashings.lock().verify_and_observe(
            proposer_slashing,
            &wall_clock_state,
            &self.spec,
        )?)
    }

    /// Accept some proposer slashing and queue it for inclusion in an appropriate block.
    pub fn import_proposer_slashing(&self, proposer_slashing: SigVerifiedOp<ProposerSlashing>) {
        if self.eth1_chain.is_some() {
            self.op_pool.insert_proposer_slashing(proposer_slashing)
        }
    }

    /// Verify an attester slashing before allowing it to propagate on the gossip network.
    pub fn verify_attester_slashing_for_gossip(
        &self,
        attester_slashing: AttesterSlashing<T::EthSpec>,
    ) -> Result<ObservationOutcome<AttesterSlashing<T::EthSpec>>, Error> {
        let wall_clock_state = self.wall_clock_state()?;
        Ok(self.observed_attester_slashings.lock().verify_and_observe(
            attester_slashing,
            &wall_clock_state,
            &self.spec,
        )?)
    }

    /// Accept some attester slashing and queue it for inclusion in an appropriate block.
    pub fn import_attester_slashing(
        &self,
        attester_slashing: SigVerifiedOp<AttesterSlashing<T::EthSpec>>,
    ) {
        if self.eth1_chain.is_some() {
            self.op_pool.insert_attester_slashing(
                attester_slashing,
                self.canonical_head.cached_head().head_fork(),
            )
        }
    }

    /// Attempt to obtain sync committee duties from the head.
    pub fn sync_committee_duties_from_head(
        &self,
        epoch: Epoch,
        validator_indices: &[u64],
    ) -> Result<Vec<Option<SyncDuty>>, Error> {
        self.with_head(move |head| {
            head.beacon_state
                .get_sync_committee_duties(epoch, validator_indices, &self.spec)
                .map_err(Error::SyncDutiesError)
        })
    }

    /// A convenience method for spawning a blocking task. It maps an `Option` and
    /// `tokio::JoinError` into a single `BeaconChainError`.
    pub(crate) async fn spawn_blocking_handle<F, R>(
        &self,
        task: F,
        name: &'static str,
    ) -> Result<R, Error>
    where
        F: FnOnce() -> R + Send + 'static,
        R: Send + 'static,
    {
        let handle = self
            .task_executor
            .clone()
            .spawn_blocking_handle(task, name)
            .ok_or(Error::RuntimeShutdown)?;

        handle.await.map_err(Error::TokioJoin)
    }

    /// Accepts a `chain_segment` and filters out any uninteresting blocks (e.g., pre-finalization
    /// or already-known).
    ///
    /// This method is potentially long-running and should not run on the core executor.
    pub fn filter_chain_segment(
        self: &Arc<Self>,
        chain_segment: Vec<Arc<SignedBeaconBlock<T::EthSpec>>>,
    ) -> Result<Vec<HashBlockTuple<T::EthSpec>>, ChainSegmentResult<T::EthSpec>> {
        // This function will never import any blocks.
        let imported_blocks = 0;
        let mut filtered_chain_segment = Vec::with_capacity(chain_segment.len());

        // Produce a list of the parent root and slot of the child of each block.
        //
        // E.g., `children[0] == (chain_segment[1].parent_root(), chain_segment[1].slot())`
        let children = chain_segment
            .iter()
            .skip(1)
            .map(|block| (block.parent_root(), block.slot()))
            .collect::<Vec<_>>();

        for (i, block) in chain_segment.into_iter().enumerate() {
            // Ensure the block is the correct structure for the fork at `block.slot()`.
            if let Err(e) = block.fork_name(&self.spec) {
                return Err(ChainSegmentResult::Failed {
                    imported_blocks,
                    error: BlockError::InconsistentFork(e),
                });
            }

            let block_root = get_block_root(&block);

            if let Some((child_parent_root, child_slot)) = children.get(i) {
                // If this block has a child in this chain segment, ensure that its parent root matches
                // the root of this block.
                //
                // Without this check it would be possible to have a block verified using the
                // incorrect shuffling. That would be bad, mmkay.
                if block_root != *child_parent_root {
                    return Err(ChainSegmentResult::Failed {
                        imported_blocks,
                        error: BlockError::NonLinearParentRoots,
                    });
                }

                // Ensure that the slots are strictly increasing throughout the chain segment.
                if *child_slot <= block.slot() {
                    return Err(ChainSegmentResult::Failed {
                        imported_blocks,
                        error: BlockError::NonLinearSlots,
                    });
                }
            }

            match check_block_relevancy(&block, Some(block_root), self) {
                // If the block is relevant, add it to the filtered chain segment.
                Ok(_) => filtered_chain_segment.push((block_root, block)),
                // If the block is already known, simply ignore this block.
                Err(BlockError::BlockIsAlreadyKnown) => continue,
                // If the block is the genesis block, simply ignore this block.
                Err(BlockError::GenesisBlock) => continue,
                // If the block is is for a finalized slot, simply ignore this block.
                //
                // The block is either:
                //
                // 1. In the canonical finalized chain.
                // 2. In some non-canonical chain at a slot that has been finalized already.
                //
                // In the case of (1), there's no need to re-import and later blocks in this
                // segement might be useful.
                //
                // In the case of (2), skipping the block is valid since we should never import it.
                // However, we will potentially get a `ParentUnknown` on a later block. The sync
                // protocol will need to ensure this is handled gracefully.
                Err(BlockError::WouldRevertFinalizedSlot { .. }) => continue,
                // The block has a known parent that does not descend from the finalized block.
                // There is no need to process this block or any children.
                Err(BlockError::NotFinalizedDescendant { block_parent_root }) => {
                    return Err(ChainSegmentResult::Failed {
                        imported_blocks,
                        error: BlockError::NotFinalizedDescendant { block_parent_root },
                    });
                }
                // If there was an error whilst determining if the block was invalid, return that
                // error.
                Err(BlockError::BeaconChainError(e)) => {
                    return Err(ChainSegmentResult::Failed {
                        imported_blocks,
                        error: BlockError::BeaconChainError(e),
                    });
                }
                // If the block was decided to be irrelevant for any other reason, don't include
                // this block or any of it's children in the filtered chain segment.
                _ => break,
            }
        }

        Ok(filtered_chain_segment)
    }

    /// Attempt to verify and import a chain of blocks to `self`.
    ///
    /// The provided blocks _must_ each reference the previous block via `block.parent_root` (i.e.,
    /// be a chain). An error will be returned if this is not the case.
    ///
    /// This operation is not atomic; if one of the blocks in the chain is invalid then some prior
    /// blocks might be imported.
    ///
    /// This method is generally much more efficient than importing each block using
    /// `Self::process_block`.
    pub async fn process_chain_segment(
        self: &Arc<Self>,
        chain_segment: Vec<Arc<SignedBeaconBlock<T::EthSpec>>>,
    ) -> ChainSegmentResult<T::EthSpec> {
        let mut imported_blocks = 0;

        // Filter uninteresting blocks from the chain segment in a blocking task.
        let chain = self.clone();
        let filtered_chain_segment_future = self.spawn_blocking_handle(
            move || chain.filter_chain_segment(chain_segment),
            "filter_chain_segment",
        );
        let mut filtered_chain_segment = match filtered_chain_segment_future.await {
            Ok(Ok(filtered_segment)) => filtered_segment,
            Ok(Err(segment_result)) => return segment_result,
            Err(error) => {
                return ChainSegmentResult::Failed {
                    imported_blocks,
                    error: BlockError::BeaconChainError(error),
                }
            }
        };

        while let Some((_root, block)) = filtered_chain_segment.first() {
            // Determine the epoch of the first block in the remaining segment.
            let start_epoch = block.slot().epoch(T::EthSpec::slots_per_epoch());

            // The `last_index` indicates the position of the last block that is in the current
            // epoch of `start_epoch`.
            let last_index = filtered_chain_segment
                .iter()
                .position(|(_root, block)| {
                    block.slot().epoch(T::EthSpec::slots_per_epoch()) > start_epoch
                })
                .unwrap_or(filtered_chain_segment.len());

            // Split off the first section blocks that are all either within the current epoch of
            // the first block. These blocks can all be signature-verified with the same
            // `BeaconState`.
            let mut blocks = filtered_chain_segment.split_off(last_index);
            std::mem::swap(&mut blocks, &mut filtered_chain_segment);

            let chain = self.clone();
            let signature_verification_future = self.spawn_blocking_handle(
                move || signature_verify_chain_segment(blocks, &chain),
                "signature_verify_chain_segment",
            );

            // Verify the signature of the blocks, returning early if the signature is invalid.
            let signature_verified_blocks = match signature_verification_future.await {
                Ok(Ok(blocks)) => blocks,
                Ok(Err(error)) => {
                    return ChainSegmentResult::Failed {
                        imported_blocks,
                        error,
                    };
                }
                Err(error) => {
                    return ChainSegmentResult::Failed {
                        imported_blocks,
                        error: BlockError::BeaconChainError(error),
                    };
                }
            };

            // Import the blocks into the chain.
            for signature_verified_block in signature_verified_blocks {
                match self.process_block(signature_verified_block).await {
                    Ok(_) => imported_blocks += 1,
                    Err(error) => {
                        return ChainSegmentResult::Failed {
                            imported_blocks,
                            error,
                        };
                    }
                }
            }
        }

        ChainSegmentResult::Successful { imported_blocks }
    }

    /// Returns `Ok(GossipVerifiedBlock)` if the supplied `block` should be forwarded onto the
    /// gossip network. The block is not imported into the chain, it is just partially verified.
    ///
    /// The returned `GossipVerifiedBlock` should be provided to `Self::process_block` immediately
    /// after it is returned, unless some other circumstance decides it should not be imported at
    /// all.
    ///
    /// ## Errors
    ///
    /// Returns an `Err` if the given block was invalid, or an error was encountered during
    pub async fn verify_block_for_gossip(
        self: &Arc<Self>,
        block: Arc<SignedBeaconBlock<T::EthSpec>>,
    ) -> Result<GossipVerifiedBlock<T>, BlockError<T::EthSpec>> {
        let chain = self.clone();
        self.task_executor
            .clone()
            .spawn_blocking_handle(
                move || {
                    let slot = block.slot();
                    let graffiti_string = block.message().body().graffiti().as_utf8_lossy();

                    match GossipVerifiedBlock::new(block, &chain) {
                        Ok(verified) => {
                            debug!(
                                chain.log,
                                "Successfully processed gossip block";
                                "graffiti" => graffiti_string,
                                "slot" => slot,
                                "root" => ?verified.block_root(),
                            );

                            Ok(verified)
                        }
                        Err(e) => {
                            debug!(
                                chain.log,
                                "Rejected gossip block";
                                "error" => e.to_string(),
                                "graffiti" => graffiti_string,
                                "slot" => slot,
                            );

                            Err(e)
                        }
                    }
                },
                "payload_verification_handle",
            )
            .ok_or(BeaconChainError::RuntimeShutdown)?
            .await
            .map_err(BeaconChainError::TokioJoin)?
    }

    /// Returns `Ok(block_root)` if the given `unverified_block` was successfully verified and
    /// imported into the chain.
    ///
    /// Items that implement `IntoExecutionPendingBlock` include:
    ///
    /// - `SignedBeaconBlock`
    /// - `GossipVerifiedBlock`
    ///
    /// ## Errors
    ///
    /// Returns an `Err` if the given block was invalid, or an error was encountered during
    /// verification.
    pub async fn process_block<B: IntoExecutionPendingBlock<T>>(
        self: &Arc<Self>,
        unverified_block: B,
    ) -> Result<Hash256, BlockError<T::EthSpec>> {
        // Start the Prometheus timer.
        let _full_timer = metrics::start_timer(&metrics::BLOCK_PROCESSING_TIMES);

        // Increment the Prometheus counter for block processing requests.
        metrics::inc_counter(&metrics::BLOCK_PROCESSING_REQUESTS);

        // Clone the block so we can provide it to the event handler.
        let block = unverified_block.block().clone();

        // A small closure to group the verification and import errors.
        let chain = self.clone();
        let import_block = async move {
            let execution_pending = unverified_block.into_execution_pending_block(&chain)?;
            chain
                .import_execution_pending_block(execution_pending)
                .await
        };

        // Verify and import the block.
        match import_block.await {
            // The block was successfully verified and imported. Yay.
            Ok(block_root) => {
                trace!(
                    self.log,
                    "Beacon block imported";
                    "block_root" => ?block_root,
                    "block_slot" => %block.slot(),
                );

                // Increment the Prometheus counter for block processing successes.
                metrics::inc_counter(&metrics::BLOCK_PROCESSING_SUCCESSES);

                Ok(block_root)
            }
            Err(e @ BlockError::BeaconChainError(BeaconChainError::TokioJoin(_))) => {
                debug!(
                    self.log,
                    "Beacon block processing cancelled";
                    "error" => ?e,
                );
                Err(e)
            }
            // There was an error whilst attempting to verify and import the block. The block might
            // be partially verified or partially imported.
            Err(BlockError::BeaconChainError(e)) => {
                crit!(
                    self.log,
                    "Beacon block processing error";
                    "error" => ?e,
                );
                Err(BlockError::BeaconChainError(e))
            }
            // The block failed verification.
            Err(other) => {
                trace!(
                    self.log,
                    "Beacon block rejected";
                    "reason" => other.to_string(),
                );
                Err(other)
            }
        }
    }

    /// Accepts a fully-verified block and imports it into the chain without performing any
    /// additional verification.
    ///
    /// An error is returned if the block was unable to be imported. It may be partially imported
    /// (i.e., this function is not atomic).
    async fn import_execution_pending_block(
        self: Arc<Self>,
        execution_pending_block: ExecutionPendingBlock<T>,
    ) -> Result<Hash256, BlockError<T::EthSpec>> {
        let ExecutionPendingBlock {
            block,
            block_root,
            state,
            parent_block: _,
            confirmed_state_roots,
            payload_verification_handle,
        } = execution_pending_block;

        let PayloadVerificationOutcome {
            payload_verification_status,
            is_valid_merge_transition_block,
        } = payload_verification_handle
            .await
            .map_err(BeaconChainError::TokioJoin)?
            .ok_or(BeaconChainError::RuntimeShutdown)??;

        // Log the PoS pandas if a merge transition just occurred.
        if is_valid_merge_transition_block {
            info!(self.log, "{}", POS_PANDA_BANNER);
            info!(
                self.log,
                "Proof of Stake Activated";
                "slot" => block.slot()
            );
            info!(
                self.log, "";
                "Terminal POW Block Hash" => ?block
                    .message()
                    .execution_payload()?
                    .parent_hash()
                    .into_root()
            );
            info!(
                self.log, "";
                "Merge Transition Block Root" => ?block.message().tree_hash_root()
            );
            info!(
                self.log, "";
                "Merge Transition Execution Hash" => ?block
                    .message()
                    .execution_payload()?
                    .block_hash()
                    .into_root()
            );
        }

        let chain = self.clone();
        let block_hash = self
            .spawn_blocking_handle(
                move || {
                    chain.import_block(
                        block,
                        block_root,
                        state,
                        confirmed_state_roots,
                        payload_verification_status,
                    )
                },
                "payload_verification_handle",
            )
            .await??;

        Ok(block_hash)
    }

    /// Accepts a fully-verified block and imports it into the chain without performing any
    /// additional verification.
    ///
    /// An error is returned if the block was unable to be imported. It may be partially imported
    /// (i.e., this function is not atomic).
    fn import_block(
        &self,
        signed_block: Arc<SignedBeaconBlock<T::EthSpec>>,
        block_root: Hash256,
        mut state: BeaconState<T::EthSpec>,
        confirmed_state_roots: Vec<Hash256>,
        payload_verification_status: PayloadVerificationStatus,
    ) -> Result<Hash256, BlockError<T::EthSpec>> {
        let current_slot = self.slot()?;
        let current_epoch = current_slot.epoch(T::EthSpec::slots_per_epoch());

        let attestation_observation_timer =
            metrics::start_timer(&metrics::BLOCK_PROCESSING_ATTESTATION_OBSERVATION);

        // Iterate through the attestations in the block and register them as an "observed
        // attestation". This will stop us from propagating them on the gossip network.
        for a in signed_block.message().body().attestations() {
            match self.observed_attestations.write().observe_item(a, None) {
                // If the observation was successful or if the slot for the attestation was too
                // low, continue.
                //
                // We ignore `SlotTooLow` since this will be very common whilst syncing.
                Ok(_) | Err(AttestationObservationError::SlotTooLow { .. }) => {}
                Err(e) => return Err(BlockError::BeaconChainError(e.into())),
            }
        }

        metrics::stop_timer(attestation_observation_timer);

        // If a slasher is configured, provide the attestations from the block.
        if let Some(slasher) = self.slasher.as_ref() {
            for attestation in signed_block.message().body().attestations() {
                let committee =
                    state.get_beacon_committee(attestation.data.slot, attestation.data.index)?;
                let indexed_attestation = get_indexed_attestation(committee.committee, attestation)
                    .map_err(|e| BlockError::BeaconChainError(e.into()))?;
                slasher.accept_attestation(indexed_attestation);
            }
        }

        // If there are new validators in this block, update our pubkey cache.
        //
        // We perform this _before_ adding the block to fork choice because the pubkey cache is
        // used by attestation processing which will only process an attestation if the block is
        // known to fork choice. This ordering ensure that the pubkey cache is always up-to-date.
        self.validator_pubkey_cache
            .try_write_for(VALIDATOR_PUBKEY_CACHE_LOCK_TIMEOUT)
            .ok_or(Error::ValidatorPubkeyCacheLockTimeout)?
            .import_new_pubkeys(&state)?;

        // For the current and next epoch of this state, ensure we have the shuffling from this
        // block in our cache.
        for relative_epoch in &[RelativeEpoch::Current, RelativeEpoch::Next] {
            let shuffling_id = AttestationShufflingId::new(block_root, &state, *relative_epoch)?;

            let shuffling_is_cached = self
                .shuffling_cache
                .try_read_for(ATTESTATION_CACHE_LOCK_TIMEOUT)
                .ok_or(Error::AttestationCacheLockTimeout)?
                .contains(&shuffling_id);

            if !shuffling_is_cached {
                state.build_committee_cache(*relative_epoch, &self.spec)?;
                let committee_cache = state.committee_cache(*relative_epoch)?;
                self.shuffling_cache
                    .try_write_for(ATTESTATION_CACHE_LOCK_TIMEOUT)
                    .ok_or(Error::AttestationCacheLockTimeout)?
                    .insert(shuffling_id, committee_cache);
            }
        }

        // Apply the state to the attester cache, only if it is from the previous epoch or later.
        //
        // In a perfect scenario there should be no need to add previous-epoch states to the cache.
        // However, latency between the VC and the BN might cause the VC to produce attestations at
        // a previous slot.
        if state.current_epoch().saturating_add(1_u64) >= current_epoch {
            self.attester_cache
                .maybe_cache_state(&state, block_root, &self.spec)
                .map_err(BeaconChainError::from)?;
        }

        let mut fork_choice = self.canonical_head.fork_choice_write_lock();

        // Do not import a block that doesn't descend from the finalized root.
        check_block_is_finalized_descendant(self, &fork_choice, &signed_block)?;

        // Note: we're using the finalized checkpoint from the head state, rather than fork
        // choice.
        //
        // We are doing this to ensure that we detect changes in finalization. It's possible
        // that fork choice has already been updated to the finalized checkpoint in the block
        // we're importing.
        let current_head_finalized_checkpoint =
            self.canonical_head.cached_head().finalized_checkpoint();
        // Compare the existing finalized checkpoint with the incoming block's finalized checkpoint.
        let new_finalized_checkpoint = state.finalized_checkpoint();

        // Alias for readability.
        let block = signed_block.message();

        // Only perform the weak subjectivity check if it was configured.
        if let Some(wss_checkpoint) = self.config.weak_subjectivity_checkpoint {
            // This ensures we only perform the check once.
            if (current_head_finalized_checkpoint.epoch < wss_checkpoint.epoch)
                && (wss_checkpoint.epoch <= new_finalized_checkpoint.epoch)
            {
                if let Err(e) =
                    self.verify_weak_subjectivity_checkpoint(wss_checkpoint, block_root, &state)
                {
                    let mut shutdown_sender = self.shutdown_sender();
                    crit!(
                        self.log,
                        "Weak subjectivity checkpoint verification failed while importing block!";
                        "block_root" => ?block_root,
                        "parent_root" => ?block.parent_root(),
                        "old_finalized_epoch" => ?current_head_finalized_checkpoint.epoch,
                        "new_finalized_epoch" => ?new_finalized_checkpoint.epoch,
                        "weak_subjectivity_epoch" => ?wss_checkpoint.epoch,
                        "error" => ?e,
                    );
                    crit!(self.log, "You must use the `--purge-db` flag to clear the database and restart sync. You may be on a hostile network.");
                    shutdown_sender
                        .try_send(ShutdownReason::Failure(
                            "Weak subjectivity checkpoint verification failed. Provided block root is not a checkpoint."
                        ))
                        .map_err(|err| BlockError::BeaconChainError(BeaconChainError::WeakSubjectivtyShutdownError(err)))?;
                    return Err(BlockError::WeakSubjectivityConflict);
                }
            }
        }

        // Register the new block with the fork choice service.
        {
            let _fork_choice_block_timer =
                metrics::start_timer(&metrics::FORK_CHOICE_PROCESS_BLOCK_TIMES);
            let block_delay = self
                .slot_clock
                .seconds_from_current_slot_start(self.spec.seconds_per_slot)
                .ok_or(Error::UnableToComputeTimeAtSlot)?;

            fork_choice
                .on_block(
                    current_slot,
                    block,
                    block_root,
                    block_delay,
                    &state,
                    payload_verification_status,
                    &self.spec,
                )
                .map_err(|e| BlockError::BeaconChainError(e.into()))?;
        }

        // Allow the validator monitor to learn about a new valid state.
        self.validator_monitor
            .write()
            .process_valid_state(current_slot.epoch(T::EthSpec::slots_per_epoch()), &state);
        let validator_monitor = self.validator_monitor.read();

        // Register each attestation in the block with the fork choice service.
        for attestation in block.body().attestations() {
            let _fork_choice_attestation_timer =
                metrics::start_timer(&metrics::FORK_CHOICE_PROCESS_ATTESTATION_TIMES);
            let attestation_target_epoch = attestation.data.target.epoch;

            let committee =
                state.get_beacon_committee(attestation.data.slot, attestation.data.index)?;
            let indexed_attestation = get_indexed_attestation(committee.committee, attestation)
                .map_err(|e| BlockError::BeaconChainError(e.into()))?;

            match fork_choice.on_attestation(
                current_slot,
                &indexed_attestation,
                AttestationFromBlock::True,
            ) {
                Ok(()) => Ok(()),
                // Ignore invalid attestations whilst importing attestations from a block. The
                // block might be very old and therefore the attestations useless to fork choice.
                Err(ForkChoiceError::InvalidAttestation(_)) => Ok(()),
                Err(e) => Err(BlockError::BeaconChainError(e.into())),
            }?;

            // To avoid slowing down sync, only register attestations for the
            // `observed_block_attesters` if they are from the previous epoch or later.
            if attestation_target_epoch + 1 >= current_epoch {
                let mut observed_block_attesters = self.observed_block_attesters.write();
                for &validator_index in &indexed_attestation.attesting_indices {
                    if let Err(e) = observed_block_attesters
                        .observe_validator(attestation_target_epoch, validator_index as usize)
                    {
                        debug!(
                            self.log,
                            "Failed to register observed block attester";
                            "error" => ?e,
                            "epoch" => attestation_target_epoch,
                            "validator_index" => validator_index,
                        )
                    }
                }
            }

            // Only register this with the validator monitor when the block is sufficiently close to
            // the current slot.
            if VALIDATOR_MONITOR_HISTORIC_EPOCHS as u64 * T::EthSpec::slots_per_epoch()
                + block.slot().as_u64()
                >= current_slot.as_u64()
            {
                match fork_choice.get_block(&block.parent_root()) {
                    Some(parent_block) => validator_monitor.register_attestation_in_block(
                        &indexed_attestation,
                        parent_block.slot,
                        &self.spec,
                    ),
                    None => warn!(self.log, "Failed to get parent block"; "slot" => %block.slot()),
                }
            }
        }

        // If the block is recent enough and it was not optimistically imported, check to see if it
        // becomes the head block. If so, apply it to the early attester cache. This will allow
        // attestations to the block without waiting for the block and state to be inserted to the
        // database.
        //
        // Only performing this check on recent blocks avoids slowing down sync with lots of calls
        // to fork choice `get_head`.
        //
        // Optimistically imported blocks are not added to the cache since the cache is only useful
        // for a small window of time and the complexity of keeping track of the optimistic status
        // is not worth it.
        if !payload_verification_status.is_optimistic()
            && block.slot() + EARLY_ATTESTER_CACHE_HISTORIC_SLOTS >= current_slot
        {
            let new_head_root = fork_choice
                .get_head(current_slot, &self.spec)
                .map_err(BeaconChainError::from)?;

            if new_head_root == block_root {
                if let Some(proto_block) = fork_choice.get_block(&block_root) {
                    if let Err(e) = self.early_attester_cache.add_head_block(
                        block_root,
                        signed_block.clone(),
                        proto_block,
                        &state,
                        &self.spec,
                    ) {
                        warn!(
                            self.log,
                            "Early attester cache insert failed";
                            "error" => ?e
                        );
                    }
                } else {
                    warn!(
                        self.log,
                        "Early attester block missing";
                        "block_root" => ?block_root
                    );
                }
            }
        }

        // Register sync aggregate with validator monitor
        if let Ok(sync_aggregate) = block.body().sync_aggregate() {
            // `SyncCommittee` for the sync_aggregate should correspond to the duty slot
            let duty_epoch = block.slot().epoch(T::EthSpec::slots_per_epoch());
            let sync_committee = self.sync_committee_at_epoch(duty_epoch)?;
            let participant_pubkeys = sync_committee
                .pubkeys
                .iter()
                .zip(sync_aggregate.sync_committee_bits.iter())
                .filter_map(|(pubkey, bit)| bit.then(|| pubkey))
                .collect::<Vec<_>>();

            validator_monitor.register_sync_aggregate_in_block(
                block.slot(),
                block.parent_root(),
                participant_pubkeys,
            );
        }

        for exit in block.body().voluntary_exits() {
            validator_monitor.register_block_voluntary_exit(&exit.message)
        }

        for slashing in block.body().attester_slashings() {
            validator_monitor.register_block_attester_slashing(slashing)
        }

        for slashing in block.body().proposer_slashings() {
            validator_monitor.register_block_proposer_slashing(slashing)
        }

        drop(validator_monitor);

        // Only present some metrics for blocks from the previous epoch or later.
        //
        // This helps avoid noise in the metrics during sync.
        if block.slot().epoch(T::EthSpec::slots_per_epoch()) + 1 >= self.epoch()? {
            metrics::observe(
                &metrics::OPERATIONS_PER_BLOCK_ATTESTATION,
                block.body().attestations().len() as f64,
            );

            if let Ok(sync_aggregate) = block.body().sync_aggregate() {
                metrics::set_gauge(
                    &metrics::BLOCK_SYNC_AGGREGATE_SET_BITS,
                    sync_aggregate.num_set_bits() as i64,
                );
            }
        }

        let db_write_timer = metrics::start_timer(&metrics::BLOCK_PROCESSING_DB_WRITE);

        // Store the block and its state, and execute the confirmation batch for the intermediate
        // states, which will delete their temporary flags.
        // If the write fails, revert fork choice to the version from disk, else we can
        // end up with blocks in fork choice that are missing from disk.
        // See https://github.com/sigp/lighthouse/issues/2028
        let mut ops: Vec<_> = confirmed_state_roots
            .into_iter()
            .map(StoreOp::DeleteStateTemporaryFlag)
            .collect();
        ops.push(StoreOp::PutBlock(block_root, signed_block.clone()));
        ops.push(StoreOp::PutState(block.state_root(), &state));
        let txn_lock = self.store.hot_db.begin_rw_transaction();

        if let Err(e) = self.store.do_atomically(ops) {
            error!(
                self.log,
                "Database write failed!";
                "msg" => "Restoring fork choice from disk",
                "error" => ?e,
            );

            // Since the write failed, try to revert the canonical head back to what was stored
            // in the database. This attempts to prevent inconsistency between the database and
            // fork choice.
            if let Err(e) =
                self.canonical_head
                    .restore_from_store(fork_choice, &self.store, &self.spec)
            {
                crit!(
                    self.log,
                    "No stored fork choice found to restore from";
                    "error" => ?e,
                    "warning" => "The database is likely corrupt now, consider --purge-db"
                );
                return Err(BlockError::BeaconChainError(e));
            }

            return Err(e.into());
        }
        drop(txn_lock);

        // The fork choice write-lock is dropped *after* the on-disk database has been updated.
        // This prevents inconsistency between the two at the expense of concurrency.
        drop(fork_choice);

        // We're declaring the block "imported" at this point, since fork choice and the DB know
        // about it.
        let block_time_imported = timestamp_now();

        let parent_root = block.parent_root();
        let slot = block.slot();

        self.snapshot_cache
            .try_write_for(BLOCK_PROCESSING_CACHE_LOCK_TIMEOUT)
            .ok_or(Error::SnapshotCacheLockTimeout)
            .map(|mut snapshot_cache| {
                snapshot_cache.insert(
                    BeaconSnapshot {
                        beacon_state: state,
                        beacon_block: signed_block.clone(),
                        beacon_block_root: block_root,
                    },
                    None,
                    &self.spec,
                )
            })
            .unwrap_or_else(|e| {
                error!(
                    self.log,
                    "Failed to insert snapshot";
                    "error" => ?e,
                    "task" => "process block"
                );
            });

        self.head_tracker
            .register_block(block_root, parent_root, slot);

        // Send an event to the `events` endpoint after fully processing the block.
        if let Some(event_handler) = self.event_handler.as_ref() {
            if event_handler.has_block_subscribers() {
                event_handler.register(EventKind::Block(SseBlock {
                    slot,
                    block: block_root,
                    execution_optimistic: self.is_optimistic_block(&signed_block)?,
                }));
            }
        }

        metrics::stop_timer(db_write_timer);

        metrics::inc_counter(&metrics::BLOCK_PROCESSING_SUCCESSES);

        let block_delay_total = get_slot_delay_ms(block_time_imported, slot, &self.slot_clock);

        // Do not write to the cache for blocks older than 2 epochs, this helps reduce writes to
        // the cache during sync.
        if block_delay_total < self.slot_clock.slot_duration() * 64 {
            // Store the timestamp of the block being imported into the cache.
            self.block_times_cache.write().set_time_imported(
                block_root,
                current_slot,
                block_time_imported,
            );
        }

        // Do not store metrics if the block was > 4 slots old, this helps prevent noise during
        // sync.
        if block_delay_total < self.slot_clock.slot_duration() * 4 {
            // Observe the delay between when we observed the block and when we imported it.
            let block_delays = self.block_times_cache.read().get_block_delays(
                block_root,
                self.slot_clock
                    .start_of(current_slot)
                    .unwrap_or_else(|| Duration::from_secs(0)),
            );

            metrics::observe_duration(
                &metrics::BEACON_BLOCK_IMPORTED_OBSERVED_DELAY_TIME,
                block_delays
                    .imported
                    .unwrap_or_else(|| Duration::from_secs(0)),
            );
        }

        // Inform the unknown block cache, in case it was waiting on this block.
        self.pre_finalization_block_cache
            .block_processed(block_root);

        Ok(block_root)
    }

    /// If configured, wait for the fork choice run at the start of the slot to complete.
    fn wait_for_fork_choice_before_block_production(
        self: &Arc<Self>,
        slot: Slot,
    ) -> Result<(), BlockProductionError> {
        if let Some(rx) = &self.fork_choice_signal_rx {
            let current_slot = self
                .slot()
                .map_err(|_| BlockProductionError::UnableToReadSlot)?;

            let timeout = Duration::from_millis(self.config.fork_choice_before_proposal_timeout_ms);

            if slot == current_slot || slot == current_slot + 1 {
                match rx.wait_for_fork_choice(slot, timeout) {
                    ForkChoiceWaitResult::Success(fc_slot) => {
                        debug!(
                            self.log,
                            "Fork choice successfully updated before block production";
                            "slot" => slot,
                            "fork_choice_slot" => fc_slot,
                        );
                    }
                    ForkChoiceWaitResult::Behind(fc_slot) => {
                        warn!(
                            self.log,
                            "Fork choice notifier out of sync with block production";
                            "fork_choice_slot" => fc_slot,
                            "slot" => slot,
                            "message" => "this block may be orphaned",
                        );
                    }
                    ForkChoiceWaitResult::TimeOut => {
                        warn!(
                            self.log,
                            "Timed out waiting for fork choice before proposal";
                            "message" => "this block may be orphaned",
                        );
                    }
                }
            } else {
                error!(
                    self.log,
                    "Producing block at incorrect slot";
                    "block_slot" => slot,
                    "current_slot" => current_slot,
                    "message" => "check clock sync, this block may be orphaned",
                );
            }
        }
        Ok(())
    }

    /// Produce a new block at the given `slot`.
    ///
    /// The produced block will not be inherently valid, it must be signed by a block producer.
    /// Block signing is out of the scope of this function and should be done by a separate program.
    pub async fn produce_block<Payload: ExecPayload<T::EthSpec>>(
        self: &Arc<Self>,
        randao_reveal: Signature,
        slot: Slot,
        validator_graffiti: Option<Graffiti>,
    ) -> Result<BeaconBlockAndState<T::EthSpec, Payload>, BlockProductionError> {
        self.produce_block_with_verification(
            randao_reveal,
            slot,
            validator_graffiti,
            ProduceBlockVerification::VerifyRandao,
        )
        .await
    }

    /// Same as `produce_block` but allowing for configuration of RANDAO-verification.
    pub async fn produce_block_with_verification<Payload: ExecPayload<T::EthSpec>>(
        self: &Arc<Self>,
        randao_reveal: Signature,
        slot: Slot,
        validator_graffiti: Option<Graffiti>,
        verification: ProduceBlockVerification,
    ) -> Result<BeaconBlockAndState<T::EthSpec, Payload>, BlockProductionError> {
        // Part 1/2 (blocking)
        //
        // Load the parent state from disk.
        let chain = self.clone();
        let (state, state_root_opt) = self
            .task_executor
            .spawn_blocking_handle(
                move || chain.load_state_for_block_production::<Payload>(slot),
                "produce_partial_beacon_block",
            )
            .ok_or(BlockProductionError::ShuttingDown)?
            .await
            .map_err(BlockProductionError::TokioJoin)??;

        // Part 2/2 (async, with some blocking components)
        //
        // Produce the blopck upon the state
        self.produce_block_on_state::<Payload>(
            state,
            state_root_opt,
            slot,
            randao_reveal,
            validator_graffiti,
            verification,
        )
        .await
    }

    /// Load a beacon state from the database for block production. This is a long-running process
    /// that should not be performed in an `async` context.
    fn load_state_for_block_production<Payload: ExecPayload<T::EthSpec>>(
        self: &Arc<Self>,
        slot: Slot,
    ) -> Result<(BeaconState<T::EthSpec>, Option<Hash256>), BlockProductionError> {
        metrics::inc_counter(&metrics::BLOCK_PRODUCTION_REQUESTS);
        let _complete_timer = metrics::start_timer(&metrics::BLOCK_PRODUCTION_TIMES);

        let fork_choice_timer = metrics::start_timer(&metrics::BLOCK_PRODUCTION_FORK_CHOICE_TIMES);
        self.wait_for_fork_choice_before_block_production(slot)?;
        drop(fork_choice_timer);

        // Producing a block requires the tree hash cache, so clone a full state corresponding to
        // the head from the snapshot cache. Unfortunately we can't move the snapshot out of the
        // cache (which would be fast), because we need to re-process the block after it has been
        // signed. If we miss the cache or we're producing a block that conflicts with the head,
        // fall back to getting the head from `slot - 1`.
        let state_load_timer = metrics::start_timer(&metrics::BLOCK_PRODUCTION_STATE_LOAD_TIMES);
        // Atomically read some values from the head whilst avoiding holding cached head `Arc` any
        // longer than necessary.
        let (head_slot, head_block_root) = {
            let head = self.canonical_head.cached_head();
            (head.head_slot(), head.head_block_root())
        };
        let (state, state_root_opt) = if head_slot < slot {
            // Normal case: proposing a block atop the current head. Use the snapshot cache.
            if let Some(pre_state) = self
                .snapshot_cache
                .try_read_for(BLOCK_PROCESSING_CACHE_LOCK_TIMEOUT)
                .and_then(|snapshot_cache| {
                    snapshot_cache.get_state_for_block_production(head_block_root)
                })
            {
                (pre_state.pre_state, pre_state.state_root)
            } else {
                warn!(
                    self.log,
                    "Block production cache miss";
                    "message" => "this block is more likely to be orphaned",
                    "slot" => slot,
                );
                let state = self
                    .state_at_slot(slot - 1, StateSkipConfig::WithStateRoots)
                    .map_err(|_| BlockProductionError::UnableToProduceAtSlot(slot))?;

                (state, None)
            }
        } else {
            warn!(
                self.log,
                "Producing block that conflicts with head";
                "message" => "this block is more likely to be orphaned",
                "slot" => slot,
            );
            let state = self
                .state_at_slot(slot - 1, StateSkipConfig::WithStateRoots)
                .map_err(|_| BlockProductionError::UnableToProduceAtSlot(slot))?;

            (state, None)
        };

        drop(state_load_timer);

        Ok((state, state_root_opt))
    }

    /// Produce a block for some `slot` upon the given `state`.
    ///
    /// Typically the `self.produce_block()` function should be used, instead of calling this
    /// function directly. This function is useful for purposefully creating forks or blocks at
    /// non-current slots.
    ///
    /// If required, the given state will be advanced to the given `produce_at_slot`, then a block
    /// will be produced at that slot height.
    ///
    /// The provided `state_root_opt` should only ever be set to `Some` if the contained value is
    /// equal to the root of `state`. Providing this value will serve as an optimization to avoid
    /// performing a tree hash in some scenarios.
    pub async fn produce_block_on_state<Payload: ExecPayload<T::EthSpec>>(
        self: &Arc<Self>,
        state: BeaconState<T::EthSpec>,
        state_root_opt: Option<Hash256>,
        produce_at_slot: Slot,
        randao_reveal: Signature,
        validator_graffiti: Option<Graffiti>,
        verification: ProduceBlockVerification,
    ) -> Result<BeaconBlockAndState<T::EthSpec, Payload>, BlockProductionError> {
        // Part 1/3 (blocking)
        //
        // Perform the state advance and block-packing functions.
        let chain = self.clone();
        let mut partial_beacon_block = self
            .task_executor
            .spawn_blocking_handle(
                move || {
                    chain.produce_partial_beacon_block(
                        state,
                        state_root_opt,
                        produce_at_slot,
                        randao_reveal,
                        validator_graffiti,
                    )
                },
                "produce_partial_beacon_block",
            )
            .ok_or(BlockProductionError::ShuttingDown)?
            .await
            .map_err(BlockProductionError::TokioJoin)??;

        // Part 2/3 (async)
        //
        // Wait for the execution layer to return an execution payload (if one is required).
        let prepare_payload_handle = partial_beacon_block.prepare_payload_handle.take();
        let execution_payload = if let Some(prepare_payload_handle) = prepare_payload_handle {
            let execution_payload = prepare_payload_handle
                .await
                .map_err(BlockProductionError::TokioJoin)?
                .ok_or(BlockProductionError::ShuttingDown)??;
            Some(execution_payload)
        } else {
            None
        };

        // Part 3/3 (blocking)
        //
        // Perform the final steps of combining all the parts and computing the state root.
        let chain = self.clone();
        self.task_executor
            .spawn_blocking_handle(
                move || {
                    chain.complete_partial_beacon_block(
                        partial_beacon_block,
                        execution_payload,
                        verification,
                    )
                },
                "complete_partial_beacon_block",
            )
            .ok_or(BlockProductionError::ShuttingDown)?
            .await
            .map_err(BlockProductionError::TokioJoin)?
    }

    fn produce_partial_beacon_block<Payload: ExecPayload<T::EthSpec>>(
        self: &Arc<Self>,
        mut state: BeaconState<T::EthSpec>,
        state_root_opt: Option<Hash256>,
        produce_at_slot: Slot,
        randao_reveal: Signature,
        validator_graffiti: Option<Graffiti>,
    ) -> Result<PartialBeaconBlock<T::EthSpec, Payload>, BlockProductionError> {
        let eth1_chain = self
            .eth1_chain
            .as_ref()
            .ok_or(BlockProductionError::NoEth1ChainConnection)?;

        // It is invalid to try to produce a block using a state from a future slot.
        if state.slot() > produce_at_slot {
            return Err(BlockProductionError::StateSlotTooHigh {
                produce_at_slot,
                state_slot: state.slot(),
            });
        }

        let slot_timer = metrics::start_timer(&metrics::BLOCK_PRODUCTION_SLOT_PROCESS_TIMES);

        // Ensure the state has performed a complete transition into the required slot.
        complete_state_advance(&mut state, state_root_opt, produce_at_slot, &self.spec)?;

        drop(slot_timer);

        state.build_committee_cache(RelativeEpoch::Current, &self.spec)?;

        let parent_root = if state.slot() > 0 {
            *state
                .get_block_root(state.slot() - 1)
                .map_err(|_| BlockProductionError::UnableToGetBlockRootFromState)?
        } else {
            state.latest_block_header().canonical_root()
        };

        let slot = state.slot();
        let proposer_index = state.get_beacon_proposer_index(state.slot(), &self.spec)? as u64;

        // If required, start the process of loading an execution payload from the EL early. This
        // allows it to run concurrently with things like attestation packing.
        let prepare_payload_handle = match &state {
            BeaconState::Base(_) | BeaconState::Altair(_) => None,
            BeaconState::Merge(_) => {
                let finalized_checkpoint = self.canonical_head.cached_head().finalized_checkpoint();
                let prepare_payload_handle = get_execution_payload(
                    self.clone(),
                    &state,
                    finalized_checkpoint,
                    proposer_index,
                )?;
                Some(prepare_payload_handle)
            }
        };

        let (proposer_slashings, attester_slashings, voluntary_exits) =
            self.op_pool.get_slashings_and_exits(&state, &self.spec);

        let eth1_data = eth1_chain.eth1_data_for_block_production(&state, &self.spec)?;
        let deposits = eth1_chain.deposits_for_block_inclusion(&state, &eth1_data, &self.spec)?;

        // Iterate through the naive aggregation pool and ensure all the attestations from there
        // are included in the operation pool.
        let unagg_import_timer =
            metrics::start_timer(&metrics::BLOCK_PRODUCTION_UNAGGREGATED_TIMES);
        for attestation in self.naive_aggregation_pool.read().iter() {
            if let Err(e) = self.op_pool.insert_attestation(
                attestation.clone(),
                &state.fork(),
                state.genesis_validators_root(),
                &self.spec,
            ) {
                // Don't stop block production if there's an error, just create a log.
                error!(
                    self.log,
                    "Attestation did not transfer to op pool";
                    "reason" => ?e
                );
            }
        }
        drop(unagg_import_timer);

        // Override the beacon node's graffiti with graffiti from the validator, if present.
        let graffiti = match validator_graffiti {
            Some(graffiti) => graffiti,
            None => self.graffiti,
        };

        let attestation_packing_timer =
            metrics::start_timer(&metrics::BLOCK_PRODUCTION_ATTESTATION_TIMES);

        let mut prev_filter_cache = HashMap::new();
        let prev_attestation_filter = |att: &&Attestation<T::EthSpec>| {
            self.filter_op_pool_attestation(&mut prev_filter_cache, *att, &state)
        };
        let mut curr_filter_cache = HashMap::new();
        let curr_attestation_filter = |att: &&Attestation<T::EthSpec>| {
            self.filter_op_pool_attestation(&mut curr_filter_cache, *att, &state)
        };

        let attestations = self
            .op_pool
            .get_attestations(
                &state,
                prev_attestation_filter,
                curr_attestation_filter,
                &self.spec,
            )
            .map_err(BlockProductionError::OpPoolError)?;
        drop(attestation_packing_timer);

<<<<<<< HEAD
        let slot = state.slot();
        let proposer_index = state.get_beacon_proposer_index(state.slot(), &self.spec)? as u64;

        let pubkey_opt = match self.validator_pubkey_bytes(proposer_index as usize) {
            Ok(p) => p,
            Err(e) => {
                warn!(self.log, "Can't access proposer's pubkey, cannot use external builder"; "error" => ?e);
                None
            }
        };

        // Closure to fetch a sync aggregate in cases where it is required.
        let get_sync_aggregate = || -> Result<SyncAggregate<_>, BlockProductionError> {
            Ok(self
                .op_pool
                .get_sync_aggregate(&state)
                .map_err(BlockProductionError::OpPoolError)?
                .unwrap_or_else(|| {
                    warn!(
                        self.log,
                        "Producing block with no sync contributions";
                        "slot" => state.slot(),
                    );
                    SyncAggregate::new()
                }))
=======
        let sync_aggregate = match &state {
            BeaconState::Base(_) => None,
            BeaconState::Altair(_) | BeaconState::Merge(_) => {
                let sync_aggregate = self
                    .op_pool
                    .get_sync_aggregate(&state)
                    .map_err(BlockProductionError::OpPoolError)?
                    .unwrap_or_else(|| {
                        warn!(
                            self.log,
                            "Producing block with no sync contributions";
                            "slot" => state.slot(),
                        );
                        SyncAggregate::new()
                    });
                Some(sync_aggregate)
            }
>>>>>>> b31bc919
        };

        Ok(PartialBeaconBlock {
            state,
            slot,
            proposer_index,
            parent_root,
            randao_reveal,
            eth1_data,
            graffiti,
            proposer_slashings,
            attester_slashings,
            attestations,
            deposits,
            voluntary_exits,
            sync_aggregate,
            prepare_payload_handle,
        })
    }

    fn complete_partial_beacon_block<Payload: ExecPayload<T::EthSpec>>(
        &self,
        partial_beacon_block: PartialBeaconBlock<T::EthSpec, Payload>,
        execution_payload: Option<Payload>,
        verification: ProduceBlockVerification,
    ) -> Result<BeaconBlockAndState<T::EthSpec, Payload>, BlockProductionError> {
        let PartialBeaconBlock {
            mut state,
            slot,
            proposer_index,
            parent_root,
            randao_reveal,
            eth1_data,
            graffiti,
            proposer_slashings,
            attester_slashings,
            attestations,
            deposits,
            voluntary_exits,
            sync_aggregate,
            // We don't need the prepare payload handle since the `execution_payload` is passed into
            // this function. We can assume that the handle has already been consumed in order to
            // produce said `execution_payload`.
            prepare_payload_handle: _,
        } = partial_beacon_block;

        let inner_block = match &state {
            BeaconState::Base(_) => BeaconBlock::Base(BeaconBlockBase {
                slot,
                proposer_index,
                parent_root,
                state_root: Hash256::zero(),
                body: BeaconBlockBodyBase {
                    randao_reveal,
                    eth1_data,
                    graffiti,
                    proposer_slashings: proposer_slashings.into(),
                    attester_slashings: attester_slashings.into(),
                    attestations: attestations.into(),
                    deposits: deposits.into(),
                    voluntary_exits: voluntary_exits.into(),
                    _phantom: PhantomData,
                },
            }),
<<<<<<< HEAD
            BeaconState::Altair(_) => {
                let sync_aggregate = get_sync_aggregate()?;
                BeaconBlock::Altair(BeaconBlockAltair {
                    slot,
                    proposer_index,
                    parent_root,
                    state_root: Hash256::zero(),
                    body: BeaconBlockBodyAltair {
                        randao_reveal,
                        eth1_data,
                        graffiti,
                        proposer_slashings: proposer_slashings.into(),
                        attester_slashings: attester_slashings.into(),
                        attestations,
                        deposits,
                        voluntary_exits: voluntary_exits.into(),
                        sync_aggregate,
                        _phantom: PhantomData,
                    },
                })
            }
            BeaconState::Merge(_) => {
                let sync_aggregate = get_sync_aggregate()?;
                let execution_payload =
                    get_execution_payload::<T, Payload>(self, &state, proposer_index, pubkey_opt)?;
                BeaconBlock::Merge(BeaconBlockMerge {
                    slot,
                    proposer_index,
                    parent_root,
                    state_root: Hash256::zero(),
                    body: BeaconBlockBodyMerge {
                        randao_reveal,
                        eth1_data,
                        graffiti,
                        proposer_slashings: proposer_slashings.into(),
                        attester_slashings: attester_slashings.into(),
                        attestations,
                        deposits,
                        voluntary_exits: voluntary_exits.into(),
                        sync_aggregate,
                        execution_payload,
                    },
                })
            }
=======
            BeaconState::Altair(_) => BeaconBlock::Altair(BeaconBlockAltair {
                slot,
                proposer_index,
                parent_root,
                state_root: Hash256::zero(),
                body: BeaconBlockBodyAltair {
                    randao_reveal,
                    eth1_data,
                    graffiti,
                    proposer_slashings: proposer_slashings.into(),
                    attester_slashings: attester_slashings.into(),
                    attestations: attestations.into(),
                    deposits: deposits.into(),
                    voluntary_exits: voluntary_exits.into(),
                    sync_aggregate: sync_aggregate
                        .ok_or(BlockProductionError::MissingSyncAggregate)?,
                    _phantom: PhantomData,
                },
            }),
            BeaconState::Merge(_) => BeaconBlock::Merge(BeaconBlockMerge {
                slot,
                proposer_index,
                parent_root,
                state_root: Hash256::zero(),
                body: BeaconBlockBodyMerge {
                    randao_reveal,
                    eth1_data,
                    graffiti,
                    proposer_slashings: proposer_slashings.into(),
                    attester_slashings: attester_slashings.into(),
                    attestations: attestations.into(),
                    deposits: deposits.into(),
                    voluntary_exits: voluntary_exits.into(),
                    sync_aggregate: sync_aggregate
                        .ok_or(BlockProductionError::MissingSyncAggregate)?,
                    execution_payload: execution_payload
                        .ok_or(BlockProductionError::MissingExecutionPayload)?,
                },
            }),
>>>>>>> b31bc919
        };

        let block = SignedBeaconBlock::from_block(
            inner_block,
            // The block is not signed here, that is the task of a validator client.
            Signature::empty(),
        );

        let block_size = block.ssz_bytes_len();
        debug!(
            self.log,
            "Produced block on state";
            "block_size" => block_size,
        );

        metrics::observe(&metrics::BLOCK_SIZE, block_size as f64);

        if block_size > self.config.max_network_size {
            return Err(BlockProductionError::BlockTooLarge(block_size));
        }

        let process_timer = metrics::start_timer(&metrics::BLOCK_PRODUCTION_PROCESS_TIMES);
        let signature_strategy = match verification {
            ProduceBlockVerification::VerifyRandao => BlockSignatureStrategy::VerifyRandao,
            ProduceBlockVerification::NoVerification => BlockSignatureStrategy::NoVerification,
        };
        per_block_processing(
            &mut state,
            &block,
            None,
            signature_strategy,
            VerifyBlockRoot::True,
            &self.spec,
        )?;
        drop(process_timer);

        let state_root_timer = metrics::start_timer(&metrics::BLOCK_PRODUCTION_STATE_ROOT_TIMES);
        let state_root = state.update_tree_hash_cache()?;
        drop(state_root_timer);

        let (mut block, _) = block.deconstruct();
        *block.state_root_mut() = state_root;

        metrics::inc_counter(&metrics::BLOCK_PRODUCTION_SUCCESSES);

        trace!(
            self.log,
            "Produced beacon block";
            "parent" => ?block.parent_root(),
            "attestations" => block.body().attestations().len(),
            "slot" => block.slot()
        );

        Ok((block, state))
    }

    /// This method must be called whenever an execution engine indicates that a payload is
    /// invalid.
    ///
    /// Fork choice will be run after the invalidation. The client may be shut down if the `op`
    /// results in the justified checkpoint being invalidated.
    ///
    /// See the documentation of `InvalidationOperation` for information about defining `op`.
    pub async fn process_invalid_execution_payload(
        self: &Arc<Self>,
        op: &InvalidationOperation,
    ) -> Result<(), Error> {
        debug!(
            self.log,
            "Invalid execution payload in block";
            "latest_valid_ancestor" => ?op.latest_valid_ancestor(),
            "block_root" => ?op.block_root(),
        );

        // Update the execution status in fork choice.
        //
        // Use a blocking task since it interacts with the `canonical_head` lock. Lock contention
        // on the core executor is bad.
        let chain = self.clone();
        let inner_op = op.clone();
        let fork_choice_result = self
            .spawn_blocking_handle(
                move || {
                    chain
                        .canonical_head
                        .fork_choice_write_lock()
                        .on_invalid_execution_payload(&inner_op)
                },
                "invalid_payload_fork_choice_update",
            )
            .await?;

        // Update fork choice.
        if let Err(e) = fork_choice_result {
            crit!(
                self.log,
                "Failed to process invalid payload";
                "error" => ?e,
                "latest_valid_ancestor" => ?op.latest_valid_ancestor(),
                "block_root" => ?op.block_root(),
            );
        }

        // Run fork choice since it's possible that the payload invalidation might result in a new
        // head.
        //
        // Don't return early though, since invalidating the justified checkpoint might cause an
        // error here.
        if let Err(e) = self.recompute_head_at_current_slot().await {
            crit!(
                self.log,
                "Failed to run fork choice routine";
                "error" => ?e,
            );
        }

        // Obtain the justified root from fork choice.
        //
        // Use a blocking task since it interacts with the `canonical_head` lock. Lock contention
        // on the core executor is bad.
        let chain = self.clone();
        let justified_block = self
            .spawn_blocking_handle(
                move || {
                    chain
                        .canonical_head
                        .fork_choice_read_lock()
                        .get_justified_block()
                },
                "invalid_payload_fork_choice_get_justified",
            )
            .await??;

        if justified_block.execution_status.is_invalid() {
            crit!(
                self.log,
                "The justified checkpoint is invalid";
                "msg" => "ensure you are not connected to a malicious network. This error is not \
                recoverable, please reach out to the lighthouse developers for assistance."
            );

            let mut shutdown_sender = self.shutdown_sender();
            if let Err(e) = shutdown_sender.try_send(ShutdownReason::Failure(
                INVALID_JUSTIFIED_PAYLOAD_SHUTDOWN_REASON,
            )) {
                crit!(
                    self.log,
                    "Unable to trigger client shut down";
                    "msg" => "shut down may already be under way",
                    "error" => ?e
                );
            }

            // Return an error here to try and prevent progression by upstream functions.
            return Err(Error::JustifiedPayloadInvalid {
                justified_root: justified_block.root,
                execution_block_hash: justified_block.execution_status.block_hash(),
            });
        }

        Ok(())
    }

<<<<<<< HEAD
    /// Execute the fork choice algorithm and enthrone the result as the canonical head.
    pub fn fork_choice(self: &Arc<Self>) -> Result<(), Error> {
        self.fork_choice_at_slot(self.slot()?)
    }

    /// Execute fork choice at `slot`, processing queued attestations from `slot - 1` and earlier.
    ///
    /// The `slot` is not verified in any way, callers should ensure it corresponds to at most
    /// one slot ahead of the current wall-clock slot.
    pub fn fork_choice_at_slot(self: &Arc<Self>, slot: Slot) -> Result<(), Error> {
        metrics::inc_counter(&metrics::FORK_CHOICE_REQUESTS);
        let _timer = metrics::start_timer(&metrics::FORK_CHOICE_TIMES);

        let result = self.fork_choice_internal(slot);

        if result.is_err() {
            metrics::inc_counter(&metrics::FORK_CHOICE_ERRORS);
        }

        result
    }

    fn fork_choice_internal(self: &Arc<Self>, slot: Slot) -> Result<(), Error> {
        // Atomically obtain the head block root and the finalized block.
        let (beacon_block_root, finalized_block) = {
            let mut fork_choice = self.fork_choice.write();

            // Determine the root of the block that is the head of the chain.
            let beacon_block_root = fork_choice.get_head(slot, &self.spec)?;

            (beacon_block_root, fork_choice.get_finalized_block()?)
        };

        let current_head = self.head_info()?;
        let old_finalized_checkpoint = current_head.finalized_checkpoint;

        // Exit early if the head hasn't changed.
        if beacon_block_root == current_head.block_root {
            return Ok(());
        }

        // Check to ensure that this finalized block hasn't been marked as invalid.
        if let ExecutionStatus::Invalid(block_hash) = finalized_block.execution_status {
            crit!(
                self.log,
                "Finalized block has an invalid payload";
                "msg" => "You must use the `--purge-db` flag to clear the database and restart sync. \
                You may be on a hostile network.",
                "block_hash" => ?block_hash
            );
            let mut shutdown_sender = self.shutdown_sender();
            shutdown_sender
                .try_send(ShutdownReason::Failure(
                    "Finalized block has an invalid execution payload.",
                ))
                .map_err(BeaconChainError::InvalidFinalizedPayloadShutdownError)?;

            // Exit now, the node is in an invalid state.
            return Err(Error::InvalidFinalizedPayload {
                finalized_root: finalized_block.root,
                execution_block_hash: block_hash,
            });
        }

        let lag_timer = metrics::start_timer(&metrics::FORK_CHOICE_SET_HEAD_LAG_TIMES);

        // At this point we know that the new head block is not the same as the previous one
        metrics::inc_counter(&metrics::FORK_CHOICE_CHANGED_HEAD);

        // Try and obtain the snapshot for `beacon_block_root` from the snapshot cache, falling
        // back to a database read if that fails.
        let new_head = self
            .snapshot_cache
            .try_read_for(BLOCK_PROCESSING_CACHE_LOCK_TIMEOUT)
            .and_then(|snapshot_cache| {
                snapshot_cache.get_cloned(beacon_block_root, CloneConfig::committee_caches_only())
            })
            .map::<Result<_, Error>, _>(Ok)
            .unwrap_or_else(|| {
                let beacon_block = self
                    .store
                    .get_full_block(&beacon_block_root)?
                    .ok_or(Error::MissingBeaconBlock(beacon_block_root))?;

                let beacon_state_root = beacon_block.state_root();
                let beacon_state: BeaconState<T::EthSpec> = self
                    .get_state(&beacon_state_root, Some(beacon_block.slot()))?
                    .ok_or(Error::MissingBeaconState(beacon_state_root))?;

                Ok(BeaconSnapshot {
                    beacon_block,
                    beacon_block_root,
                    beacon_state,
                })
            })
            .and_then(|mut snapshot| {
                // Regardless of where we got the state from, attempt to build the committee
                // caches.
                snapshot
                    .beacon_state
                    .build_all_committee_caches(&self.spec)
                    .map_err(Into::into)
                    .map(|()| snapshot)
            })?;

        // Attempt to detect if the new head is not on the same chain as the previous block
        // (i.e., a re-org).
        //
        // Note: this will declare a re-org if we skip `SLOTS_PER_HISTORICAL_ROOT` blocks
        // between calls to fork choice without swapping between chains. This seems like an
        // extreme-enough scenario that a warning is fine.
        let is_reorg = new_head
            .beacon_state
            .get_block_root(current_head.slot)
            .map_or(true, |root| *root != current_head.block_root);

        let mut reorg_distance = Slot::new(0);

        if is_reorg {
            match self.find_reorg_slot(&new_head.beacon_state, new_head.beacon_block_root) {
                Ok(slot) => reorg_distance = current_head.slot.saturating_sub(slot),
                Err(e) => {
                    warn!(
                        self.log,
                        "Could not find re-org depth";
                        "error" => format!("{:?}", e),
                    );
                }
            }

            metrics::inc_counter(&metrics::FORK_CHOICE_REORG_COUNT);
            metrics::inc_counter(&metrics::FORK_CHOICE_REORG_COUNT_INTEROP);
            warn!(
                self.log,
                "Beacon chain re-org";
                "previous_head" => ?current_head.block_root,
                "previous_slot" => current_head.slot,
                "new_head_parent" => ?new_head.beacon_block.parent_root(),
                "new_head" => ?beacon_block_root,
                "new_slot" => new_head.beacon_block.slot(),
                "reorg_distance" => reorg_distance,
            );
        } else {
            debug!(
                self.log,
                "Head beacon block";
                "justified_root" => ?new_head.beacon_state.current_justified_checkpoint().root,
                "justified_epoch" => new_head.beacon_state.current_justified_checkpoint().epoch,
                "finalized_root" => ?new_head.beacon_state.finalized_checkpoint().root,
                "finalized_epoch" => new_head.beacon_state.finalized_checkpoint().epoch,
                "root" => ?beacon_block_root,
                "slot" => new_head.beacon_block.slot(),
            );
        };

        let new_finalized_checkpoint = new_head.beacon_state.finalized_checkpoint();

        // It is an error to try to update to a head with a lesser finalized epoch.
        if new_finalized_checkpoint.epoch < old_finalized_checkpoint.epoch {
            return Err(Error::RevertedFinalizedEpoch {
                previous_epoch: old_finalized_checkpoint.epoch,
                new_epoch: new_finalized_checkpoint.epoch,
            });
        }

        let is_epoch_transition = current_head.slot.epoch(T::EthSpec::slots_per_epoch())
            < new_head
                .beacon_state
                .slot()
                .epoch(T::EthSpec::slots_per_epoch());

        let update_head_timer = metrics::start_timer(&metrics::UPDATE_HEAD_TIMES);

        // These fields are used for server-sent events.
        let state_root = new_head.beacon_state_root();
        let head_slot = new_head.beacon_state.slot();
        let head_proposer_index = new_head.beacon_block.message().proposer_index();
        let proposer_graffiti = new_head
            .beacon_block
            .message()
            .body()
            .graffiti()
            .as_utf8_lossy();

        // Find the dependent roots associated with this head before updating the snapshot. This
        // is to ensure consistency when sending server sent events later in this method.
        let dependent_root = new_head
            .beacon_state
            .proposer_shuffling_decision_root(self.genesis_block_root);
        let prev_dependent_root = new_head
            .beacon_state
            .attester_shuffling_decision_root(self.genesis_block_root, RelativeEpoch::Current);

        let execution_optimistic = self.is_optimistic_head_block(&new_head.beacon_block)?;

        drop(lag_timer);

        // Clear the early attester cache in case it conflicts with `self.canonical_head`.
        self.early_attester_cache.clear();

        // Update the snapshot that stores the head of the chain at the time it received the
        // block.
        *self
            .canonical_head
            .try_write_for(HEAD_LOCK_TIMEOUT)
            .ok_or(Error::CanonicalHeadLockTimeout)? = new_head;

        // The block has now been set as head so we can record times and delays.
        metrics::stop_timer(update_head_timer);

        let block_time_set_as_head = timestamp_now();

        // Calculate the total delay between the start of the slot and when it was set as head.
        let block_delay_total =
            get_slot_delay_ms(block_time_set_as_head, head_slot, &self.slot_clock);

        // Do not write to the cache for blocks older than 2 epochs, this helps reduce writes to
        // the cache during sync.
        if block_delay_total < self.slot_clock.slot_duration() * 64 {
            self.block_times_cache.write().set_time_set_as_head(
                beacon_block_root,
                current_head.slot,
                block_time_set_as_head,
            );
        }

        // If a block comes in from over 4 slots ago, it is most likely a block from sync.
        let block_from_sync = block_delay_total > self.slot_clock.slot_duration() * 4;

        // Determine whether the block has been set as head too late for proper attestation
        // production.
        let late_head = block_delay_total >= self.slot_clock.unagg_attestation_production_delay();

        // Do not store metrics if the block was > 4 slots old, this helps prevent noise during
        // sync.
        if !block_from_sync {
            // Observe the total block delay. This is the delay between the time the slot started
            // and when the block was set as head.
            metrics::observe_duration(
                &metrics::BEACON_BLOCK_HEAD_SLOT_START_DELAY_TIME,
                block_delay_total,
            );

            // Observe the delay between when we imported the block and when we set the block as
            // head.
            let block_delays = self.block_times_cache.read().get_block_delays(
                beacon_block_root,
                self.slot_clock
                    .start_of(head_slot)
                    .unwrap_or_else(|| Duration::from_secs(0)),
            );

            metrics::observe_duration(
                &metrics::BEACON_BLOCK_OBSERVED_SLOT_START_DELAY_TIME,
                block_delays
                    .observed
                    .unwrap_or_else(|| Duration::from_secs(0)),
            );

            metrics::observe_duration(
                &metrics::BEACON_BLOCK_HEAD_IMPORTED_DELAY_TIME,
                block_delays
                    .set_as_head
                    .unwrap_or_else(|| Duration::from_secs(0)),
            );

            // If the block was enshrined as head too late for attestations to be created for it,
            // log a debug warning and increment a metric.
            if late_head {
                metrics::inc_counter(&metrics::BEACON_BLOCK_HEAD_SLOT_START_DELAY_EXCEEDED_TOTAL);
                debug!(
                    self.log,
                    "Delayed head block";
                    "block_root" => ?beacon_block_root,
                    "proposer_index" => head_proposer_index,
                    "slot" => head_slot,
                    "block_delay" => ?block_delay_total,
                    "observed_delay" => ?block_delays.observed,
                    "imported_delay" => ?block_delays.imported,
                    "set_as_head_delay" => ?block_delays.set_as_head,
                );
            }
        }

        self.snapshot_cache
            .try_write_for(BLOCK_PROCESSING_CACHE_LOCK_TIMEOUT)
            .map(|mut snapshot_cache| {
                snapshot_cache.update_head(beacon_block_root);
            })
            .unwrap_or_else(|| {
                error!(
                    self.log,
                    "Failed to obtain cache write lock";
                    "lock" => "snapshot_cache",
                    "task" => "update head"
                );
            });

        if is_epoch_transition || is_reorg {
            self.persist_head_and_fork_choice()?;
            self.op_pool.prune_attestations(self.epoch()?);
        }

        if new_finalized_checkpoint.epoch != old_finalized_checkpoint.epoch {
            // Due to race conditions, it's technically possible that the head we load here is
            // different to the one earlier in this function.
            //
            // Since the head can't move backwards in terms of finalized epoch, we can only load a
            // head with a *later* finalized state. There is no harm in this.
            let head = self
                .canonical_head
                .try_read_for(HEAD_LOCK_TIMEOUT)
                .ok_or(Error::CanonicalHeadLockTimeout)?;

            // State root of the finalized state on the epoch boundary, NOT the state
            // of the finalized block. We need to use an iterator in case the state is beyond
            // the reach of the new head's `state_roots` array.
            let new_finalized_slot = head
                .beacon_state
                .finalized_checkpoint()
                .epoch
                .start_slot(T::EthSpec::slots_per_epoch());
            let new_finalized_state_root = process_results(
                StateRootsIterator::new(&self.store, &head.beacon_state),
                |mut iter| {
                    iter.find_map(|(state_root, slot)| {
                        if slot == new_finalized_slot {
                            Some(state_root)
                        } else {
                            None
                        }
                    })
                },
            )?
            .ok_or(Error::MissingFinalizedStateRoot(new_finalized_slot))?;

            self.after_finalization(&head.beacon_state, new_finalized_state_root)?;
        }

        // Register a server-sent event if necessary
        if let Some(event_handler) = self.event_handler.as_ref() {
            if event_handler.has_head_subscribers() {
                match (dependent_root, prev_dependent_root) {
                    (Ok(current_duty_dependent_root), Ok(previous_duty_dependent_root)) => {
                        event_handler.register(EventKind::Head(SseHead {
                            slot: head_slot,
                            block: beacon_block_root,
                            state: state_root,
                            current_duty_dependent_root,
                            previous_duty_dependent_root,
                            epoch_transition: is_epoch_transition,
                            execution_optimistic,
                        }));
                    }
                    (Err(e), _) | (_, Err(e)) => {
                        warn!(
                            self.log,
                            "Unable to find dependent roots, cannot register head event";
                            "error" => ?e
                        );
                    }
                }
            }

            if is_reorg && event_handler.has_reorg_subscribers() {
                event_handler.register(EventKind::ChainReorg(SseChainReorg {
                    slot: head_slot,
                    depth: reorg_distance.as_u64(),
                    old_head_block: current_head.block_root,
                    old_head_state: current_head.state_root,
                    new_head_block: beacon_block_root,
                    new_head_state: state_root,
                    epoch: head_slot.epoch(T::EthSpec::slots_per_epoch()),
                    execution_optimistic,
                }));
            }

            if !block_from_sync && late_head && event_handler.has_late_head_subscribers() {
                let peer_info = self
                    .block_times_cache
                    .read()
                    .get_peer_info(beacon_block_root);
                let block_delays = self.block_times_cache.read().get_block_delays(
                    beacon_block_root,
                    self.slot_clock
                        .start_of(head_slot)
                        .unwrap_or_else(|| Duration::from_secs(0)),
                );
                event_handler.register(EventKind::LateHead(SseLateHead {
                    slot: head_slot,
                    block: beacon_block_root,
                    peer_id: peer_info.id,
                    peer_client: peer_info.client,
                    proposer_index: head_proposer_index,
                    proposer_graffiti,
                    block_delay: block_delay_total,
                    observed_delay: block_delays.observed,
                    imported_delay: block_delays.imported,
                    set_as_head_delay: block_delays.set_as_head,
                    execution_optimistic,
                }));
            }
        }

        // Update the execution layer.
        // Always use the wall-clock slot to update the execution engine rather than the `slot`
        // passed in.
        if let Err(e) = self.update_execution_engine_forkchoice_blocking(self.slot()?) {
            crit!(
                self.log,
                "Failed to update execution head";
                "error" => ?e
            );
        }

        // Performing this call immediately after
        // `update_execution_engine_forkchoice_blocking` might result in two calls to fork
        // choice updated, one *without* payload attributes and then a second *with*
        // payload attributes.
        //
        // This seems OK. It's not a significant waste of EL<>CL bandwidth or resources, as
        // far as I know.
        if let Err(e) = self.prepare_beacon_proposer_blocking() {
            crit!(
                self.log,
                "Failed to prepare proposers after fork choice";
                "error" => ?e
            );
        }

        Ok(())
    }

    pub fn prepare_beacon_proposer_blocking(self: &Arc<Self>) -> Result<(), Error> {
        let current_slot = self.slot()?;

        // Avoids raising an error before Bellatrix.
        //
        // See `Self::prepare_beacon_proposer_async` for more detail.
        if self.slot_is_prior_to_bellatrix(current_slot + 1) {
            return Ok(());
        }

        let execution_layer = self
            .execution_layer
            .as_ref()
            .ok_or(Error::ExecutionLayerMissing)?;

        execution_layer
            .block_on_generic(|_| self.prepare_beacon_proposer_async(current_slot))
            .map_err(Error::PrepareProposerBlockingFailed)?
=======
    pub fn block_is_known_to_fork_choice(&self, root: &Hash256) -> bool {
        self.canonical_head
            .fork_choice_read_lock()
            .contains_block(root)
>>>>>>> b31bc919
    }

    /// Determines the beacon proposer for the next slot. If that proposer is registered in the
    /// `execution_layer`, provide the `execution_layer` with the necessary information to produce
    /// `PayloadAttributes` for future calls to fork choice.
    ///
    /// The `PayloadAttributes` are used by the EL to give it a look-ahead for preparing an optimal
    /// set of transactions for a new `ExecutionPayload`.
    ///
    /// This function will result in a call to `forkchoiceUpdated` on the EL if:
    ///
    /// 1. We're in the tail-end of the slot (as defined by PAYLOAD_PREPARATION_LOOKAHEAD_FACTOR)
    /// 2. The head block is one slot (or less) behind the prepare slot (e.g., we're preparing for
    ///    the next slot and the block at the current slot is already known).
    pub async fn prepare_beacon_proposer(
        self: &Arc<Self>,
        current_slot: Slot,
    ) -> Result<(), Error> {
        let prepare_slot = current_slot + 1;
        let prepare_epoch = prepare_slot.epoch(T::EthSpec::slots_per_epoch());

        // There's no need to run the proposer preparation routine before the bellatrix fork.
        if self.slot_is_prior_to_bellatrix(prepare_slot) {
            return Ok(());
        }

        let execution_layer = self
            .execution_layer
            .clone()
            .ok_or(Error::ExecutionLayerMissing)?;

        // Nothing to do if there are no proposers registered with the EL, exit early to avoid
        // wasting cycles.
        if !execution_layer.has_any_proposer_preparation_data().await {
            return Ok(());
        }

        // Atomically read some values from the canonical head, whilst avoiding holding the cached
        // head `Arc` any longer than necessary.
        //
        // Use a blocking task since blocking the core executor on the canonical head read lock can
        // block the core tokio executor.
        let chain = self.clone();
        let (head_slot, head_root, head_decision_root, head_random, forkchoice_update_params) =
            self.spawn_blocking_handle(
                move || {
                    let cached_head = chain.canonical_head.cached_head();
                    let head_block_root = cached_head.head_block_root();
                    let decision_root = cached_head
                        .snapshot
                        .beacon_state
                        .proposer_shuffling_decision_root(head_block_root)?;
                    Ok::<_, Error>((
                        cached_head.head_slot(),
                        head_block_root,
                        decision_root,
                        cached_head.head_random()?,
                        cached_head.forkchoice_update_parameters(),
                    ))
                },
                "prepare_beacon_proposer_fork_choice_read",
            )
            .await??;
        let head_epoch = head_slot.epoch(T::EthSpec::slots_per_epoch());

        // Don't bother with proposer prep if the head is more than
        // `PREPARE_PROPOSER_HISTORIC_EPOCHS` prior to the current slot.
        //
        // This prevents the routine from running during sync.
        if head_slot + T::EthSpec::slots_per_epoch() * PREPARE_PROPOSER_HISTORIC_EPOCHS
            < current_slot
        {
            debug!(
                self.log,
                "Head too old for proposer prep";
                "head_slot" => head_slot,
                "current_slot" => current_slot,
            );
            return Ok(());
        }

        // Ensure that the shuffling decision root is correct relative to the epoch we wish to
        // query.
        let shuffling_decision_root = if head_epoch == prepare_epoch {
            head_decision_root
        } else {
            head_root
        };

        // Read the proposer from the proposer cache.
        let cached_proposer = self
            .beacon_proposer_cache
            .lock()
            .get_slot::<T::EthSpec>(shuffling_decision_root, prepare_slot);
        let proposer = if let Some(proposer) = cached_proposer {
            proposer.index
        } else {
            if head_epoch + 2 < prepare_epoch {
                warn!(
                    self.log,
                    "Skipping proposer preparation";
                    "msg" => "this is a non-critical issue that can happen on unhealthy nodes or \
                              networks.",
                    "prepare_epoch" => prepare_epoch,
                    "head_epoch" => head_epoch,
                );

                // Don't skip the head forward more than two epochs. This avoids burdening an
                // unhealthy node.
                //
                // Although this node might miss out on preparing for a proposal, they should still
                // be able to propose. This will prioritise beacon chain health over efficient
                // packing of execution blocks.
                return Ok(());
            }

            let (proposers, decision_root, _, fork) =
                compute_proposer_duties_from_head(prepare_epoch, self)?;

            let proposer_index = prepare_slot.as_usize() % (T::EthSpec::slots_per_epoch() as usize);
            let proposer = *proposers
                .get(proposer_index)
                .ok_or(BeaconChainError::NoProposerForSlot(prepare_slot))?;

            self.beacon_proposer_cache.lock().insert(
                prepare_epoch,
                decision_root,
                proposers,
                fork,
            )?;

            // It's possible that the head changes whilst computing these duties. If so, abandon
            // this routine since the change of head would have also spawned another instance of
            // this routine.
            //
            // Exit now, after updating the cache.
            if decision_root != shuffling_decision_root {
                warn!(
                    self.log,
                    "Head changed during proposer preparation";
                );
                return Ok(());
            }

            proposer
        };

        // If the execution layer doesn't have any proposer data for this validator then we assume
        // it's not connected to this BN and no action is required.
        if !execution_layer
            .has_proposer_preparation_data(proposer as u64)
            .await
        {
            return Ok(());
        }

        let payload_attributes = PayloadAttributes {
            timestamp: self
                .slot_clock
                .start_of(prepare_slot)
                .ok_or(Error::InvalidSlot(prepare_slot))?
                .as_secs(),
            prev_randao: head_random,
            suggested_fee_recipient: execution_layer
                .get_suggested_fee_recipient(proposer as u64)
                .await,
        };

        debug!(
            self.log,
            "Preparing beacon proposer";
            "payload_attributes" => ?payload_attributes,
            "head_root" => ?head_root,
            "prepare_slot" => prepare_slot,
            "validator" => proposer,
        );

        let already_known = execution_layer
            .insert_proposer(prepare_slot, head_root, proposer as u64, payload_attributes)
            .await;
        // Only push a log to the user if this is the first time we've seen this proposer for this
        // slot.
        if !already_known {
            info!(
                self.log,
                "Prepared beacon proposer";
                "already_known" => already_known,
                "prepare_slot" => prepare_slot,
                "validator" => proposer,
            );
        }

        let till_prepare_slot =
            if let Some(duration) = self.slot_clock.duration_to_slot(prepare_slot) {
                duration
            } else {
                // `SlotClock::duration_to_slot` will return `None` when we are past the start
                // of `prepare_slot`. Don't bother sending a `forkchoiceUpdated` in that case,
                // it's too late.
                //
                // This scenario might occur on an overloaded/under-resourced node.
                warn!(
                    self.log,
                    "Delayed proposer preparation";
                    "prepare_slot" => prepare_slot,
                    "validator" => proposer,
                );
                return Ok(());
            };

        // If either of the following are true, send a fork-choice update message to the
        // EL:
        //
        // 1. We're in the tail-end of the slot (as defined by
        //    PAYLOAD_PREPARATION_LOOKAHEAD_FACTOR)
        // 2. The head block is one slot (or less) behind the prepare slot (e.g., we're
        //    preparing for the next slot and the block at the current slot is already
        //    known).
        if till_prepare_slot
            <= self.slot_clock.slot_duration() / PAYLOAD_PREPARATION_LOOKAHEAD_FACTOR
            || head_slot + 1 >= prepare_slot
        {
            debug!(
                self.log,
                "Pushing update to prepare proposer";
                "till_prepare_slot" => ?till_prepare_slot,
                "prepare_slot" => prepare_slot
            );

            // Use the blocking method here so that we don't form a queue of these functions when
            // routinely calling them.
            self.update_execution_engine_forkchoice(current_slot, forkchoice_update_params)
                .await?;
        }

        Ok(())
    }

    pub async fn update_execution_engine_forkchoice(
        self: &Arc<Self>,
        current_slot: Slot,
        params: ForkchoiceUpdateParameters,
    ) -> Result<(), Error> {
        let next_slot = current_slot + 1;

        // There is no need to issue a `forkchoiceUpdated` (fcU) message unless the Bellatrix fork
        // has:
        //
        // 1. Already happened.
        // 2. Will happen in the next slot.
        //
        // The reason for a fcU message in the slot prior to the Bellatrix fork is in case the
        // terminal difficulty has already been reached and a payload preparation message needs to
        // be issued.
        if self.slot_is_prior_to_bellatrix(next_slot) {
            return Ok(());
        }

        let execution_layer = self
            .execution_layer
            .as_ref()
            .ok_or(Error::ExecutionLayerMissing)?;

        // Take the global lock for updating the execution engine fork choice.
        //
        // Whilst holding this lock we must:
        //
        // 1. Read the canonical head.
        // 2. Issue a forkchoiceUpdated call to the execution engine.
        //
        // This will allow us to ensure that we provide the execution layer with an *ordered* view
        // of the head. I.e., we will never communicate a past head after communicating a later
        // one.
        //
        // There is a "deadlock warning" in this function. The downside of this nice ordering is the
        // potential for deadlock. I would advise against any other use of
        // `execution_engine_forkchoice_lock` apart from the one here.
        let forkchoice_lock = execution_layer.execution_engine_forkchoice_lock().await;

        let (head_block_root, head_hash, finalized_hash) = if let Some(head_hash) = params.head_hash
        {
            (
                params.head_root,
                head_hash,
                params
                    .finalized_hash
                    .unwrap_or_else(ExecutionBlockHash::zero),
            )
        } else {
            // The head block does not have an execution block hash. We must check to see if we
            // happen to be the proposer of the transition block, in which case we still need to
            // send forkchoice_updated.
            match self.spec.fork_name_at_slot::<T::EthSpec>(next_slot) {
                // We are pre-bellatrix; no need to update the EL.
                ForkName::Base | ForkName::Altair => return Ok(()),
                _ => {
                    // We are post-bellatrix
                    if execution_layer
                        .payload_attributes(next_slot, params.head_root)
                        .await
                        .is_some()
                    {
                        // We are a proposer, check for terminal_pow_block_hash
                        if let Some(terminal_pow_block_hash) = execution_layer
                            .get_terminal_pow_block_hash(&self.spec)
                            .await
                            .map_err(Error::ForkchoiceUpdate)?
                        {
                            info!(
                                self.log,
                                "Prepared POS transition block proposer"; "slot" => next_slot
                            );
                            (
                                params.head_root,
                                terminal_pow_block_hash,
                                params
                                    .finalized_hash
                                    .unwrap_or_else(ExecutionBlockHash::zero),
                            )
                        } else {
                            // TTD hasn't been reached yet, no need to update the EL.
                            return Ok(());
                        }
                    } else {
                        // We are not a proposer, no need to update the EL.
                        return Ok(());
                    }
                }
            }
        };

        let forkchoice_updated_response = execution_layer
            .notify_forkchoice_updated(head_hash, finalized_hash, current_slot, head_block_root)
            .await
            .map_err(Error::ExecutionForkChoiceUpdateFailed);

        // The head has been read and the execution layer has been updated. It is now valid to send
        // another fork choice update.
        drop(forkchoice_lock);

        match forkchoice_updated_response {
            Ok(status) => match status {
                PayloadStatus::Valid => {
                    // Ensure that fork choice knows that the block is no longer optimistic.
                    let chain = self.clone();
                    let fork_choice_update_result = self
                        .spawn_blocking_handle(
                            move || {
                                chain
                                    .canonical_head
                                    .fork_choice_write_lock()
                                    .on_valid_execution_payload(head_block_root)
                            },
                            "update_execution_engine_valid_payload",
                        )
                        .await?;
                    if let Err(e) = fork_choice_update_result {
                        error!(
                            self.log,
                            "Failed to validate payload";
                            "error" => ?e
                        )
                    };
                    Ok(())
                }
                // There's nothing to be done for a syncing response. If the block is already
                // `SYNCING` in fork choice, there's nothing to do. If already known to be `VALID`
                // or `INVALID` then we don't want to change it to syncing.
                PayloadStatus::Syncing => Ok(()),
                // The specification doesn't list `ACCEPTED` as a valid response to a fork choice
                // update. This response *seems* innocent enough, so we won't return early with an
                // error. However, we create a log to bring attention to the issue.
                PayloadStatus::Accepted => {
                    warn!(
                        self.log,
                        "Fork choice update received ACCEPTED";
                        "msg" => "execution engine provided an unexpected response to a fork \
                        choice update. although this is not a serious issue, please raise \
                        an issue."
                    );
                    Ok(())
                }
                PayloadStatus::Invalid {
                    latest_valid_hash, ..
                } => {
                    warn!(
                        self.log,
                        "Fork choice update invalidated payload";
                        "status" => ?status
                    );
                    // The execution engine has stated that all blocks between the
                    // `head_execution_block_hash` and `latest_valid_hash` are invalid.
                    self.process_invalid_execution_payload(
                        &InvalidationOperation::InvalidateMany {
                            head_block_root,
                            always_invalidate_head: true,
                            latest_valid_ancestor: latest_valid_hash,
                        },
                    )
                    .await?;

                    Err(BeaconChainError::ExecutionForkChoiceUpdateInvalid { status })
                }
                PayloadStatus::InvalidTerminalBlock { .. }
                | PayloadStatus::InvalidBlockHash { .. } => {
                    warn!(
                        self.log,
                        "Fork choice update invalidated payload";
                        "status" => ?status
                    );
                    // The execution engine has stated that the head block is invalid, however it
                    // hasn't returned a latest valid ancestor.
                    //
                    // Using a `None` latest valid ancestor will result in only the head block
                    // being invalidated (no ancestors).
                    self.process_invalid_execution_payload(&InvalidationOperation::InvalidateOne {
                        block_root: head_block_root,
                    })
                    .await?;

                    Err(BeaconChainError::ExecutionForkChoiceUpdateInvalid { status })
                }
            },
            Err(e) => Err(e),
        }
    }

    /// Returns `true` if the given slot is prior to the `bellatrix_fork_epoch`.
    pub fn slot_is_prior_to_bellatrix(&self, slot: Slot) -> bool {
        self.spec.bellatrix_fork_epoch.map_or(true, |bellatrix| {
            slot.epoch(T::EthSpec::slots_per_epoch()) < bellatrix
        })
    }

    /// Returns the value of `execution_optimistic` for `block`.
    ///
    /// Returns `Ok(false)` if the block is pre-Bellatrix, or has `ExecutionStatus::Valid`.
    /// Returns `Ok(true)` if the block has `ExecutionStatus::Optimistic`.
    pub fn is_optimistic_block(
        &self,
        block: &SignedBeaconBlock<T::EthSpec>,
    ) -> Result<bool, BeaconChainError> {
        // Check if the block is pre-Bellatrix.
        if self.slot_is_prior_to_bellatrix(block.slot()) {
            Ok(false)
        } else {
<<<<<<< HEAD
            self.fork_choice
                .read()
=======
            self.canonical_head
                .fork_choice_read_lock()
>>>>>>> b31bc919
                .is_optimistic_block(&block.canonical_root())
                .map_err(BeaconChainError::ForkChoiceError)
        }
    }
<<<<<<< HEAD

    /// Returns the value of `execution_optimistic` for `head_block`.
    ///
    /// Returns `Ok(false)` if the block is pre-Bellatrix, or has `ExecutionStatus::Valid`.
    /// Returns `Ok(true)` if the block has `ExecutionStatus::Optimistic`.
    ///
    /// This function will return an error if `head_block` is not present in the fork choice store
    /// and so should only be used on the head block or when the block *should* be present in the
    /// fork choice store.
    ///
    /// There is a potential race condition when syncing where the block_root of `head_block` could
    /// be pruned from the fork choice store before being read.
    pub fn is_optimistic_head_block(
        &self,
        head_block: &SignedBeaconBlock<T::EthSpec>,
    ) -> Result<bool, BeaconChainError> {
        // Check if the block is pre-Bellatrix.
        if self.slot_is_prior_to_bellatrix(head_block.slot()) {
            Ok(false)
        } else {
            self.fork_choice
                .read()
                .is_optimistic_block_no_fallback(&head_block.canonical_root())
                .map_err(BeaconChainError::ForkChoiceError)
        }
    }

    /// Returns the value of `execution_optimistic` for the current head block.
    /// You can optionally provide `head_info` if it was computed previously.
    ///
    /// Returns `Ok(false)` if the head block is pre-Bellatrix, or has `ExecutionStatus::Valid`.
    /// Returns `Ok(true)` if the head block has `ExecutionStatus::Optimistic`.
    ///
    /// There is a potential race condition when syncing where the block root of `head_info` could
    /// be pruned from the fork choice store before being read.
    pub fn is_optimistic_head(
        &self,
        head_info: Option<&HeadInfo>,
    ) -> Result<bool, BeaconChainError> {
        head_info
            .map(|head| self.is_optimistic_head_internal(head))
            .unwrap_or_else(|| self.is_optimistic_head_internal(&self.head_info()?))
    }

    fn is_optimistic_head_internal(&self, head_info: &HeadInfo) -> Result<bool, BeaconChainError> {
        // Check if the block is pre-Bellatrix.
        if self.slot_is_prior_to_bellatrix(head_info.slot) {
            Ok(false)
        } else {
            self.fork_choice
                .read()
                .is_optimistic_block_no_fallback(&head_info.block_root)
                .map_err(BeaconChainError::ForkChoiceError)
        }
    }

    /// Returns the status of the current head block, regarding the validity of the execution
    /// payload.
    pub fn head_safety_status(&self) -> Result<HeadSafetyStatus, BeaconChainError> {
        let head = self.head_info()?;
        let head_block = self
            .fork_choice
            .read()
            .get_block(&head.block_root)
            .ok_or(BeaconChainError::HeadMissingFromForkChoice(head.block_root))?;

        let status = match head_block.execution_status {
            ExecutionStatus::Valid(block_hash) => HeadSafetyStatus::Safe(Some(block_hash)),
            ExecutionStatus::Invalid(block_hash) => HeadSafetyStatus::Invalid(block_hash),
            ExecutionStatus::Optimistic(block_hash) => HeadSafetyStatus::Unsafe(block_hash),
            ExecutionStatus::Irrelevant(_) => HeadSafetyStatus::Safe(None),
        };
=======
>>>>>>> b31bc919

    /// Returns the value of `execution_optimistic` for `head_block`.
    ///
    /// Returns `Ok(false)` if the block is pre-Bellatrix, or has `ExecutionStatus::Valid`.
    /// Returns `Ok(true)` if the block has `ExecutionStatus::Optimistic`.
    ///
    /// This function will return an error if `head_block` is not present in the fork choice store
    /// and so should only be used on the head block or when the block *should* be present in the
    /// fork choice store.
    ///
    /// There is a potential race condition when syncing where the block_root of `head_block` could
    /// be pruned from the fork choice store before being read.
    pub fn is_optimistic_head_block(
        &self,
        head_block: &SignedBeaconBlock<T::EthSpec>,
    ) -> Result<bool, BeaconChainError> {
        // Check if the block is pre-Bellatrix.
        if self.slot_is_prior_to_bellatrix(head_block.slot()) {
            Ok(false)
        } else {
            self.canonical_head
                .fork_choice_read_lock()
                .is_optimistic_block_no_fallback(&head_block.canonical_root())
                .map_err(BeaconChainError::ForkChoiceError)
        }
    }

    /// Returns the value of `execution_optimistic` for the current head block.
    /// You can optionally provide `head_info` if it was computed previously.
    ///
    /// Returns `Ok(false)` if the head block is pre-Bellatrix, or has `ExecutionStatus::Valid`.
    /// Returns `Ok(true)` if the head block has `ExecutionStatus::Optimistic`.
    ///
    /// There is a potential race condition when syncing where the block root of `head_info` could
    /// be pruned from the fork choice store before being read.
    pub fn is_optimistic_head(&self) -> Result<bool, BeaconChainError> {
        self.canonical_head
            .head_execution_status()
            .map(|status| status.is_optimistic())
    }

    pub fn is_optimistic_block_root(
        &self,
        block_slot: Slot,
        block_root: &Hash256,
    ) -> Result<bool, BeaconChainError> {
        // Check if the block is pre-Bellatrix.
        if self.slot_is_prior_to_bellatrix(block_slot) {
            Ok(false)
        } else {
            self.canonical_head
                .fork_choice_read_lock()
                .is_optimistic_block_no_fallback(block_root)
                .map_err(BeaconChainError::ForkChoiceError)
        }
    }

    /// This function takes a configured weak subjectivity `Checkpoint` and the latest finalized `Checkpoint`.
    /// If the weak subjectivity checkpoint and finalized checkpoint share the same epoch, we compare
    /// roots. If we the weak subjectivity checkpoint is from an older epoch, we iterate back through
    /// roots in the canonical chain until we reach the finalized checkpoint from the correct epoch, and
    /// compare roots. This must called on startup and during verification of any block which causes a finality
    /// change affecting the weak subjectivity checkpoint.
    pub fn verify_weak_subjectivity_checkpoint(
        &self,
        wss_checkpoint: Checkpoint,
        beacon_block_root: Hash256,
        state: &BeaconState<T::EthSpec>,
    ) -> Result<(), BeaconChainError> {
        let finalized_checkpoint = state.finalized_checkpoint();
        info!(self.log, "Verifying the configured weak subjectivity checkpoint"; "weak_subjectivity_epoch" => wss_checkpoint.epoch, "weak_subjectivity_root" => ?wss_checkpoint.root);
        // If epochs match, simply compare roots.
        if wss_checkpoint.epoch == finalized_checkpoint.epoch
            && wss_checkpoint.root != finalized_checkpoint.root
        {
            crit!(
                self.log,
                 "Root found at the specified checkpoint differs";
                  "weak_subjectivity_root" => ?wss_checkpoint.root,
                  "finalized_checkpoint_root" => ?finalized_checkpoint.root
            );
            return Err(BeaconChainError::WeakSubjectivtyVerificationFailure);
        } else if wss_checkpoint.epoch < finalized_checkpoint.epoch {
            let slot = wss_checkpoint
                .epoch
                .start_slot(T::EthSpec::slots_per_epoch());

            // Iterate backwards through block roots from the given state. If first slot of the epoch is a skip-slot,
            // this will return the root of the closest prior non-skipped slot.
            match self.root_at_slot_from_state(slot, beacon_block_root, state)? {
                Some(root) => {
                    if root != wss_checkpoint.root {
                        crit!(
                            self.log,
                             "Root found at the specified checkpoint differs";
                              "weak_subjectivity_root" => ?wss_checkpoint.root,
                              "finalized_checkpoint_root" => ?finalized_checkpoint.root
                        );
                        return Err(BeaconChainError::WeakSubjectivtyVerificationFailure);
                    }
                }
                None => {
                    crit!(self.log, "The root at the start slot of the given epoch could not be found";
                    "wss_checkpoint_slot" => ?slot);
                    return Err(BeaconChainError::WeakSubjectivtyVerificationFailure);
                }
            }
        }
        Ok(())
    }

    /// Called by the timer on every slot.
    ///
    /// Note: this function **MUST** be called from a non-async context since
    /// it contains a call to `fork_choice` which may eventually call
    /// `tokio::runtime::block_on` in certain cases.
    pub async fn per_slot_task(self: &Arc<Self>) {
        trace!(self.log, "Running beacon chain per slot tasks");
        if let Some(slot) = self.slot_clock.now() {
            // Always run the light-weight pruning tasks (these structures should be empty during
            // sync anyway).
            self.naive_aggregation_pool.write().prune(slot);
            self.block_times_cache.write().prune(slot);

            // Don't run heavy-weight tasks during sync.
            if self.best_slot() + MAX_PER_SLOT_FORK_CHOICE_DISTANCE < slot {
                return;
            }

            // Run fork choice and signal to any waiting task that it has completed.
            if let Err(e) = self.recompute_head_at_current_slot().await {
                error!(
                    self.log,
                    "Fork choice error at slot start";
                    "error" => ?e,
                    "slot" => slot,
                );
            }

            // Send the notification regardless of fork choice success, this is a "best effort"
            // notification and we don't want block production to hit the timeout in case of error.
            if let Some(tx) = &self.fork_choice_signal_tx {
                if let Err(e) = tx.notify_fork_choice_complete(slot) {
                    warn!(
                        self.log,
                        "Error signalling fork choice waiter";
                        "error" => ?e,
                        "slot" => slot,
                    );
                }
            }
        }
    }

<<<<<<< HEAD
    /// Called after `self` has had a new block finalized.
    ///
    /// Performs pruning and finality-based optimizations.
    fn after_finalization(
        &self,
        head_state: &BeaconState<T::EthSpec>,
        new_finalized_state_root: Hash256,
    ) -> Result<(), Error> {
        self.fork_choice.write().prune()?;
        let new_finalized_checkpoint = head_state.finalized_checkpoint();

        self.observed_block_producers.write().prune(
            new_finalized_checkpoint
                .epoch
                .start_slot(T::EthSpec::slots_per_epoch()),
        );

        self.snapshot_cache
            .try_write_for(BLOCK_PROCESSING_CACHE_LOCK_TIMEOUT)
            .map(|mut snapshot_cache| {
                snapshot_cache.prune(new_finalized_checkpoint.epoch);
                debug!(
                    self.log,
                    "Snapshot cache pruned";
                    "new_len" => snapshot_cache.len(),
                    "remaining_roots" => ?snapshot_cache.beacon_block_roots(),
                );
            })
            .unwrap_or_else(|| {
                error!(
                    self.log,
                    "Failed to obtain cache write lock";
                    "lock" => "snapshot_cache",
                    "task" => "prune"
                );
            });

        self.op_pool.prune_all(head_state, self.epoch()?);

        self.store_migrator.process_finalization(
            new_finalized_state_root.into(),
            new_finalized_checkpoint,
            self.head_tracker.clone(),
        )?;

        self.attester_cache
            .prune_below(new_finalized_checkpoint.epoch);

        if let Some(event_handler) = self.event_handler.as_ref() {
            if event_handler.has_finalized_subscribers() {
                event_handler.register(EventKind::FinalizedCheckpoint(SseFinalizedCheckpoint {
                    epoch: new_finalized_checkpoint.epoch,
                    block: new_finalized_checkpoint.root,
                    state: new_finalized_state_root,
                    execution_optimistic: self.is_optimistic_head(None)?,
                }));
            }
        }

        Ok(())
    }

=======
>>>>>>> b31bc919
    /// Runs the `map_fn` with the committee cache for `shuffling_epoch` from the chain with head
    /// `head_block_root`. The `map_fn` will be supplied two values:
    ///
    /// - `&CommitteeCache`: the committee cache that serves the given parameters.
    /// - `Hash256`: the "shuffling decision root" which uniquely identifies the `CommitteeCache`.
    ///
    /// It's not necessary that `head_block_root` matches our current view of the chain, it can be
    /// any block that is:
    ///
    /// - Known to us.
    /// - The finalized block or a descendant of the finalized block.
    ///
    /// It would be quite common for attestation verification operations to use a `head_block_root`
    /// that differs from our view of the head.
    ///
    /// ## Important
    ///
    /// This function is **not** suitable for determining proposer duties (only attester duties).
    ///
    /// ## Notes
    ///
    /// This function exists in this odd "map" pattern because efficiently obtaining a committee
    /// can be complex. It might involve reading straight from the `beacon_chain.shuffling_cache`
    /// or it might involve reading it from a state from the DB. Due to the complexities of
    /// `RwLock`s on the shuffling cache, a simple `Cow` isn't suitable here.
    ///
    /// If the committee for `(head_block_root, shuffling_epoch)` isn't found in the
    /// `shuffling_cache`, we will read a state from disk and then update the `shuffling_cache`.
    pub(crate) fn with_committee_cache<F, R>(
        &self,
        head_block_root: Hash256,
        shuffling_epoch: Epoch,
        map_fn: F,
    ) -> Result<R, Error>
    where
        F: Fn(&CommitteeCache, Hash256) -> Result<R, Error>,
    {
        let head_block = self
            .canonical_head
            .fork_choice_read_lock()
            .get_block(&head_block_root)
            .ok_or(Error::MissingBeaconBlock(head_block_root))?;

        let shuffling_id = BlockShufflingIds {
            current: head_block.current_epoch_shuffling_id.clone(),
            next: head_block.next_epoch_shuffling_id.clone(),
            block_root: head_block.root,
        }
        .id_for_epoch(shuffling_epoch)
        .ok_or_else(|| Error::InvalidShufflingId {
            shuffling_epoch,
            head_block_epoch: head_block.slot.epoch(T::EthSpec::slots_per_epoch()),
        })?;

        // Obtain the shuffling cache, timing how long we wait.
        let cache_wait_timer =
            metrics::start_timer(&metrics::ATTESTATION_PROCESSING_SHUFFLING_CACHE_WAIT_TIMES);

        let mut shuffling_cache = self
            .shuffling_cache
            .try_write_for(ATTESTATION_CACHE_LOCK_TIMEOUT)
            .ok_or(Error::AttestationCacheLockTimeout)?;

        metrics::stop_timer(cache_wait_timer);

        if let Some(committee_cache) = shuffling_cache.get(&shuffling_id) {
            map_fn(committee_cache, shuffling_id.shuffling_decision_block)
        } else {
            // Drop the shuffling cache to avoid holding the lock for any longer than
            // required.
            drop(shuffling_cache);

            debug!(
                self.log,
                "Committee cache miss";
                "shuffling_id" => ?shuffling_epoch,
                "head_block_root" => head_block_root.to_string(),
            );

            let state_read_timer =
                metrics::start_timer(&metrics::ATTESTATION_PROCESSING_STATE_READ_TIMES);

            // If the head of the chain can serve this request, use it.
            //
            // This code is a little awkward because we need to ensure that the head we read and
            // the head we copy is identical. Taking one lock to read the head values and another
            // to copy the head is liable to race-conditions.
            let head_state_opt = self.with_head(|head| {
                if head.beacon_block_root == head_block_root {
                    Ok(Some((
                        head.beacon_state
                            .clone_with(CloneConfig::committee_caches_only()),
                        head.beacon_state_root(),
                    )))
                } else {
                    Ok::<_, Error>(None)
                }
            })?;

            // If the head state is useful for this request, use it. Otherwise, read a state from
            // disk.
            let (mut state, state_root) = if let Some((state, state_root)) = head_state_opt {
                (state, state_root)
            } else {
                let state_root = head_block.state_root;
                let state = self
                    .store
                    .get_inconsistent_state_for_attestation_verification_only(
                        &state_root,
                        Some(head_block.slot),
                    )?
                    .ok_or(Error::MissingBeaconState(head_block.state_root))?;
                (state, state_root)
            };

            /*
             * IMPORTANT
             *
             * Since it's possible that
             * `Store::get_inconsistent_state_for_attestation_verification_only` was used to obtain
             * the state, we cannot rely upon the following fields:
             *
             * - `state.state_roots`
             * - `state.block_roots`
             *
             * These fields should not be used for the rest of this function.
             */

            metrics::stop_timer(state_read_timer);
            let state_skip_timer =
                metrics::start_timer(&metrics::ATTESTATION_PROCESSING_STATE_SKIP_TIMES);

            // If the state is in an earlier epoch, advance it. If it's from a later epoch, reject
            // it.
            if state.current_epoch() + 1 < shuffling_epoch {
                // Since there's a one-epoch look-ahead on the attester shuffling, it suffices to
                // only advance into the slot prior to the `shuffling_epoch`.
                let target_slot = shuffling_epoch
                    .saturating_sub(1_u64)
                    .start_slot(T::EthSpec::slots_per_epoch());

                // Advance the state into the required slot, using the "partial" method since the state
                // roots are not relevant for the shuffling.
                partial_state_advance(&mut state, Some(state_root), target_slot, &self.spec)?;
            } else if state.current_epoch() > shuffling_epoch {
                return Err(Error::InvalidStateForShuffling {
                    state_epoch: state.current_epoch(),
                    shuffling_epoch,
                });
            }

            metrics::stop_timer(state_skip_timer);
            let committee_building_timer =
                metrics::start_timer(&metrics::ATTESTATION_PROCESSING_COMMITTEE_BUILDING_TIMES);

            let relative_epoch = RelativeEpoch::from_epoch(state.current_epoch(), shuffling_epoch)
                .map_err(Error::IncorrectStateForAttestation)?;

            state.build_committee_cache(relative_epoch, &self.spec)?;

            let committee_cache = state.committee_cache(relative_epoch)?;
            let shuffling_decision_block = shuffling_id.shuffling_decision_block;

            self.shuffling_cache
                .try_write_for(ATTESTATION_CACHE_LOCK_TIMEOUT)
                .ok_or(Error::AttestationCacheLockTimeout)?
                .insert(shuffling_id, committee_cache);

            metrics::stop_timer(committee_building_timer);

            map_fn(committee_cache, shuffling_decision_block)
        }
    }

    /// Dumps the entire canonical chain, from the head to genesis to a vector for analysis.
    ///
    /// This could be a very expensive operation and should only be done in testing/analysis
    /// activities.
    #[allow(clippy::type_complexity)]
    pub fn chain_dump(
        &self,
    ) -> Result<Vec<BeaconSnapshot<T::EthSpec, BlindedPayload<T::EthSpec>>>, Error> {
        let mut dump = vec![];

        let mut last_slot = {
            let head = self.canonical_head.cached_head();
            BeaconSnapshot {
                beacon_block: Arc::new(head.snapshot.beacon_block.clone_as_blinded()),
                beacon_block_root: head.snapshot.beacon_block_root,
                beacon_state: head.snapshot.beacon_state.clone(),
            }
        };

        dump.push(last_slot.clone());

        loop {
            let beacon_block_root = last_slot.beacon_block.parent_root();

            if beacon_block_root == Hash256::zero() {
                break; // Genesis has been reached.
            }

            let beacon_block = self
                .store
                .get_blinded_block(&beacon_block_root)?
                .ok_or_else(|| {
                    Error::DBInconsistent(format!("Missing block {}", beacon_block_root))
                })?;
            let beacon_state_root = beacon_block.state_root();
            let beacon_state = self
                .store
                .get_state(&beacon_state_root, Some(beacon_block.slot()))?
                .ok_or_else(|| {
                    Error::DBInconsistent(format!("Missing state {:?}", beacon_state_root))
                })?;

            let slot = BeaconSnapshot {
                beacon_block: Arc::new(beacon_block),
                beacon_block_root,
                beacon_state,
            };

            dump.push(slot.clone());
            last_slot = slot;
        }

        dump.reverse();

        Ok(dump)
    }

    /// Gets the current `EnrForkId`.
    pub fn enr_fork_id(&self) -> EnrForkId {
        // If we are unable to read the slot clock we assume that it is prior to genesis and
        // therefore use the genesis slot.
        let slot = self.slot().unwrap_or(self.spec.genesis_slot);

        self.spec
            .enr_fork_id::<T::EthSpec>(slot, self.genesis_validators_root)
    }

    /// Calculates the `Duration` to the next fork if it exists and returns it
    /// with it's corresponding `ForkName`.
    pub fn duration_to_next_fork(&self) -> Option<(ForkName, Duration)> {
        // If we are unable to read the slot clock we assume that it is prior to genesis and
        // therefore use the genesis slot.
        let slot = self.slot().unwrap_or(self.spec.genesis_slot);

        let (fork_name, epoch) = self.spec.next_fork_epoch::<T::EthSpec>(slot)?;
        self.slot_clock
            .duration_to_slot(epoch.start_slot(T::EthSpec::slots_per_epoch()))
            .map(|duration| (fork_name, duration))
    }

    pub fn dump_as_dot<W: Write>(&self, output: &mut W) {
        let canonical_head_hash = self.canonical_head.cached_head().head_block_root();
        let mut visited: HashSet<Hash256> = HashSet::new();
        let mut finalized_blocks: HashSet<Hash256> = HashSet::new();
        let mut justified_blocks: HashSet<Hash256> = HashSet::new();

        let genesis_block_hash = Hash256::zero();
        writeln!(output, "digraph beacon {{").unwrap();
        writeln!(output, "\t_{:?}[label=\"zero\"];", genesis_block_hash).unwrap();

        // Canonical head needs to be processed first as otherwise finalized blocks aren't detected
        // properly.
        let heads = {
            let mut heads = self.heads();
            let canonical_head_index = heads
                .iter()
                .position(|(block_hash, _)| *block_hash == canonical_head_hash)
                .unwrap();
            let (canonical_head_hash, canonical_head_slot) =
                heads.swap_remove(canonical_head_index);
            heads.insert(0, (canonical_head_hash, canonical_head_slot));
            heads
        };

        for (head_hash, _head_slot) in heads {
            for maybe_pair in ParentRootBlockIterator::new(&*self.store, head_hash) {
                let (block_hash, signed_beacon_block) = maybe_pair.unwrap();
                if visited.contains(&block_hash) {
                    break;
                }
                visited.insert(block_hash);

                if signed_beacon_block.slot() % T::EthSpec::slots_per_epoch() == 0 {
                    let block = self.get_blinded_block(&block_hash).unwrap().unwrap();
                    let state = self
                        .get_state(&block.state_root(), Some(block.slot()))
                        .unwrap()
                        .unwrap();
                    finalized_blocks.insert(state.finalized_checkpoint().root);
                    justified_blocks.insert(state.current_justified_checkpoint().root);
                    justified_blocks.insert(state.previous_justified_checkpoint().root);
                }

                if block_hash == canonical_head_hash {
                    writeln!(
                        output,
                        "\t_{:?}[label=\"{} ({})\" shape=box3d];",
                        block_hash,
                        block_hash,
                        signed_beacon_block.slot()
                    )
                    .unwrap();
                } else if finalized_blocks.contains(&block_hash) {
                    writeln!(
                        output,
                        "\t_{:?}[label=\"{} ({})\" shape=Msquare];",
                        block_hash,
                        block_hash,
                        signed_beacon_block.slot()
                    )
                    .unwrap();
                } else if justified_blocks.contains(&block_hash) {
                    writeln!(
                        output,
                        "\t_{:?}[label=\"{} ({})\" shape=cds];",
                        block_hash,
                        block_hash,
                        signed_beacon_block.slot()
                    )
                    .unwrap();
                } else {
                    writeln!(
                        output,
                        "\t_{:?}[label=\"{} ({})\" shape=box];",
                        block_hash,
                        block_hash,
                        signed_beacon_block.slot()
                    )
                    .unwrap();
                }
                writeln!(
                    output,
                    "\t_{:?} -> _{:?};",
                    block_hash,
                    signed_beacon_block.parent_root()
                )
                .unwrap();
            }
        }

        writeln!(output, "}}").unwrap();
    }

    /// Get a channel to request shutting down.
    pub fn shutdown_sender(&self) -> Sender<ShutdownReason> {
        self.shutdown_sender.clone()
    }

    // Used for debugging
    #[allow(dead_code)]
    pub fn dump_dot_file(&self, file_name: &str) {
        let mut file = std::fs::File::create(file_name).unwrap();
        self.dump_as_dot(&mut file);
    }

    /// Checks if attestations have been seen from the given `validator_index` at the
    /// given `epoch`.
    pub fn validator_seen_at_epoch(&self, validator_index: usize, epoch: Epoch) -> bool {
        // It's necessary to assign these checks to intermediate variables to avoid a deadlock.
        //
        // See: https://github.com/sigp/lighthouse/pull/2230#discussion_r620013993
        let gossip_attested = self
            .observed_gossip_attesters
            .read()
            .index_seen_at_epoch(validator_index, epoch);
        let block_attested = self
            .observed_block_attesters
            .read()
            .index_seen_at_epoch(validator_index, epoch);
        let aggregated = self
            .observed_aggregators
            .read()
            .index_seen_at_epoch(validator_index, epoch);
        let produced_block = self
            .observed_block_producers
            .read()
            .index_seen_at_epoch(validator_index as u64, epoch);

        gossip_attested || block_attested || aggregated || produced_block
    }
}

impl<T: BeaconChainTypes> Drop for BeaconChain<T> {
    fn drop(&mut self) {
        let drop = || -> Result<(), Error> {
            self.persist_head_and_fork_choice()?;
            self.persist_op_pool()?;
            self.persist_eth1_cache()
        };

        if let Err(e) = drop() {
            error!(
                self.log,
                "Failed to persist on BeaconChain drop";
                "error" => ?e
            )
        } else {
            info!(
                self.log,
                "Saved beacon chain to disk";
            )
        }
    }
}

impl From<DBError> for Error {
    fn from(e: DBError) -> Error {
        Error::DBError(e)
    }
}

impl From<ForkChoiceError> for Error {
    fn from(e: ForkChoiceError) -> Error {
        Error::ForkChoiceError(e)
    }
}

impl From<BeaconStateError> for Error {
    fn from(e: BeaconStateError) -> Error {
        Error::BeaconStateError(e)
    }
}

impl<T: EthSpec> ChainSegmentResult<T> {
    pub fn into_block_error(self) -> Result<(), BlockError<T>> {
        match self {
            ChainSegmentResult::Failed { error, .. } => Err(error),
            ChainSegmentResult::Successful { .. } => Ok(()),
        }
    }
}<|MERGE_RESOLUTION|>--- conflicted
+++ resolved
@@ -320,16 +320,10 @@
     /// Provides information from the Ethereum 1 (PoW) chain.
     pub eth1_chain: Option<Eth1Chain<T::Eth1Chain, T::EthSpec>>,
     /// Interfaces with the execution client.
-<<<<<<< HEAD
     pub execution_layer: Option<ExecutionLayer<T::EthSpec>>,
-    /// Stores a "snapshot" of the chain at the time the head-of-the-chain block was received.
-    pub(crate) canonical_head: TimeoutRwLock<BeaconSnapshot<T::EthSpec>>,
-=======
-    pub execution_layer: Option<ExecutionLayer>,
     /// Stores information about the canonical head and finalized/justified checkpoints of the
     /// chain. Also contains the fork choice struct, for computing the canonical head.
     pub canonical_head: CanonicalHead<T>,
->>>>>>> b31bc919
     /// The root of the genesis block.
     pub genesis_block_root: Hash256,
     /// The root of the genesis state.
@@ -1294,11 +1288,7 @@
         validator_indices: &[u64],
         epoch: Epoch,
         head_block_root: Hash256,
-<<<<<<< HEAD
-    ) -> Result<(Vec<Option<AttestationDuty>>, Hash256, bool), Error> {
-=======
     ) -> Result<(Vec<Option<AttestationDuty>>, Hash256, ExecutionStatus), Error> {
->>>>>>> b31bc919
         self.with_committee_cache(head_block_root, epoch, |committee_cache, dependent_root| {
             let duties = validator_indices
                 .iter()
@@ -1308,16 +1298,6 @@
                 })
                 .collect();
 
-<<<<<<< HEAD
-            let execution_optimistic = self.is_optimistic_head_block(
-                &self
-                    .store
-                    .get_full_block(&head_block_root)?
-                    .ok_or(Error::MissingBeaconBlock(head_block_root))?,
-            )?;
-
-            Ok((duties, dependent_root, execution_optimistic))
-=======
             let execution_status = self
                 .canonical_head
                 .fork_choice_read_lock()
@@ -1325,7 +1305,6 @@
                 .ok_or(Error::AttestationHeadNotInForkChoice(head_block_root))?;
 
             Ok((duties, dependent_root, execution_status))
->>>>>>> b31bc919
         })
     }
 
@@ -3267,6 +3246,13 @@
 
         let slot = state.slot();
         let proposer_index = state.get_beacon_proposer_index(state.slot(), &self.spec)? as u64;
+        let pubkey_opt = match self.validator_pubkey_bytes(proposer_index as usize) {
+            Ok(p) => p,
+            Err(e) => {
+                warn!(self.log, "Can't access proposer's pubkey, cannot use external builder"; "error" => ?e);
+                None
+            }
+        };
 
         // If required, start the process of loading an execution payload from the EL early. This
         // allows it to run concurrently with things like attestation packing.
@@ -3279,6 +3265,7 @@
                     &state,
                     finalized_checkpoint,
                     proposer_index,
+                    pubkey_opt
                 )?;
                 Some(prepare_payload_handle)
             }
@@ -3340,33 +3327,6 @@
             .map_err(BlockProductionError::OpPoolError)?;
         drop(attestation_packing_timer);
 
-<<<<<<< HEAD
-        let slot = state.slot();
-        let proposer_index = state.get_beacon_proposer_index(state.slot(), &self.spec)? as u64;
-
-        let pubkey_opt = match self.validator_pubkey_bytes(proposer_index as usize) {
-            Ok(p) => p,
-            Err(e) => {
-                warn!(self.log, "Can't access proposer's pubkey, cannot use external builder"; "error" => ?e);
-                None
-            }
-        };
-
-        // Closure to fetch a sync aggregate in cases where it is required.
-        let get_sync_aggregate = || -> Result<SyncAggregate<_>, BlockProductionError> {
-            Ok(self
-                .op_pool
-                .get_sync_aggregate(&state)
-                .map_err(BlockProductionError::OpPoolError)?
-                .unwrap_or_else(|| {
-                    warn!(
-                        self.log,
-                        "Producing block with no sync contributions";
-                        "slot" => state.slot(),
-                    );
-                    SyncAggregate::new()
-                }))
-=======
         let sync_aggregate = match &state {
             BeaconState::Base(_) => None,
             BeaconState::Altair(_) | BeaconState::Merge(_) => {
@@ -3384,7 +3344,6 @@
                     });
                 Some(sync_aggregate)
             }
->>>>>>> b31bc919
         };
 
         Ok(PartialBeaconBlock {
@@ -3449,52 +3408,6 @@
                     _phantom: PhantomData,
                 },
             }),
-<<<<<<< HEAD
-            BeaconState::Altair(_) => {
-                let sync_aggregate = get_sync_aggregate()?;
-                BeaconBlock::Altair(BeaconBlockAltair {
-                    slot,
-                    proposer_index,
-                    parent_root,
-                    state_root: Hash256::zero(),
-                    body: BeaconBlockBodyAltair {
-                        randao_reveal,
-                        eth1_data,
-                        graffiti,
-                        proposer_slashings: proposer_slashings.into(),
-                        attester_slashings: attester_slashings.into(),
-                        attestations,
-                        deposits,
-                        voluntary_exits: voluntary_exits.into(),
-                        sync_aggregate,
-                        _phantom: PhantomData,
-                    },
-                })
-            }
-            BeaconState::Merge(_) => {
-                let sync_aggregate = get_sync_aggregate()?;
-                let execution_payload =
-                    get_execution_payload::<T, Payload>(self, &state, proposer_index, pubkey_opt)?;
-                BeaconBlock::Merge(BeaconBlockMerge {
-                    slot,
-                    proposer_index,
-                    parent_root,
-                    state_root: Hash256::zero(),
-                    body: BeaconBlockBodyMerge {
-                        randao_reveal,
-                        eth1_data,
-                        graffiti,
-                        proposer_slashings: proposer_slashings.into(),
-                        attester_slashings: attester_slashings.into(),
-                        attestations,
-                        deposits,
-                        voluntary_exits: voluntary_exits.into(),
-                        sync_aggregate,
-                        execution_payload,
-                    },
-                })
-            }
-=======
             BeaconState::Altair(_) => BeaconBlock::Altair(BeaconBlockAltair {
                 slot,
                 proposer_index,
@@ -3534,7 +3447,6 @@
                         .ok_or(BlockProductionError::MissingExecutionPayload)?,
                 },
             }),
->>>>>>> b31bc919
         };
 
         let block = SignedBeaconBlock::from_block(
@@ -3698,464 +3610,10 @@
         Ok(())
     }
 
-<<<<<<< HEAD
-    /// Execute the fork choice algorithm and enthrone the result as the canonical head.
-    pub fn fork_choice(self: &Arc<Self>) -> Result<(), Error> {
-        self.fork_choice_at_slot(self.slot()?)
-    }
-
-    /// Execute fork choice at `slot`, processing queued attestations from `slot - 1` and earlier.
-    ///
-    /// The `slot` is not verified in any way, callers should ensure it corresponds to at most
-    /// one slot ahead of the current wall-clock slot.
-    pub fn fork_choice_at_slot(self: &Arc<Self>, slot: Slot) -> Result<(), Error> {
-        metrics::inc_counter(&metrics::FORK_CHOICE_REQUESTS);
-        let _timer = metrics::start_timer(&metrics::FORK_CHOICE_TIMES);
-
-        let result = self.fork_choice_internal(slot);
-
-        if result.is_err() {
-            metrics::inc_counter(&metrics::FORK_CHOICE_ERRORS);
-        }
-
-        result
-    }
-
-    fn fork_choice_internal(self: &Arc<Self>, slot: Slot) -> Result<(), Error> {
-        // Atomically obtain the head block root and the finalized block.
-        let (beacon_block_root, finalized_block) = {
-            let mut fork_choice = self.fork_choice.write();
-
-            // Determine the root of the block that is the head of the chain.
-            let beacon_block_root = fork_choice.get_head(slot, &self.spec)?;
-
-            (beacon_block_root, fork_choice.get_finalized_block()?)
-        };
-
-        let current_head = self.head_info()?;
-        let old_finalized_checkpoint = current_head.finalized_checkpoint;
-
-        // Exit early if the head hasn't changed.
-        if beacon_block_root == current_head.block_root {
-            return Ok(());
-        }
-
-        // Check to ensure that this finalized block hasn't been marked as invalid.
-        if let ExecutionStatus::Invalid(block_hash) = finalized_block.execution_status {
-            crit!(
-                self.log,
-                "Finalized block has an invalid payload";
-                "msg" => "You must use the `--purge-db` flag to clear the database and restart sync. \
-                You may be on a hostile network.",
-                "block_hash" => ?block_hash
-            );
-            let mut shutdown_sender = self.shutdown_sender();
-            shutdown_sender
-                .try_send(ShutdownReason::Failure(
-                    "Finalized block has an invalid execution payload.",
-                ))
-                .map_err(BeaconChainError::InvalidFinalizedPayloadShutdownError)?;
-
-            // Exit now, the node is in an invalid state.
-            return Err(Error::InvalidFinalizedPayload {
-                finalized_root: finalized_block.root,
-                execution_block_hash: block_hash,
-            });
-        }
-
-        let lag_timer = metrics::start_timer(&metrics::FORK_CHOICE_SET_HEAD_LAG_TIMES);
-
-        // At this point we know that the new head block is not the same as the previous one
-        metrics::inc_counter(&metrics::FORK_CHOICE_CHANGED_HEAD);
-
-        // Try and obtain the snapshot for `beacon_block_root` from the snapshot cache, falling
-        // back to a database read if that fails.
-        let new_head = self
-            .snapshot_cache
-            .try_read_for(BLOCK_PROCESSING_CACHE_LOCK_TIMEOUT)
-            .and_then(|snapshot_cache| {
-                snapshot_cache.get_cloned(beacon_block_root, CloneConfig::committee_caches_only())
-            })
-            .map::<Result<_, Error>, _>(Ok)
-            .unwrap_or_else(|| {
-                let beacon_block = self
-                    .store
-                    .get_full_block(&beacon_block_root)?
-                    .ok_or(Error::MissingBeaconBlock(beacon_block_root))?;
-
-                let beacon_state_root = beacon_block.state_root();
-                let beacon_state: BeaconState<T::EthSpec> = self
-                    .get_state(&beacon_state_root, Some(beacon_block.slot()))?
-                    .ok_or(Error::MissingBeaconState(beacon_state_root))?;
-
-                Ok(BeaconSnapshot {
-                    beacon_block,
-                    beacon_block_root,
-                    beacon_state,
-                })
-            })
-            .and_then(|mut snapshot| {
-                // Regardless of where we got the state from, attempt to build the committee
-                // caches.
-                snapshot
-                    .beacon_state
-                    .build_all_committee_caches(&self.spec)
-                    .map_err(Into::into)
-                    .map(|()| snapshot)
-            })?;
-
-        // Attempt to detect if the new head is not on the same chain as the previous block
-        // (i.e., a re-org).
-        //
-        // Note: this will declare a re-org if we skip `SLOTS_PER_HISTORICAL_ROOT` blocks
-        // between calls to fork choice without swapping between chains. This seems like an
-        // extreme-enough scenario that a warning is fine.
-        let is_reorg = new_head
-            .beacon_state
-            .get_block_root(current_head.slot)
-            .map_or(true, |root| *root != current_head.block_root);
-
-        let mut reorg_distance = Slot::new(0);
-
-        if is_reorg {
-            match self.find_reorg_slot(&new_head.beacon_state, new_head.beacon_block_root) {
-                Ok(slot) => reorg_distance = current_head.slot.saturating_sub(slot),
-                Err(e) => {
-                    warn!(
-                        self.log,
-                        "Could not find re-org depth";
-                        "error" => format!("{:?}", e),
-                    );
-                }
-            }
-
-            metrics::inc_counter(&metrics::FORK_CHOICE_REORG_COUNT);
-            metrics::inc_counter(&metrics::FORK_CHOICE_REORG_COUNT_INTEROP);
-            warn!(
-                self.log,
-                "Beacon chain re-org";
-                "previous_head" => ?current_head.block_root,
-                "previous_slot" => current_head.slot,
-                "new_head_parent" => ?new_head.beacon_block.parent_root(),
-                "new_head" => ?beacon_block_root,
-                "new_slot" => new_head.beacon_block.slot(),
-                "reorg_distance" => reorg_distance,
-            );
-        } else {
-            debug!(
-                self.log,
-                "Head beacon block";
-                "justified_root" => ?new_head.beacon_state.current_justified_checkpoint().root,
-                "justified_epoch" => new_head.beacon_state.current_justified_checkpoint().epoch,
-                "finalized_root" => ?new_head.beacon_state.finalized_checkpoint().root,
-                "finalized_epoch" => new_head.beacon_state.finalized_checkpoint().epoch,
-                "root" => ?beacon_block_root,
-                "slot" => new_head.beacon_block.slot(),
-            );
-        };
-
-        let new_finalized_checkpoint = new_head.beacon_state.finalized_checkpoint();
-
-        // It is an error to try to update to a head with a lesser finalized epoch.
-        if new_finalized_checkpoint.epoch < old_finalized_checkpoint.epoch {
-            return Err(Error::RevertedFinalizedEpoch {
-                previous_epoch: old_finalized_checkpoint.epoch,
-                new_epoch: new_finalized_checkpoint.epoch,
-            });
-        }
-
-        let is_epoch_transition = current_head.slot.epoch(T::EthSpec::slots_per_epoch())
-            < new_head
-                .beacon_state
-                .slot()
-                .epoch(T::EthSpec::slots_per_epoch());
-
-        let update_head_timer = metrics::start_timer(&metrics::UPDATE_HEAD_TIMES);
-
-        // These fields are used for server-sent events.
-        let state_root = new_head.beacon_state_root();
-        let head_slot = new_head.beacon_state.slot();
-        let head_proposer_index = new_head.beacon_block.message().proposer_index();
-        let proposer_graffiti = new_head
-            .beacon_block
-            .message()
-            .body()
-            .graffiti()
-            .as_utf8_lossy();
-
-        // Find the dependent roots associated with this head before updating the snapshot. This
-        // is to ensure consistency when sending server sent events later in this method.
-        let dependent_root = new_head
-            .beacon_state
-            .proposer_shuffling_decision_root(self.genesis_block_root);
-        let prev_dependent_root = new_head
-            .beacon_state
-            .attester_shuffling_decision_root(self.genesis_block_root, RelativeEpoch::Current);
-
-        let execution_optimistic = self.is_optimistic_head_block(&new_head.beacon_block)?;
-
-        drop(lag_timer);
-
-        // Clear the early attester cache in case it conflicts with `self.canonical_head`.
-        self.early_attester_cache.clear();
-
-        // Update the snapshot that stores the head of the chain at the time it received the
-        // block.
-        *self
-            .canonical_head
-            .try_write_for(HEAD_LOCK_TIMEOUT)
-            .ok_or(Error::CanonicalHeadLockTimeout)? = new_head;
-
-        // The block has now been set as head so we can record times and delays.
-        metrics::stop_timer(update_head_timer);
-
-        let block_time_set_as_head = timestamp_now();
-
-        // Calculate the total delay between the start of the slot and when it was set as head.
-        let block_delay_total =
-            get_slot_delay_ms(block_time_set_as_head, head_slot, &self.slot_clock);
-
-        // Do not write to the cache for blocks older than 2 epochs, this helps reduce writes to
-        // the cache during sync.
-        if block_delay_total < self.slot_clock.slot_duration() * 64 {
-            self.block_times_cache.write().set_time_set_as_head(
-                beacon_block_root,
-                current_head.slot,
-                block_time_set_as_head,
-            );
-        }
-
-        // If a block comes in from over 4 slots ago, it is most likely a block from sync.
-        let block_from_sync = block_delay_total > self.slot_clock.slot_duration() * 4;
-
-        // Determine whether the block has been set as head too late for proper attestation
-        // production.
-        let late_head = block_delay_total >= self.slot_clock.unagg_attestation_production_delay();
-
-        // Do not store metrics if the block was > 4 slots old, this helps prevent noise during
-        // sync.
-        if !block_from_sync {
-            // Observe the total block delay. This is the delay between the time the slot started
-            // and when the block was set as head.
-            metrics::observe_duration(
-                &metrics::BEACON_BLOCK_HEAD_SLOT_START_DELAY_TIME,
-                block_delay_total,
-            );
-
-            // Observe the delay between when we imported the block and when we set the block as
-            // head.
-            let block_delays = self.block_times_cache.read().get_block_delays(
-                beacon_block_root,
-                self.slot_clock
-                    .start_of(head_slot)
-                    .unwrap_or_else(|| Duration::from_secs(0)),
-            );
-
-            metrics::observe_duration(
-                &metrics::BEACON_BLOCK_OBSERVED_SLOT_START_DELAY_TIME,
-                block_delays
-                    .observed
-                    .unwrap_or_else(|| Duration::from_secs(0)),
-            );
-
-            metrics::observe_duration(
-                &metrics::BEACON_BLOCK_HEAD_IMPORTED_DELAY_TIME,
-                block_delays
-                    .set_as_head
-                    .unwrap_or_else(|| Duration::from_secs(0)),
-            );
-
-            // If the block was enshrined as head too late for attestations to be created for it,
-            // log a debug warning and increment a metric.
-            if late_head {
-                metrics::inc_counter(&metrics::BEACON_BLOCK_HEAD_SLOT_START_DELAY_EXCEEDED_TOTAL);
-                debug!(
-                    self.log,
-                    "Delayed head block";
-                    "block_root" => ?beacon_block_root,
-                    "proposer_index" => head_proposer_index,
-                    "slot" => head_slot,
-                    "block_delay" => ?block_delay_total,
-                    "observed_delay" => ?block_delays.observed,
-                    "imported_delay" => ?block_delays.imported,
-                    "set_as_head_delay" => ?block_delays.set_as_head,
-                );
-            }
-        }
-
-        self.snapshot_cache
-            .try_write_for(BLOCK_PROCESSING_CACHE_LOCK_TIMEOUT)
-            .map(|mut snapshot_cache| {
-                snapshot_cache.update_head(beacon_block_root);
-            })
-            .unwrap_or_else(|| {
-                error!(
-                    self.log,
-                    "Failed to obtain cache write lock";
-                    "lock" => "snapshot_cache",
-                    "task" => "update head"
-                );
-            });
-
-        if is_epoch_transition || is_reorg {
-            self.persist_head_and_fork_choice()?;
-            self.op_pool.prune_attestations(self.epoch()?);
-        }
-
-        if new_finalized_checkpoint.epoch != old_finalized_checkpoint.epoch {
-            // Due to race conditions, it's technically possible that the head we load here is
-            // different to the one earlier in this function.
-            //
-            // Since the head can't move backwards in terms of finalized epoch, we can only load a
-            // head with a *later* finalized state. There is no harm in this.
-            let head = self
-                .canonical_head
-                .try_read_for(HEAD_LOCK_TIMEOUT)
-                .ok_or(Error::CanonicalHeadLockTimeout)?;
-
-            // State root of the finalized state on the epoch boundary, NOT the state
-            // of the finalized block. We need to use an iterator in case the state is beyond
-            // the reach of the new head's `state_roots` array.
-            let new_finalized_slot = head
-                .beacon_state
-                .finalized_checkpoint()
-                .epoch
-                .start_slot(T::EthSpec::slots_per_epoch());
-            let new_finalized_state_root = process_results(
-                StateRootsIterator::new(&self.store, &head.beacon_state),
-                |mut iter| {
-                    iter.find_map(|(state_root, slot)| {
-                        if slot == new_finalized_slot {
-                            Some(state_root)
-                        } else {
-                            None
-                        }
-                    })
-                },
-            )?
-            .ok_or(Error::MissingFinalizedStateRoot(new_finalized_slot))?;
-
-            self.after_finalization(&head.beacon_state, new_finalized_state_root)?;
-        }
-
-        // Register a server-sent event if necessary
-        if let Some(event_handler) = self.event_handler.as_ref() {
-            if event_handler.has_head_subscribers() {
-                match (dependent_root, prev_dependent_root) {
-                    (Ok(current_duty_dependent_root), Ok(previous_duty_dependent_root)) => {
-                        event_handler.register(EventKind::Head(SseHead {
-                            slot: head_slot,
-                            block: beacon_block_root,
-                            state: state_root,
-                            current_duty_dependent_root,
-                            previous_duty_dependent_root,
-                            epoch_transition: is_epoch_transition,
-                            execution_optimistic,
-                        }));
-                    }
-                    (Err(e), _) | (_, Err(e)) => {
-                        warn!(
-                            self.log,
-                            "Unable to find dependent roots, cannot register head event";
-                            "error" => ?e
-                        );
-                    }
-                }
-            }
-
-            if is_reorg && event_handler.has_reorg_subscribers() {
-                event_handler.register(EventKind::ChainReorg(SseChainReorg {
-                    slot: head_slot,
-                    depth: reorg_distance.as_u64(),
-                    old_head_block: current_head.block_root,
-                    old_head_state: current_head.state_root,
-                    new_head_block: beacon_block_root,
-                    new_head_state: state_root,
-                    epoch: head_slot.epoch(T::EthSpec::slots_per_epoch()),
-                    execution_optimistic,
-                }));
-            }
-
-            if !block_from_sync && late_head && event_handler.has_late_head_subscribers() {
-                let peer_info = self
-                    .block_times_cache
-                    .read()
-                    .get_peer_info(beacon_block_root);
-                let block_delays = self.block_times_cache.read().get_block_delays(
-                    beacon_block_root,
-                    self.slot_clock
-                        .start_of(head_slot)
-                        .unwrap_or_else(|| Duration::from_secs(0)),
-                );
-                event_handler.register(EventKind::LateHead(SseLateHead {
-                    slot: head_slot,
-                    block: beacon_block_root,
-                    peer_id: peer_info.id,
-                    peer_client: peer_info.client,
-                    proposer_index: head_proposer_index,
-                    proposer_graffiti,
-                    block_delay: block_delay_total,
-                    observed_delay: block_delays.observed,
-                    imported_delay: block_delays.imported,
-                    set_as_head_delay: block_delays.set_as_head,
-                    execution_optimistic,
-                }));
-            }
-        }
-
-        // Update the execution layer.
-        // Always use the wall-clock slot to update the execution engine rather than the `slot`
-        // passed in.
-        if let Err(e) = self.update_execution_engine_forkchoice_blocking(self.slot()?) {
-            crit!(
-                self.log,
-                "Failed to update execution head";
-                "error" => ?e
-            );
-        }
-
-        // Performing this call immediately after
-        // `update_execution_engine_forkchoice_blocking` might result in two calls to fork
-        // choice updated, one *without* payload attributes and then a second *with*
-        // payload attributes.
-        //
-        // This seems OK. It's not a significant waste of EL<>CL bandwidth or resources, as
-        // far as I know.
-        if let Err(e) = self.prepare_beacon_proposer_blocking() {
-            crit!(
-                self.log,
-                "Failed to prepare proposers after fork choice";
-                "error" => ?e
-            );
-        }
-
-        Ok(())
-    }
-
-    pub fn prepare_beacon_proposer_blocking(self: &Arc<Self>) -> Result<(), Error> {
-        let current_slot = self.slot()?;
-
-        // Avoids raising an error before Bellatrix.
-        //
-        // See `Self::prepare_beacon_proposer_async` for more detail.
-        if self.slot_is_prior_to_bellatrix(current_slot + 1) {
-            return Ok(());
-        }
-
-        let execution_layer = self
-            .execution_layer
-            .as_ref()
-            .ok_or(Error::ExecutionLayerMissing)?;
-
-        execution_layer
-            .block_on_generic(|_| self.prepare_beacon_proposer_async(current_slot))
-            .map_err(Error::PrepareProposerBlockingFailed)?
-=======
     pub fn block_is_known_to_fork_choice(&self, root: &Hash256) -> bool {
         self.canonical_head
             .fork_choice_read_lock()
             .contains_block(root)
->>>>>>> b31bc919
     }
 
     /// Determines the beacon proposer for the next slot. If that proposer is registered in the
@@ -4602,92 +4060,12 @@
         if self.slot_is_prior_to_bellatrix(block.slot()) {
             Ok(false)
         } else {
-<<<<<<< HEAD
-            self.fork_choice
-                .read()
-=======
             self.canonical_head
                 .fork_choice_read_lock()
->>>>>>> b31bc919
                 .is_optimistic_block(&block.canonical_root())
                 .map_err(BeaconChainError::ForkChoiceError)
         }
     }
-<<<<<<< HEAD
-
-    /// Returns the value of `execution_optimistic` for `head_block`.
-    ///
-    /// Returns `Ok(false)` if the block is pre-Bellatrix, or has `ExecutionStatus::Valid`.
-    /// Returns `Ok(true)` if the block has `ExecutionStatus::Optimistic`.
-    ///
-    /// This function will return an error if `head_block` is not present in the fork choice store
-    /// and so should only be used on the head block or when the block *should* be present in the
-    /// fork choice store.
-    ///
-    /// There is a potential race condition when syncing where the block_root of `head_block` could
-    /// be pruned from the fork choice store before being read.
-    pub fn is_optimistic_head_block(
-        &self,
-        head_block: &SignedBeaconBlock<T::EthSpec>,
-    ) -> Result<bool, BeaconChainError> {
-        // Check if the block is pre-Bellatrix.
-        if self.slot_is_prior_to_bellatrix(head_block.slot()) {
-            Ok(false)
-        } else {
-            self.fork_choice
-                .read()
-                .is_optimistic_block_no_fallback(&head_block.canonical_root())
-                .map_err(BeaconChainError::ForkChoiceError)
-        }
-    }
-
-    /// Returns the value of `execution_optimistic` for the current head block.
-    /// You can optionally provide `head_info` if it was computed previously.
-    ///
-    /// Returns `Ok(false)` if the head block is pre-Bellatrix, or has `ExecutionStatus::Valid`.
-    /// Returns `Ok(true)` if the head block has `ExecutionStatus::Optimistic`.
-    ///
-    /// There is a potential race condition when syncing where the block root of `head_info` could
-    /// be pruned from the fork choice store before being read.
-    pub fn is_optimistic_head(
-        &self,
-        head_info: Option<&HeadInfo>,
-    ) -> Result<bool, BeaconChainError> {
-        head_info
-            .map(|head| self.is_optimistic_head_internal(head))
-            .unwrap_or_else(|| self.is_optimistic_head_internal(&self.head_info()?))
-    }
-
-    fn is_optimistic_head_internal(&self, head_info: &HeadInfo) -> Result<bool, BeaconChainError> {
-        // Check if the block is pre-Bellatrix.
-        if self.slot_is_prior_to_bellatrix(head_info.slot) {
-            Ok(false)
-        } else {
-            self.fork_choice
-                .read()
-                .is_optimistic_block_no_fallback(&head_info.block_root)
-                .map_err(BeaconChainError::ForkChoiceError)
-        }
-    }
-
-    /// Returns the status of the current head block, regarding the validity of the execution
-    /// payload.
-    pub fn head_safety_status(&self) -> Result<HeadSafetyStatus, BeaconChainError> {
-        let head = self.head_info()?;
-        let head_block = self
-            .fork_choice
-            .read()
-            .get_block(&head.block_root)
-            .ok_or(BeaconChainError::HeadMissingFromForkChoice(head.block_root))?;
-
-        let status = match head_block.execution_status {
-            ExecutionStatus::Valid(block_hash) => HeadSafetyStatus::Safe(Some(block_hash)),
-            ExecutionStatus::Invalid(block_hash) => HeadSafetyStatus::Invalid(block_hash),
-            ExecutionStatus::Optimistic(block_hash) => HeadSafetyStatus::Unsafe(block_hash),
-            ExecutionStatus::Irrelevant(_) => HeadSafetyStatus::Safe(None),
-        };
-=======
->>>>>>> b31bc919
 
     /// Returns the value of `execution_optimistic` for `head_block`.
     ///
@@ -4842,71 +4220,6 @@
         }
     }
 
-<<<<<<< HEAD
-    /// Called after `self` has had a new block finalized.
-    ///
-    /// Performs pruning and finality-based optimizations.
-    fn after_finalization(
-        &self,
-        head_state: &BeaconState<T::EthSpec>,
-        new_finalized_state_root: Hash256,
-    ) -> Result<(), Error> {
-        self.fork_choice.write().prune()?;
-        let new_finalized_checkpoint = head_state.finalized_checkpoint();
-
-        self.observed_block_producers.write().prune(
-            new_finalized_checkpoint
-                .epoch
-                .start_slot(T::EthSpec::slots_per_epoch()),
-        );
-
-        self.snapshot_cache
-            .try_write_for(BLOCK_PROCESSING_CACHE_LOCK_TIMEOUT)
-            .map(|mut snapshot_cache| {
-                snapshot_cache.prune(new_finalized_checkpoint.epoch);
-                debug!(
-                    self.log,
-                    "Snapshot cache pruned";
-                    "new_len" => snapshot_cache.len(),
-                    "remaining_roots" => ?snapshot_cache.beacon_block_roots(),
-                );
-            })
-            .unwrap_or_else(|| {
-                error!(
-                    self.log,
-                    "Failed to obtain cache write lock";
-                    "lock" => "snapshot_cache",
-                    "task" => "prune"
-                );
-            });
-
-        self.op_pool.prune_all(head_state, self.epoch()?);
-
-        self.store_migrator.process_finalization(
-            new_finalized_state_root.into(),
-            new_finalized_checkpoint,
-            self.head_tracker.clone(),
-        )?;
-
-        self.attester_cache
-            .prune_below(new_finalized_checkpoint.epoch);
-
-        if let Some(event_handler) = self.event_handler.as_ref() {
-            if event_handler.has_finalized_subscribers() {
-                event_handler.register(EventKind::FinalizedCheckpoint(SseFinalizedCheckpoint {
-                    epoch: new_finalized_checkpoint.epoch,
-                    block: new_finalized_checkpoint.root,
-                    state: new_finalized_state_root,
-                    execution_optimistic: self.is_optimistic_head(None)?,
-                }));
-            }
-        }
-
-        Ok(())
-    }
-
-=======
->>>>>>> b31bc919
     /// Runs the `map_fn` with the committee cache for `shuffling_epoch` from the chain with head
     /// `head_block_root`. The `map_fn` will be supplied two values:
     ///
