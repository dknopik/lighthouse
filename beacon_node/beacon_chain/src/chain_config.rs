pub use proto_array::{DisallowedReOrgOffsets, ReOrgThreshold};
use serde::{Deserialize, Serialize};
use std::time::Duration;
use types::{Checkpoint, Epoch};

pub const DEFAULT_RE_ORG_THRESHOLD: ReOrgThreshold = ReOrgThreshold(20);
pub const DEFAULT_RE_ORG_MAX_EPOCHS_SINCE_FINALIZATION: Epoch = Epoch::new(2);
/// Default to 1/12th of the slot, which is 1 second on mainnet.
pub const DEFAULT_RE_ORG_CUTOFF_DENOMINATOR: u32 = 12;
pub const DEFAULT_FORK_CHOICE_BEFORE_PROPOSAL_TIMEOUT: u64 = 250;

/// Default fraction of a slot lookahead for payload preparation (12/3 = 4 seconds on mainnet).
pub const DEFAULT_PREPARE_PAYLOAD_LOOKAHEAD_FACTOR: u32 = 3;

/// Fraction of a slot lookahead for fork choice in the state advance timer (500ms on mainnet).
pub const FORK_CHOICE_LOOKAHEAD_FACTOR: u32 = 24;

/// Cache only a small number of states in the parallel cache by default.
pub const DEFAULT_PARALLEL_STATE_CACHE_SIZE: usize = 2;

#[derive(Debug, PartialEq, Eq, Clone, Deserialize, Serialize)]
pub struct ChainConfig {
    /// Maximum number of slots to skip when importing an attestation.
    ///
    /// If `None`, there is no limit.
    pub import_max_skip_slots: Option<u64>,
    /// A user-input `Checkpoint` that must exist in the beacon chain's sync path.
    ///
    /// If `None`, there is no weak subjectivity verification.
    pub weak_subjectivity_checkpoint: Option<Checkpoint>,
    /// Determine whether to reconstruct historic states, usually after a checkpoint sync.
    pub reconstruct_historic_states: bool,
    /// Whether timeouts on `TimeoutRwLock`s are enabled or not.
    pub enable_lock_timeouts: bool,
    /// The max size of a message that can be sent over the network.
    pub max_network_size: usize,
    /// Maximum percentage of committee weight at which to attempt re-orging the canonical head.
    pub re_org_threshold: Option<ReOrgThreshold>,
    /// Maximum number of epochs since finalization for attempting a proposer re-org.
    pub re_org_max_epochs_since_finalization: Epoch,
    /// Maximum delay after the start of the slot at which to propose a reorging block.
    pub re_org_cutoff_millis: Option<u64>,
    /// Additional epoch offsets at which re-orging block proposals are not permitted.
    ///
    /// By default this list is empty, but it can be useful for reacting to network conditions, e.g.
    /// slow gossip of re-org blocks at slot 1 in the epoch.
    pub re_org_disallowed_offsets: DisallowedReOrgOffsets,
    /// Number of milliseconds to wait for fork choice before proposing a block.
    ///
    /// If set to 0 then block proposal will not wait for fork choice at all.
    pub fork_choice_before_proposal_timeout_ms: u64,
    /// Number of skip slots in a row before the BN refuses to use connected builders during payload construction.
    pub builder_fallback_skips: usize,
    /// Number of skip slots in the past `SLOTS_PER_EPOCH` before the BN refuses to use connected
    /// builders during payload construction.
    pub builder_fallback_skips_per_epoch: usize,
    /// Number of epochs since finalization before the BN refuses to use connected builders during
    /// payload construction.
    pub builder_fallback_epochs_since_finalization: usize,
    /// Whether any chain health checks should be considered when deciding whether to use the builder API.
    pub builder_fallback_disable_checks: bool,
    /// When set to `true`, forget any valid/invalid/optimistic statuses in fork choice during start
    /// up.
    pub always_reset_payload_statuses: bool,
    /// Whether to apply paranoid checks to blocks proposed by this beacon node.
    pub paranoid_block_proposal: bool,
    /// Optionally set timeout for calls to checkpoint sync endpoint.
    pub checkpoint_sync_url_timeout: u64,
    /// The offset before the start of a proposal slot at which payload attributes should be sent.
    ///
    /// Low values are useful for execution engines which don't improve their payload after the
    /// first call, and high values are useful for ensuring the EL is given ample notice.
    pub prepare_payload_lookahead: Duration,
    /// Use EL-free optimistic sync for the finalized part of the chain.
    pub optimistic_finalized_sync: bool,
    /// The size of the shuffling cache,
    pub shuffling_cache_size: usize,
    /// If using a weak-subjectivity sync, whether we should download blocks all the way back to
    /// genesis.
    pub genesis_backfill: bool,
    /// Whether to send payload attributes every slot, regardless of connected proposers.
    ///
    /// This is useful for block builders and testing.
    pub always_prepare_payload: bool,
    /// Number of epochs between each migration of data from the hot database to the freezer.
    pub epochs_per_migration: u64,
<<<<<<< HEAD
    /// Size of the promise cache for de-duplicating parallel state requests.
    pub parallel_state_cache_size: usize,
=======
    /// When set to true Light client server computes and caches state proofs for serving updates
    pub enable_light_client_server: bool,
>>>>>>> b5bae6e7
}

impl Default for ChainConfig {
    fn default() -> Self {
        Self {
            import_max_skip_slots: None,
            weak_subjectivity_checkpoint: None,
            reconstruct_historic_states: false,
            enable_lock_timeouts: true,
            max_network_size: 10 * 1_048_576, // 10M
            re_org_threshold: Some(DEFAULT_RE_ORG_THRESHOLD),
            re_org_max_epochs_since_finalization: DEFAULT_RE_ORG_MAX_EPOCHS_SINCE_FINALIZATION,
            re_org_cutoff_millis: None,
            re_org_disallowed_offsets: DisallowedReOrgOffsets::default(),
            fork_choice_before_proposal_timeout_ms: DEFAULT_FORK_CHOICE_BEFORE_PROPOSAL_TIMEOUT,
            // Builder fallback configs that are set in `clap` will override these.
            builder_fallback_skips: 3,
            builder_fallback_skips_per_epoch: 8,
            builder_fallback_epochs_since_finalization: 3,
            builder_fallback_disable_checks: false,
            always_reset_payload_statuses: false,
            paranoid_block_proposal: false,
            checkpoint_sync_url_timeout: 60,
            prepare_payload_lookahead: Duration::from_secs(4),
            // This value isn't actually read except in tests.
            optimistic_finalized_sync: true,
            shuffling_cache_size: crate::shuffling_cache::DEFAULT_CACHE_SIZE,
            genesis_backfill: false,
            always_prepare_payload: false,
            epochs_per_migration: crate::migrate::DEFAULT_EPOCHS_PER_MIGRATION,
<<<<<<< HEAD
            parallel_state_cache_size: DEFAULT_PARALLEL_STATE_CACHE_SIZE,
=======
            enable_light_client_server: false,
>>>>>>> b5bae6e7
        }
    }
}

impl ChainConfig {
    /// The latest delay from the start of the slot at which to attempt a 1-slot re-org.
    pub fn re_org_cutoff(&self, seconds_per_slot: u64) -> Duration {
        self.re_org_cutoff_millis
            .map(Duration::from_millis)
            .unwrap_or_else(|| {
                Duration::from_secs(seconds_per_slot) / DEFAULT_RE_ORG_CUTOFF_DENOMINATOR
            })
    }
}<|MERGE_RESOLUTION|>--- conflicted
+++ resolved
@@ -84,13 +84,10 @@
     pub always_prepare_payload: bool,
     /// Number of epochs between each migration of data from the hot database to the freezer.
     pub epochs_per_migration: u64,
-<<<<<<< HEAD
     /// Size of the promise cache for de-duplicating parallel state requests.
     pub parallel_state_cache_size: usize,
-=======
     /// When set to true Light client server computes and caches state proofs for serving updates
     pub enable_light_client_server: bool,
->>>>>>> b5bae6e7
 }
 
 impl Default for ChainConfig {
@@ -121,11 +118,8 @@
             genesis_backfill: false,
             always_prepare_payload: false,
             epochs_per_migration: crate::migrate::DEFAULT_EPOCHS_PER_MIGRATION,
-<<<<<<< HEAD
             parallel_state_cache_size: DEFAULT_PARALLEL_STATE_CACHE_SIZE,
-=======
             enable_light_client_server: false,
->>>>>>> b5bae6e7
         }
     }
 }
