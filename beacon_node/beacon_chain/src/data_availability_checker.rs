use crate::blob_verification::{verify_kzg_for_blob_list, GossipVerifiedBlob, KzgVerifiedBlobList};
use crate::block_verification_types::{
    AvailabilityPendingExecutedBlock, AvailableExecutedBlock, RpcBlock,
};
use crate::data_availability_checker::overflow_lru_cache::DataAvailabilityCheckerInner;
use crate::{BeaconChain, BeaconChainTypes, BeaconStore};
use kzg::Kzg;
use slog::{debug, error};
use slot_clock::SlotClock;
use std::fmt;
use std::fmt::Debug;
use std::num::NonZeroUsize;
use std::sync::Arc;
use std::time::Duration;
use task_executor::TaskExecutor;
use types::blob_sidecar::{BlobIdentifier, BlobSidecar, FixedBlobSidecarList};
use types::{
<<<<<<< HEAD
    BlobSidecarList, ChainSpec, DataColumnSidecar, DataColumnSidecarVec, Epoch, EthSpec, Hash256,
    RuntimeVariableList, SignedBeaconBlock,
=======
    BlobSidecarList, ChainSpec, DataColumnSidecarList, Epoch, EthSpec, Hash256, SignedBeaconBlock,
    Slot,
>>>>>>> f2fdbe7f
};

mod error;
mod overflow_lru_cache;
mod state_lru_cache;

<<<<<<< HEAD
use crate::data_column_verification::{
    verify_kzg_for_data_column_list, CustodyDataColumn, GossipVerifiedDataColumn,
    KzgVerifiedCustodyDataColumn,
};
=======
use crate::data_column_verification::{GossipVerifiedDataColumn, KzgVerifiedCustodyDataColumn};
>>>>>>> f2fdbe7f
pub use error::{Error as AvailabilityCheckError, ErrorCategory as AvailabilityCheckErrorCategory};
use types::data_column_sidecar::DataColumnIdentifier;
use types::non_zero_usize::new_non_zero_usize;

pub use self::overflow_lru_cache::DataColumnsToPublish;

/// The LRU Cache stores `PendingComponents` which can store up to
/// `MAX_BLOBS_PER_BLOCK = 6` blobs each. A `BlobSidecar` is 0.131256 MB. So
/// the maximum size of a `PendingComponents` is ~ 0.787536 MB. Setting this
/// to 1024 means the maximum size of the cache is ~ 0.8 GB. But the cache
/// will target a size of less than 75% of capacity.
pub const OVERFLOW_LRU_CAPACITY: NonZeroUsize = new_non_zero_usize(1024);
/// Until tree-states is implemented, we can't store very many states in memory :(
pub const STATE_LRU_CAPACITY_NON_ZERO: NonZeroUsize = new_non_zero_usize(2);
pub const STATE_LRU_CAPACITY: usize = STATE_LRU_CAPACITY_NON_ZERO.get();

/// Cache to hold fully valid data that can't be imported to fork-choice yet. After Dencun hard-fork
/// blocks have a sidecar of data that is received separately from the network. We call the concept
/// of a block "becoming available" when all of its import dependencies are inserted into this
/// cache.
///
/// Usually a block becomes available on its slot within a second of receiving its first component
/// over gossip. However, a block may never become available if a malicious proposer does not
/// publish its data, or there are network issues that prevent us from receiving it. If the block
/// does not become available after some time we can safely forget about it. Consider these two
/// cases:
///
/// - Global unavailability: If nobody has received the block components it's likely that the
///   proposer never made the block available. So we can safely forget about the block as it will
///   never become available.
/// - Local unavailability: Some fraction of the network has received all block components, but not us.
///   Some of our peers will eventually attest to a descendant of that block and lookup sync will
///   fetch its components. Therefore it's not strictly necessary to hold to the partially available
///   block for too long as we can recover from other peers.
///
/// Even in periods of non-finality, the proposer is expected to publish the block's data
/// immediately. Because this cache only holds fully valid data, its capacity is bound to 1 block
/// per slot and fork: before inserting into this cache we check the proposer signature and correct
/// proposer. Having a capacity > 1 is an optimization to prevent sync lookup from having re-fetch
/// data during moments of unstable network conditions.
pub struct DataAvailabilityChecker<T: BeaconChainTypes> {
    availability_cache: Arc<DataAvailabilityCheckerInner<T>>,
    slot_clock: T::SlotClock,
    kzg: Option<Arc<Kzg>>,
    spec: Arc<ChainSpec>,
}

/// This type is returned after adding a block / blob to the `DataAvailabilityChecker`.
///
/// Indicates if the block is fully `Available` or if we need blobs or blocks
///  to "complete" the requirements for an `AvailableBlock`.
#[derive(PartialEq)]
pub enum Availability<E: EthSpec> {
    MissingComponents(Hash256),
    Available(Box<AvailableExecutedBlock<E>>),
}

impl<E: EthSpec> Debug for Availability<E> {
    fn fmt(&self, f: &mut fmt::Formatter) -> fmt::Result {
        match self {
            Self::MissingComponents(block_root) => {
                write!(f, "MissingComponents({})", block_root)
            }
            Self::Available(block) => write!(f, "Available({:?})", block.import_data.block_root),
        }
    }
}

impl<T: BeaconChainTypes> DataAvailabilityChecker<T> {
    pub fn new(
        slot_clock: T::SlotClock,
        kzg: Option<Arc<Kzg>>,
        store: BeaconStore<T>,
        import_all_data_columns: bool,
<<<<<<< HEAD
        spec: ChainSpec,
    ) -> Result<Self, AvailabilityCheckError> {
        let spec = Arc::new(spec);
=======
        log: &Logger,
        spec: ChainSpec,
    ) -> Result<Self, AvailabilityCheckError> {
>>>>>>> f2fdbe7f
        let custody_subnet_count = if import_all_data_columns {
            spec.data_column_sidecar_subnet_count as usize
        } else {
            spec.custody_requirement as usize
        };

        let custody_column_count =
            custody_subnet_count.saturating_mul(spec.data_columns_per_subnet());

        let overflow_cache = DataAvailabilityCheckerInner::new(
            OVERFLOW_LRU_CAPACITY,
            store,
            custody_column_count,
            spec.clone(),
        )?;
        Ok(Self {
            availability_cache: Arc::new(overflow_cache),
            slot_clock,
            kzg,
            log: log.clone(),
            spec,
        })
    }

    /// Checks if the block root is currenlty in the availability cache awaiting import because
    /// of missing components.
    pub fn get_execution_valid_block(
        &self,
        block_root: &Hash256,
    ) -> Option<Arc<SignedBeaconBlock<T::EthSpec>>> {
        self.availability_cache
            .get_execution_valid_block(block_root)
    }

    /// Return the set of imported blob indexes for `block_root`. Returns None if there is no block
    /// component for `block_root`.
    pub fn imported_blob_indexes(&self, block_root: &Hash256) -> Option<Vec<u64>> {
        self.availability_cache
            .peek_pending_components(block_root, |components| {
                components.map(|components| {
                    components
                        .get_cached_blobs()
                        .iter()
                        .filter_map(|blob| blob.as_ref().map(|blob| blob.blob_index()))
                        .collect::<Vec<_>>()
                })
            })
    }

    /// Return the set of imported custody column indexes for `block_root`. Returns None if there is
    /// no block component for `block_root`.
    pub fn imported_custody_column_indexes(&self, block_root: &Hash256) -> Option<Vec<u64>> {
        self.availability_cache
            .peek_pending_components(block_root, |components| {
                components.map(|components| components.get_cached_data_columns_indices())
            })
    }

    /// Get a blob from the availability cache.
    pub fn get_blob(
        &self,
        blob_id: &BlobIdentifier,
    ) -> Result<Option<Arc<BlobSidecar<T::EthSpec>>>, AvailabilityCheckError> {
        self.availability_cache.peek_blob(blob_id)
    }

    /// Get a data column from the availability cache.
    pub fn get_data_column(
        &self,
        data_column_id: &DataColumnIdentifier,
    ) -> Result<Option<Arc<DataColumnSidecar<T::EthSpec>>>, AvailabilityCheckError> {
        self.availability_cache.peek_data_column(data_column_id)
    }

    /// Put a list of blobs received via RPC into the availability cache. This performs KZG
    /// verification on the blobs in the list.
    pub fn put_rpc_blobs(
        &self,
        block_root: Hash256,
        epoch: Epoch,
        blobs: FixedBlobSidecarList<T::EthSpec>,
    ) -> Result<Availability<T::EthSpec>, AvailabilityCheckError> {
        let Some(kzg) = self.kzg.as_ref() else {
            return Err(AvailabilityCheckError::KzgNotInitialized);
        };

        let seen_timestamp = self
            .slot_clock
            .now_duration()
            .ok_or(AvailabilityCheckError::SlotClockError)?;

        let verified_blobs =
            KzgVerifiedBlobList::new(Vec::from(blobs).into_iter().flatten(), kzg, seen_timestamp)
                .map_err(AvailabilityCheckError::Kzg)?;

        self.availability_cache
            .put_kzg_verified_blobs(block_root, epoch, verified_blobs)
    }

    /// Put a list of custody columns received via RPC into the availability cache. This performs KZG
    /// verification on the blobs in the list.
    #[allow(clippy::type_complexity)]
    pub fn put_rpc_custody_columns(
        &self,
        block_root: Hash256,
        custody_columns: Vec<CustodyDataColumn<T::EthSpec>>,
    ) -> Result<(Availability<T::EthSpec>, DataColumnsToPublish<T::EthSpec>), AvailabilityCheckError>
    {
        let Some(kzg) = self.kzg.as_ref() else {
            return Err(AvailabilityCheckError::KzgNotInitialized);
        };

        // TODO(das): report which column is invalid for proper peer scoring
        // TODO(das): batch KZG verification here
        let verified_custody_columns = custody_columns
            .into_iter()
            .map(|c| KzgVerifiedCustodyDataColumn::new(c, kzg))
            .collect::<Result<Vec<_>, _>>()?;

        self.availability_cache.put_kzg_verified_data_columns(
            kzg,
            block_root,
            verified_custody_columns,
        )
    }

    /// Check if we've cached other blobs for this block. If it completes a set and we also
    /// have a block cached, return the `Availability` variant triggering block import.
    /// Otherwise cache the blob sidecar.
    ///
    /// This should only accept gossip verified blobs, so we should not have to worry about dupes.
    pub fn put_gossip_blob(
        &self,
        gossip_blob: GossipVerifiedBlob<T>,
    ) -> Result<Availability<T::EthSpec>, AvailabilityCheckError> {
        self.availability_cache.put_kzg_verified_blobs(
            gossip_blob.block_root(),
            gossip_blob.epoch(),
            vec![gossip_blob.into_inner()],
        )
    }

    /// Check if we've cached other data columns for this block. If it satisfies the custody requirement and we also
    /// have a block cached, return the `Availability` variant triggering block import.
    /// Otherwise cache the data column sidecar.
    ///
    /// This should only accept gossip verified data columns, so we should not have to worry about dupes.
    #[allow(clippy::type_complexity)]
    pub fn put_gossip_data_columns(
        &self,
<<<<<<< HEAD
        gossip_data_columns: Vec<GossipVerifiedDataColumn<T>>,
    ) -> Result<(Availability<T::EthSpec>, DataColumnsToPublish<T::EthSpec>), AvailabilityCheckError>
    {
        let Some(kzg) = self.kzg.as_ref() else {
            return Err(AvailabilityCheckError::KzgNotInitialized);
        };
        let block_root = gossip_data_columns
            .first()
            .ok_or(AvailabilityCheckError::MissingCustodyColumns)?
            .block_root();

=======
        slot: Slot,
        block_root: Hash256,
        gossip_data_columns: Vec<GossipVerifiedDataColumn<T>>,
    ) -> Result<Availability<T::EthSpec>, AvailabilityCheckError> {
        let epoch = slot.epoch(T::EthSpec::slots_per_epoch());
>>>>>>> f2fdbe7f
        let custody_columns = gossip_data_columns
            .into_iter()
            .map(|c| KzgVerifiedCustodyDataColumn::from_asserted_custody(c.into_inner()))
            .collect::<Vec<_>>();

        self.availability_cache
<<<<<<< HEAD
            .put_kzg_verified_data_columns(kzg, block_root, custody_columns)
=======
            .put_kzg_verified_data_columns(block_root, epoch, custody_columns)
>>>>>>> f2fdbe7f
    }

    /// Check if we have all the blobs for a block. Returns `Availability` which has information
    /// about whether all components have been received or more are required.
    pub fn put_pending_executed_block(
        &self,
        executed_block: AvailabilityPendingExecutedBlock<T::EthSpec>,
    ) -> Result<Availability<T::EthSpec>, AvailabilityCheckError> {
        self.availability_cache
            .put_pending_executed_block(executed_block)
    }

    pub fn remove_pending_components(&self, block_root: Hash256) {
        self.availability_cache
            .remove_pending_components(block_root)
    }

    /// Verifies kzg commitments for an RpcBlock, returns a `MaybeAvailableBlock` that may
    /// include the fully available block.
    ///
    /// WARNING: This function assumes all required blobs are already present, it does NOT
    ///          check if there are any missing blobs.
    pub fn verify_kzg_for_rpc_block(
        &self,
        block: RpcBlock<T::EthSpec>,
    ) -> Result<MaybeAvailableBlock<T::EthSpec>, AvailabilityCheckError> {
<<<<<<< HEAD
        let (block_root, block, blobs, data_columns) = block.deconstruct();
        if self.blobs_required_for_block(&block) {
            return if let Some(blob_list) = blobs.as_ref() {
                let kzg = self
                    .kzg
                    .as_ref()
                    .ok_or(AvailabilityCheckError::KzgNotInitialized)?;
                verify_kzg_for_blob_list(blob_list.iter(), kzg)
                    .map_err(AvailabilityCheckError::Kzg)?;
                Ok(MaybeAvailableBlock::Available(AvailableBlock {
                    block_root,
                    block,
                    blobs,
=======
        let (block_root, block, blobs) = block.deconstruct();
        match blobs {
            None => {
                if self.blobs_required_for_block(&block) {
                    Ok(MaybeAvailableBlock::AvailabilityPending { block_root, block })
                } else {
                    Ok(MaybeAvailableBlock::Available(AvailableBlock {
                        block_root,
                        block,
                        blobs: None,
                        data_columns: None,
                        blobs_available_timestamp: None,
                    }))
                }
            }
            Some(blob_list) => {
                let verified_blobs = if self.blobs_required_for_block(&block) {
                    let kzg = self
                        .kzg
                        .as_ref()
                        .ok_or(AvailabilityCheckError::KzgNotInitialized)?;
                    verify_kzg_for_blob_list(blob_list.iter(), kzg)
                        .map_err(AvailabilityCheckError::Kzg)?;
                    Some(blob_list)
                } else {
                    None
                };
                Ok(MaybeAvailableBlock::Available(AvailableBlock {
                    block_root,
                    block,
                    blobs: verified_blobs,
                    data_columns: None,
>>>>>>> f2fdbe7f
                    blobs_available_timestamp: None,
                    data_columns: None,
                    spec: self.spec.clone(),
                }))
            } else {
                Ok(MaybeAvailableBlock::AvailabilityPending { block_root, block })
            };
        }
        if self.data_columns_required_for_block(&block) {
            return if let Some(data_column_list) = data_columns.as_ref() {
                let kzg = self
                    .kzg
                    .as_ref()
                    .ok_or(AvailabilityCheckError::KzgNotInitialized)?;
                verify_kzg_for_data_column_list(
                    data_column_list
                        .iter()
                        .map(|custody_column| custody_column.as_data_column()),
                    kzg,
                )
                .map_err(AvailabilityCheckError::Kzg)?;
                Ok(MaybeAvailableBlock::Available(AvailableBlock {
                    block_root,
                    block,
                    blobs: None,
                    blobs_available_timestamp: None,
                    data_columns: Some(
                        data_column_list
                            .into_iter()
                            .map(|d| d.clone_arc())
                            .collect(),
                    ),
                    spec: self.spec.clone(),
                }))
            } else {
                Ok(MaybeAvailableBlock::AvailabilityPending { block_root, block })
            };
        }

        Ok(MaybeAvailableBlock::Available(AvailableBlock {
            block_root,
            block,
            blobs: None,
            blobs_available_timestamp: None,
            data_columns: None,
            spec: self.spec.clone(),
        }))
    }

    /// Checks if a vector of blocks are available. Returns a vector of `MaybeAvailableBlock`
    /// This is more efficient than calling `verify_kzg_for_rpc_block` in a loop as it does
    /// all kzg verification at once
    ///
    /// WARNING: This function assumes all required blobs are already present, it does NOT
    ///          check if there are any missing blobs.
    pub fn verify_kzg_for_rpc_blocks(
        &self,
        blocks: Vec<RpcBlock<T::EthSpec>>,
    ) -> Result<Vec<MaybeAvailableBlock<T::EthSpec>>, AvailabilityCheckError> {
        let mut results = Vec::with_capacity(blocks.len());
        let all_blobs: BlobSidecarList<T::EthSpec> = blocks
            .iter()
            .filter(|block| self.blobs_required_for_block(block.as_block()))
            // this clone is cheap as it's cloning an Arc
            .filter_map(|block| block.blobs().cloned())
            .flatten()
            .collect::<Vec<_>>()
            .into();

        // verify kzg for all blobs at once
        if !all_blobs.is_empty() {
            let kzg = self
                .kzg
                .as_ref()
                .ok_or(AvailabilityCheckError::KzgNotInitialized)?;
            verify_kzg_for_blob_list(all_blobs.iter(), kzg)?;
        }

        let all_data_columns = blocks
            .iter()
            .filter(|block| self.data_columns_required_for_block(block.as_block()))
            // this clone is cheap as it's cloning an Arc
            .filter_map(|block| block.custody_columns().cloned())
            .flatten()
            .map(CustodyDataColumn::into_inner)
            .collect::<Vec<_>>();
        let all_data_columns =
            RuntimeVariableList::from_vec(all_data_columns, self.spec.number_of_columns);

        // verify kzg for all data columns at once
        if !all_data_columns.is_empty() {
            let kzg = self
                .kzg
                .as_ref()
                .ok_or(AvailabilityCheckError::KzgNotInitialized)?;
            verify_kzg_for_data_column_list(all_data_columns.iter(), kzg)?;
        }

        for block in blocks {
<<<<<<< HEAD
            let (block_root, block, blobs, data_columns) = block.deconstruct();

            let maybe_available_block = if self.blobs_required_for_block(&block) {
                if blobs.is_some() {
                    MaybeAvailableBlock::Available(AvailableBlock {
                        block_root,
                        block,
                        blobs,
                        blobs_available_timestamp: None,
                        data_columns: None,
                        spec: self.spec.clone(),
                    })
                } else {
                    MaybeAvailableBlock::AvailabilityPending { block_root, block }
=======
            let (block_root, block, blobs) = block.deconstruct();
            match blobs {
                None => {
                    if self.blobs_required_for_block(&block) {
                        results.push(MaybeAvailableBlock::AvailabilityPending { block_root, block })
                    } else {
                        results.push(MaybeAvailableBlock::Available(AvailableBlock {
                            block_root,
                            block,
                            blobs: None,
                            data_columns: None,
                            blobs_available_timestamp: None,
                        }))
                    }
>>>>>>> f2fdbe7f
                }
            } else if self.data_columns_required_for_block(&block) {
                if data_columns.is_some() {
                    MaybeAvailableBlock::Available(AvailableBlock {
                        block_root,
                        block,
<<<<<<< HEAD
                        blobs: None,
=======
                        blobs: verified_blobs,
                        data_columns: None,
>>>>>>> f2fdbe7f
                        blobs_available_timestamp: None,
                        data_columns: data_columns.map(|data_columns| {
                            data_columns.into_iter().map(|d| d.into_inner()).collect()
                        }),
                        spec: self.spec.clone(),
                    })
                } else {
                    MaybeAvailableBlock::AvailabilityPending { block_root, block }
                }
            } else {
                MaybeAvailableBlock::Available(AvailableBlock {
                    block_root,
                    block,
                    blobs: None,
                    blobs_available_timestamp: None,
                    data_columns: None,
                    spec: self.spec.clone(),
                })
            };

            results.push(maybe_available_block);
        }

        Ok(results)
    }

    /// Determines the blob requirements for a block. If the block is pre-deneb, no blobs are required.
    /// If the epoch is from prior to the data availability boundary, no blobs are required.
    pub fn blobs_required_for_epoch(&self, epoch: Epoch) -> bool {
        self.da_check_required_for_epoch(epoch) && !self.spec.is_peer_das_enabled_for_epoch(epoch)
    }

    /// Determines the data column requirements for an epoch.
    /// - If the epoch is pre-peerdas, no data columns are required.
    /// - If the epoch is from prior to the data availability boundary, no data columns are required.
    pub fn data_columns_required_for_epoch(&self, epoch: Epoch) -> bool {
        self.da_check_required_for_epoch(epoch) && self.spec.is_peer_das_enabled_for_epoch(epoch)
    }

    /// See `Self::blobs_required_for_epoch`
    fn blobs_required_for_block(&self, block: &SignedBeaconBlock<T::EthSpec>) -> bool {
        block.num_expected_blobs() > 0 && self.blobs_required_for_epoch(block.epoch())
    }

    /// See `Self::data_columns_required_for_epoch`
    fn data_columns_required_for_block(&self, block: &SignedBeaconBlock<T::EthSpec>) -> bool {
        block.num_expected_blobs() > 0 && self.data_columns_required_for_epoch(block.epoch())
    }

    /// The epoch at which we require a data availability check in block processing.
    /// `None` if the `Deneb` fork is disabled.
    pub fn data_availability_boundary(&self) -> Option<Epoch> {
        let fork_epoch = self.spec.deneb_fork_epoch?;
        let current_slot = self.slot_clock.now()?;
        Some(std::cmp::max(
            fork_epoch,
            current_slot
                .epoch(T::EthSpec::slots_per_epoch())
                .saturating_sub(self.spec.min_epochs_for_blob_sidecars_requests),
        ))
    }

    /// Returns true if the given epoch lies within the da boundary and false otherwise.
    pub fn da_check_required_for_epoch(&self, block_epoch: Epoch) -> bool {
        self.data_availability_boundary()
            .map_or(false, |da_epoch| block_epoch >= da_epoch)
    }

    /// Returns `true` if the current epoch is greater than or equal to the `Deneb` epoch.
    pub fn is_deneb(&self) -> bool {
        self.slot_clock.now().map_or(false, |slot| {
            self.spec.deneb_fork_epoch.map_or(false, |deneb_epoch| {
                let now_epoch = slot.epoch(T::EthSpec::slots_per_epoch());
                now_epoch >= deneb_epoch
            })
        })
    }

    /// Collects metrics from the data availability checker.
    pub fn metrics(&self) -> DataAvailabilityCheckerMetrics {
        DataAvailabilityCheckerMetrics {
            state_cache_size: self.availability_cache.state_cache_size(),
            block_cache_size: self.availability_cache.block_cache_size(),
        }
    }
}

/// Helper struct to group data availability checker metrics.
pub struct DataAvailabilityCheckerMetrics {
    pub state_cache_size: usize,
    pub block_cache_size: usize,
}

pub fn start_availability_cache_maintenance_service<T: BeaconChainTypes>(
    executor: TaskExecutor,
    chain: Arc<BeaconChain<T>>,
) {
    // this cache only needs to be maintained if deneb is configured
    if chain.spec.deneb_fork_epoch.is_some() {
        let overflow_cache = chain.data_availability_checker.availability_cache.clone();
        executor.spawn(
            async move { availability_cache_maintenance_service(chain, overflow_cache).await },
            "availability_cache_service",
        );
    } else {
        debug!(
            chain.log,
            "Deneb fork not configured, not starting availability cache maintenance service"
        );
    }
}

async fn availability_cache_maintenance_service<T: BeaconChainTypes>(
    chain: Arc<BeaconChain<T>>,
    overflow_cache: Arc<DataAvailabilityCheckerInner<T>>,
) {
    let epoch_duration = chain.slot_clock.slot_duration() * T::EthSpec::slots_per_epoch() as u32;
    loop {
        match chain
            .slot_clock
            .duration_to_next_epoch(T::EthSpec::slots_per_epoch())
        {
            Some(duration) => {
                // this service should run 3/4 of the way through the epoch
                let additional_delay = (epoch_duration * 3) / 4;
                tokio::time::sleep(duration + additional_delay).await;

                let Some(deneb_fork_epoch) = chain.spec.deneb_fork_epoch else {
                    // shutdown service if deneb fork epoch not set
                    break;
                };

                debug!(
                    chain.log,
                    "Availability cache maintenance service firing";
                );
                let Some(current_epoch) = chain
                    .slot_clock
                    .now()
                    .map(|slot| slot.epoch(T::EthSpec::slots_per_epoch()))
                else {
                    continue;
                };

                if current_epoch < deneb_fork_epoch {
                    // we are not in deneb yet
                    continue;
                }

                let finalized_epoch = chain
                    .canonical_head
                    .fork_choice_read_lock()
                    .finalized_checkpoint()
                    .epoch;
                // any data belonging to an epoch before this should be pruned
                let cutoff_epoch = std::cmp::max(
                    finalized_epoch + 1,
                    std::cmp::max(
                        current_epoch
                            .saturating_sub(chain.spec.min_epochs_for_blob_sidecars_requests),
                        deneb_fork_epoch,
                    ),
                );

                if let Err(e) = overflow_cache.do_maintenance(cutoff_epoch) {
                    error!(chain.log, "Failed to maintain availability cache"; "error" => ?e);
                }
            }
            None => {
                error!(chain.log, "Failed to read slot clock");
                // If we can't read the slot clock, just wait another slot.
                tokio::time::sleep(chain.slot_clock.slot_duration()).await;
            }
        };
    }
}

/// A fully available block that is ready to be imported into fork choice.
#[derive(Clone, Debug, PartialEq)]
pub struct AvailableBlock<E: EthSpec> {
    block_root: Hash256,
    block: Arc<SignedBeaconBlock<E>>,
    blobs: Option<BlobSidecarList<E>>,
    data_columns: Option<DataColumnSidecarList<E>>,
    /// Timestamp at which this block first became available (UNIX timestamp, time since 1970).
    blobs_available_timestamp: Option<Duration>,
    data_columns: Option<DataColumnSidecarVec<E>>,
    pub spec: Arc<ChainSpec>,
}

impl<E: EthSpec> AvailableBlock<E> {
    pub fn __new_for_testing(
        block_root: Hash256,
        block: Arc<SignedBeaconBlock<E>>,
        blobs: Option<BlobSidecarList<E>>,
<<<<<<< HEAD
        data_columns: Option<DataColumnSidecarVec<E>>,
        spec: Arc<ChainSpec>,
=======
        data_columns: Option<DataColumnSidecarList<E>>,
>>>>>>> f2fdbe7f
    ) -> Self {
        Self {
            block_root,
            block,
            blobs,
            data_columns,
            blobs_available_timestamp: None,
            data_columns,
            spec,
        }
    }

    pub fn block(&self) -> &SignedBeaconBlock<E> {
        &self.block
    }
    pub fn block_cloned(&self) -> Arc<SignedBeaconBlock<E>> {
        self.block.clone()
    }

    pub fn blobs(&self) -> Option<&BlobSidecarList<E>> {
        self.blobs.as_ref()
    }

    #[allow(clippy::type_complexity)]
    pub fn blobs_available_timestamp(&self) -> Option<Duration> {
        self.blobs_available_timestamp
    }

<<<<<<< HEAD
    pub fn data_columns(&self) -> Option<&DataColumnSidecarVec<E>> {
        self.data_columns.as_ref()
    }

=======
>>>>>>> f2fdbe7f
    #[allow(clippy::type_complexity)]
    pub fn deconstruct(
        self,
    ) -> (
        Hash256,
        Arc<SignedBeaconBlock<E>>,
        Option<BlobSidecarList<E>>,
<<<<<<< HEAD
        Option<DataColumnSidecarVec<E>>,
=======
        Option<DataColumnSidecarList<E>>,
>>>>>>> f2fdbe7f
    ) {
        let AvailableBlock {
            block_root,
            block,
            blobs,
            data_columns,
            blobs_available_timestamp: _,
            data_columns,
            ..
        } = self;
        (block_root, block, blobs, data_columns)
    }
}

#[derive(Debug, Clone)]
pub enum MaybeAvailableBlock<E: EthSpec> {
    /// This variant is fully available.
    /// i.e. for pre-deneb blocks, it contains a (`SignedBeaconBlock`, `Blobs::None`) and for
    /// post-4844 blocks, it contains a `SignedBeaconBlock` and a Blobs variant other than `Blobs::None`.
    Available(AvailableBlock<E>),
    /// This variant is not fully available and requires blobs to become fully available.
    AvailabilityPending {
        block_root: Hash256,
        block: Arc<SignedBeaconBlock<E>>,
    },
}

impl<E: EthSpec> MaybeAvailableBlock<E> {
    pub fn block_cloned(&self) -> Arc<SignedBeaconBlock<E>> {
        match self {
            Self::Available(block) => block.block_cloned(),
            Self::AvailabilityPending { block, .. } => block.clone(),
        }
    }
}<|MERGE_RESOLUTION|>--- conflicted
+++ resolved
@@ -15,27 +15,18 @@
 use task_executor::TaskExecutor;
 use types::blob_sidecar::{BlobIdentifier, BlobSidecar, FixedBlobSidecarList};
 use types::{
-<<<<<<< HEAD
     BlobSidecarList, ChainSpec, DataColumnSidecar, DataColumnSidecarVec, Epoch, EthSpec, Hash256,
-    RuntimeVariableList, SignedBeaconBlock,
-=======
-    BlobSidecarList, ChainSpec, DataColumnSidecarList, Epoch, EthSpec, Hash256, SignedBeaconBlock,
-    Slot,
->>>>>>> f2fdbe7f
+    RuntimeVariableList, SignedBeaconBlock, Slot,
 };
 
 mod error;
 mod overflow_lru_cache;
 mod state_lru_cache;
 
-<<<<<<< HEAD
 use crate::data_column_verification::{
     verify_kzg_for_data_column_list, CustodyDataColumn, GossipVerifiedDataColumn,
     KzgVerifiedCustodyDataColumn,
 };
-=======
-use crate::data_column_verification::{GossipVerifiedDataColumn, KzgVerifiedCustodyDataColumn};
->>>>>>> f2fdbe7f
 pub use error::{Error as AvailabilityCheckError, ErrorCategory as AvailabilityCheckErrorCategory};
 use types::data_column_sidecar::DataColumnIdentifier;
 use types::non_zero_usize::new_non_zero_usize;
@@ -110,15 +101,9 @@
         kzg: Option<Arc<Kzg>>,
         store: BeaconStore<T>,
         import_all_data_columns: bool,
-<<<<<<< HEAD
         spec: ChainSpec,
     ) -> Result<Self, AvailabilityCheckError> {
         let spec = Arc::new(spec);
-=======
-        log: &Logger,
-        spec: ChainSpec,
-    ) -> Result<Self, AvailabilityCheckError> {
->>>>>>> f2fdbe7f
         let custody_subnet_count = if import_all_data_columns {
             spec.data_column_sidecar_subnet_count as usize
         } else {
@@ -138,7 +123,6 @@
             availability_cache: Arc::new(overflow_cache),
             slot_clock,
             kzg,
-            log: log.clone(),
             spec,
         })
     }
@@ -224,6 +208,7 @@
     pub fn put_rpc_custody_columns(
         &self,
         block_root: Hash256,
+        epoch: Epoch,
         custody_columns: Vec<CustodyDataColumn<T::EthSpec>>,
     ) -> Result<(Availability<T::EthSpec>, DataColumnsToPublish<T::EthSpec>), AvailabilityCheckError>
     {
@@ -241,6 +226,7 @@
         self.availability_cache.put_kzg_verified_data_columns(
             kzg,
             block_root,
+            epoch,
             verified_custody_columns,
         )
     }
@@ -269,36 +255,27 @@
     #[allow(clippy::type_complexity)]
     pub fn put_gossip_data_columns(
         &self,
-<<<<<<< HEAD
+        slot: Slot,
+        block_root: Hash256,
         gossip_data_columns: Vec<GossipVerifiedDataColumn<T>>,
     ) -> Result<(Availability<T::EthSpec>, DataColumnsToPublish<T::EthSpec>), AvailabilityCheckError>
     {
         let Some(kzg) = self.kzg.as_ref() else {
             return Err(AvailabilityCheckError::KzgNotInitialized);
         };
-        let block_root = gossip_data_columns
-            .first()
-            .ok_or(AvailabilityCheckError::MissingCustodyColumns)?
-            .block_root();
-
-=======
-        slot: Slot,
-        block_root: Hash256,
-        gossip_data_columns: Vec<GossipVerifiedDataColumn<T>>,
-    ) -> Result<Availability<T::EthSpec>, AvailabilityCheckError> {
         let epoch = slot.epoch(T::EthSpec::slots_per_epoch());
->>>>>>> f2fdbe7f
+
         let custody_columns = gossip_data_columns
             .into_iter()
             .map(|c| KzgVerifiedCustodyDataColumn::from_asserted_custody(c.into_inner()))
             .collect::<Vec<_>>();
 
-        self.availability_cache
-<<<<<<< HEAD
-            .put_kzg_verified_data_columns(kzg, block_root, custody_columns)
-=======
-            .put_kzg_verified_data_columns(block_root, epoch, custody_columns)
->>>>>>> f2fdbe7f
+        self.availability_cache.put_kzg_verified_data_columns(
+            kzg,
+            block_root,
+            epoch,
+            custody_columns,
+        )
     }
 
     /// Check if we have all the blobs for a block. Returns `Availability` which has information
@@ -325,7 +302,6 @@
         &self,
         block: RpcBlock<T::EthSpec>,
     ) -> Result<MaybeAvailableBlock<T::EthSpec>, AvailabilityCheckError> {
-<<<<<<< HEAD
         let (block_root, block, blobs, data_columns) = block.deconstruct();
         if self.blobs_required_for_block(&block) {
             return if let Some(blob_list) = blobs.as_ref() {
@@ -339,40 +315,6 @@
                     block_root,
                     block,
                     blobs,
-=======
-        let (block_root, block, blobs) = block.deconstruct();
-        match blobs {
-            None => {
-                if self.blobs_required_for_block(&block) {
-                    Ok(MaybeAvailableBlock::AvailabilityPending { block_root, block })
-                } else {
-                    Ok(MaybeAvailableBlock::Available(AvailableBlock {
-                        block_root,
-                        block,
-                        blobs: None,
-                        data_columns: None,
-                        blobs_available_timestamp: None,
-                    }))
-                }
-            }
-            Some(blob_list) => {
-                let verified_blobs = if self.blobs_required_for_block(&block) {
-                    let kzg = self
-                        .kzg
-                        .as_ref()
-                        .ok_or(AvailabilityCheckError::KzgNotInitialized)?;
-                    verify_kzg_for_blob_list(blob_list.iter(), kzg)
-                        .map_err(AvailabilityCheckError::Kzg)?;
-                    Some(blob_list)
-                } else {
-                    None
-                };
-                Ok(MaybeAvailableBlock::Available(AvailableBlock {
-                    block_root,
-                    block,
-                    blobs: verified_blobs,
-                    data_columns: None,
->>>>>>> f2fdbe7f
                     blobs_available_timestamp: None,
                     data_columns: None,
                     spec: self.spec.clone(),
@@ -472,7 +414,6 @@
         }
 
         for block in blocks {
-<<<<<<< HEAD
             let (block_root, block, blobs, data_columns) = block.deconstruct();
 
             let maybe_available_block = if self.blobs_required_for_block(&block) {
@@ -487,38 +428,17 @@
                     })
                 } else {
                     MaybeAvailableBlock::AvailabilityPending { block_root, block }
-=======
-            let (block_root, block, blobs) = block.deconstruct();
-            match blobs {
-                None => {
-                    if self.blobs_required_for_block(&block) {
-                        results.push(MaybeAvailableBlock::AvailabilityPending { block_root, block })
-                    } else {
-                        results.push(MaybeAvailableBlock::Available(AvailableBlock {
-                            block_root,
-                            block,
-                            blobs: None,
-                            data_columns: None,
-                            blobs_available_timestamp: None,
-                        }))
-                    }
->>>>>>> f2fdbe7f
                 }
             } else if self.data_columns_required_for_block(&block) {
                 if data_columns.is_some() {
                     MaybeAvailableBlock::Available(AvailableBlock {
                         block_root,
                         block,
-<<<<<<< HEAD
                         blobs: None,
-=======
-                        blobs: verified_blobs,
-                        data_columns: None,
->>>>>>> f2fdbe7f
-                        blobs_available_timestamp: None,
                         data_columns: data_columns.map(|data_columns| {
                             data_columns.into_iter().map(|d| d.into_inner()).collect()
                         }),
+                        blobs_available_timestamp: None,
                         spec: self.spec.clone(),
                     })
                 } else {
@@ -529,8 +449,8 @@
                     block_root,
                     block,
                     blobs: None,
+                    data_columns: None,
                     blobs_available_timestamp: None,
-                    data_columns: None,
                     spec: self.spec.clone(),
                 })
             };
@@ -698,10 +618,9 @@
     block_root: Hash256,
     block: Arc<SignedBeaconBlock<E>>,
     blobs: Option<BlobSidecarList<E>>,
-    data_columns: Option<DataColumnSidecarList<E>>,
+    data_columns: Option<DataColumnSidecarVec<E>>,
     /// Timestamp at which this block first became available (UNIX timestamp, time since 1970).
     blobs_available_timestamp: Option<Duration>,
-    data_columns: Option<DataColumnSidecarVec<E>>,
     pub spec: Arc<ChainSpec>,
 }
 
@@ -710,12 +629,8 @@
         block_root: Hash256,
         block: Arc<SignedBeaconBlock<E>>,
         blobs: Option<BlobSidecarList<E>>,
-<<<<<<< HEAD
         data_columns: Option<DataColumnSidecarVec<E>>,
         spec: Arc<ChainSpec>,
-=======
-        data_columns: Option<DataColumnSidecarList<E>>,
->>>>>>> f2fdbe7f
     ) -> Self {
         Self {
             block_root,
@@ -723,7 +638,6 @@
             blobs,
             data_columns,
             blobs_available_timestamp: None,
-            data_columns,
             spec,
         }
     }
@@ -744,13 +658,10 @@
         self.blobs_available_timestamp
     }
 
-<<<<<<< HEAD
     pub fn data_columns(&self) -> Option<&DataColumnSidecarVec<E>> {
         self.data_columns.as_ref()
     }
 
-=======
->>>>>>> f2fdbe7f
     #[allow(clippy::type_complexity)]
     pub fn deconstruct(
         self,
@@ -758,11 +669,7 @@
         Hash256,
         Arc<SignedBeaconBlock<E>>,
         Option<BlobSidecarList<E>>,
-<<<<<<< HEAD
         Option<DataColumnSidecarVec<E>>,
-=======
-        Option<DataColumnSidecarList<E>>,
->>>>>>> f2fdbe7f
     ) {
         let AvailableBlock {
             block_root,
@@ -770,7 +677,6 @@
             blobs,
             data_columns,
             blobs_available_timestamp: _,
-            data_columns,
             ..
         } = self;
         (block_root, block, blobs, data_columns)
