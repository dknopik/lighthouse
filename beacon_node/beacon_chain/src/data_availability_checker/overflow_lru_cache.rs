use super::state_lru_cache::{DietAvailabilityPendingExecutedBlock, StateLRUCache};
use crate::beacon_chain::BeaconStore;
use crate::blob_verification::KzgVerifiedBlob;
use crate::block_verification_types::{
    AvailabilityPendingExecutedBlock, AvailableBlock, AvailableExecutedBlock,
};
use crate::data_availability_checker::{Availability, AvailabilityCheckError};
use crate::data_column_verification::KzgVerifiedCustodyDataColumn;
use crate::metrics;
use crate::BeaconChainTypes;
use kzg::Kzg;
use lru::LruCache;
use parking_lot::RwLock;
use ssz_types::FixedVector;
use std::collections::HashSet;
use std::num::NonZeroUsize;
use std::sync::Arc;
use types::blob_sidecar::BlobIdentifier;
use types::{
    BlobSidecar, ChainSpec, ColumnIndex, DataColumnIdentifier, DataColumnSidecar,
    DataColumnSidecarList, Epoch, EthSpec, Hash256, SignedBeaconBlock,
};

pub type DataColumnsToPublish<E> = Option<DataColumnSidecarList<E>>;

/// This represents the components of a partially available block
///
/// The blobs are all gossip and kzg verified.
/// The block has completed all verifications except the availability check.
/// TODO(das): this struct can potentially be reafactored as blobs and data columns are mutually
/// exclusive and this could simplify `is_importable`.
#[derive(Clone)]
pub struct PendingComponents<E: EthSpec> {
    pub block_root: Hash256,
    pub verified_blobs: FixedVector<Option<KzgVerifiedBlob<E>>, E::MaxBlobsPerBlock>,
    pub verified_data_columns: Vec<KzgVerifiedCustodyDataColumn<E>>,
    pub executed_block: Option<DietAvailabilityPendingExecutedBlock<E>>,
    pub reconstruction_started: bool,
}

impl<E: EthSpec> PendingComponents<E> {
    /// Returns an immutable reference to the cached block.
    pub fn get_cached_block(&self) -> &Option<DietAvailabilityPendingExecutedBlock<E>> {
        &self.executed_block
    }

    /// Returns an immutable reference to the fixed vector of cached blobs.
    pub fn get_cached_blobs(
        &self,
    ) -> &FixedVector<Option<KzgVerifiedBlob<E>>, E::MaxBlobsPerBlock> {
        &self.verified_blobs
    }

    /// Returns an immutable reference to the cached data column.
    pub fn get_cached_data_column(
        &self,
        data_column_index: u64,
    ) -> Option<Arc<DataColumnSidecar<E>>> {
        self.verified_data_columns
            .iter()
            .find(|d| d.index() == data_column_index)
            .map(|d| d.clone_arc())
    }

    /// Returns a mutable reference to the cached block.
    pub fn get_cached_block_mut(&mut self) -> &mut Option<DietAvailabilityPendingExecutedBlock<E>> {
        &mut self.executed_block
    }

    /// Returns a mutable reference to the fixed vector of cached blobs.
    pub fn get_cached_blobs_mut(
        &mut self,
    ) -> &mut FixedVector<Option<KzgVerifiedBlob<E>>, E::MaxBlobsPerBlock> {
        &mut self.verified_blobs
    }

    /// Checks if a blob exists at the given index in the cache.
    ///
    /// Returns:
    /// - `true` if a blob exists at the given index.
    /// - `false` otherwise.
    pub fn blob_exists(&self, blob_index: usize) -> bool {
        self.get_cached_blobs()
            .get(blob_index)
            .map(|b| b.is_some())
            .unwrap_or(false)
    }

    /// Returns the number of blobs that are expected to be present. Returns `None` if we don't have a
    /// block.
    ///
    /// This corresponds to the number of commitments that are present in a block.
    pub fn num_expected_blobs(&self) -> Option<usize> {
        self.get_cached_block()
            .as_ref()
            .map(|b| b.get_commitments().len())
    }

    /// Returns the number of blobs that have been received and are stored in the cache.
    pub fn num_received_blobs(&self) -> usize {
        self.get_cached_blobs().iter().flatten().count()
    }

    /// Checks if a data column of a given index exists in the cache.
    ///
    /// Returns:
    /// - `true` if a data column for the given index exists.
    /// - `false` otherwise.
    fn data_column_exists(&self, data_column_index: u64) -> bool {
        self.get_cached_data_column(data_column_index).is_some()
    }

    /// Returns the number of data columns that have been received and are stored in the cache.
    pub fn num_received_data_columns(&self) -> usize {
        self.verified_data_columns.len()
    }

    /// Returns the indices of cached custody columns
    pub fn get_cached_data_columns_indices(&self) -> Vec<ColumnIndex> {
        self.verified_data_columns
            .iter()
            .map(|d| d.index())
            .collect()
    }

    /// Inserts a block into the cache.
    pub fn insert_block(&mut self, block: DietAvailabilityPendingExecutedBlock<E>) {
        *self.get_cached_block_mut() = Some(block)
    }

    /// Inserts a blob at a specific index in the cache.
    ///
    /// Existing blob at the index will be replaced.
    pub fn insert_blob_at_index(&mut self, blob_index: usize, blob: KzgVerifiedBlob<E>) {
        if let Some(b) = self.get_cached_blobs_mut().get_mut(blob_index) {
            *b = Some(blob);
        }
    }

    /// Merges a given set of blobs into the cache.
    ///
    /// Blobs are only inserted if:
    /// 1. The blob entry at the index is empty and no block exists.
    /// 2. The block exists and its commitment matches the blob's commitment.
    pub fn merge_blobs(
        &mut self,
        blobs: FixedVector<Option<KzgVerifiedBlob<E>>, E::MaxBlobsPerBlock>,
    ) {
        for (index, blob) in blobs.iter().cloned().enumerate() {
            let Some(blob) = blob else { continue };
            self.merge_single_blob(index, blob);
        }
    }

    /// Merges a single blob into the cache.
    ///
    /// Blobs are only inserted if:
    /// 1. The blob entry at the index is empty and no block exists, or
    /// 2. The block exists and its commitment matches the blob's commitment.
    pub fn merge_single_blob(&mut self, index: usize, blob: KzgVerifiedBlob<E>) {
        if let Some(cached_block) = self.get_cached_block() {
            let block_commitment_opt = cached_block.get_commitments().get(index).copied();
            if let Some(block_commitment) = block_commitment_opt {
                if block_commitment == *blob.get_commitment() {
                    self.insert_blob_at_index(index, blob)
                }
            }
        } else if !self.blob_exists(index) {
            self.insert_blob_at_index(index, blob)
        }
    }

    /// Merges a given set of data columns into the cache.
    fn merge_data_columns<I: IntoIterator<Item = KzgVerifiedCustodyDataColumn<E>>>(
        &mut self,
        kzg_verified_data_columns: I,
    ) -> Result<(), AvailabilityCheckError> {
        for data_column in kzg_verified_data_columns {
            // TODO(das): Add equivalent checks for data columns if necessary
            if !self.data_column_exists(data_column.index()) {
                self.verified_data_columns.push(data_column);
            }
        }
        Ok(())
    }

    /// Inserts a new block and revalidates the existing blobs against it.
    ///
    /// Blobs that don't match the new block's commitments are evicted.
    pub fn merge_block(&mut self, block: DietAvailabilityPendingExecutedBlock<E>) {
        self.insert_block(block);
        let reinsert = std::mem::take(self.get_cached_blobs_mut());
        self.merge_blobs(reinsert);
    }

    /// Checks if the block and all of its expected blobs or custody columns (post-PeerDAS) are
    /// available in the cache.
    ///
    /// Returns `true` if both the block exists and the number of received blobs / custody columns
    /// matches the number of expected blobs / custody columns.
    pub fn is_available(&self, custody_column_count: usize) -> bool {
        self.num_expected_blobs()
            .map_or(false, |num_expected_blobs| {
                let all_blobs_received = num_expected_blobs == self.num_received_blobs();
                let all_columns_received = num_expected_blobs == 0
                    || custody_column_count == self.num_received_data_columns();
                all_blobs_received || all_columns_received
            })
    }

    /// Returns an empty `PendingComponents` object with the given block root.
    pub fn empty(block_root: Hash256) -> Self {
        Self {
            block_root,
            verified_blobs: FixedVector::default(),
            verified_data_columns: vec![],
            executed_block: None,
            reconstruction_started: false,
        }
    }

    /// Verifies an `SignedBeaconBlock` against a set of KZG verified blobs.
    /// This does not check whether a block *should* have blobs, these checks should have been
    /// completed when producing the `AvailabilityPendingBlock`.
    ///
    /// WARNING: This function can potentially take a lot of time if the state needs to be
    /// reconstructed from disk. Ensure you are not holding any write locks while calling this.
    pub fn make_available<R>(
        self,
        spec: &Arc<ChainSpec>,
        recover: R,
    ) -> Result<Availability<E>, AvailabilityCheckError>
    where
        R: FnOnce(
            DietAvailabilityPendingExecutedBlock<E>,
        ) -> Result<AvailabilityPendingExecutedBlock<E>, AvailabilityCheckError>,
    {
        let Self {
            block_root,
            verified_blobs,
            verified_data_columns,
            executed_block,
            ..
        } = self;

        let blobs_available_timestamp = verified_blobs
            .iter()
            .flatten()
            .map(|blob| blob.seen_timestamp())
            .max();

        let Some(diet_executed_block) = executed_block else {
            return Err(AvailabilityCheckError::Unexpected);
        };

        let is_peer_das_enabled = spec.is_peer_das_enabled_for_epoch(diet_executed_block.epoch());
        let (blobs, data_columns) = if is_peer_das_enabled {
            let data_columns = verified_data_columns
                .into_iter()
                .map(|d| d.into_inner())
                .collect::<Vec<_>>();
            (None, Some(data_columns))
        } else {
            let num_blobs_expected = diet_executed_block.num_blobs_expected();
            let Some(verified_blobs) = verified_blobs
                .into_iter()
                .cloned()
                .map(|b| b.map(|b| b.to_blob()))
                .take(num_blobs_expected)
                .collect::<Option<Vec<_>>>()
                .map(Into::into)
            else {
                return Err(AvailabilityCheckError::Unexpected);
            };
            (Some(verified_blobs), None)
        };

        let executed_block = recover(diet_executed_block)?;

        let AvailabilityPendingExecutedBlock {
            block,
            import_data,
            payload_verification_outcome,
        } = executed_block;

        let available_block = AvailableBlock {
            block_root,
            block,
            blobs,
            data_columns,
            blobs_available_timestamp,
            spec: spec.clone(),
        };
        Ok(Availability::Available(Box::new(
            AvailableExecutedBlock::new(available_block, import_data, payload_verification_outcome),
        )))
    }

    pub fn reconstruction_started(&mut self) {
        self.reconstruction_started = true;
    }

    /// Returns the epoch of the block if it is cached, otherwise returns the epoch of the first blob.
    pub fn epoch(&self) -> Option<Epoch> {
        self.executed_block
            .as_ref()
            .map(|pending_block| pending_block.as_block().epoch())
            .or_else(|| {
                for maybe_blob in self.verified_blobs.iter() {
                    if maybe_blob.is_some() {
                        return maybe_blob.as_ref().map(|kzg_verified_blob| {
                            kzg_verified_blob
                                .as_blob()
                                .slot()
                                .epoch(E::slots_per_epoch())
                        });
                    }
                }

                if let Some(kzg_verified_data_column) = self.verified_data_columns.first() {
                    let epoch = kzg_verified_data_column
                        .as_data_column()
                        .slot()
                        .epoch(E::slots_per_epoch());
                    return Some(epoch);
                }

                None
            })
    }
}

/// This is the main struct for this module. Outside methods should
/// interact with the cache through this.
pub struct DataAvailabilityCheckerInner<T: BeaconChainTypes> {
    /// Contains all the data we keep in memory, protected by an RwLock
    critical: RwLock<LruCache<Hash256, PendingComponents<T::EthSpec>>>,
    /// This cache holds a limited number of states in memory and reconstructs them
    /// from disk when necessary. This is necessary until we merge tree-states
    state_cache: StateLRUCache<T>,
    /// The number of data columns the node is custodying.
    custody_column_count: usize,
    spec: Arc<ChainSpec>,
}

impl<T: BeaconChainTypes> DataAvailabilityCheckerInner<T> {
    pub fn new(
        capacity: NonZeroUsize,
        beacon_store: BeaconStore<T>,
        custody_column_count: usize,
        spec: Arc<ChainSpec>,
    ) -> Result<Self, AvailabilityCheckError> {
        Ok(Self {
            critical: RwLock::new(LruCache::new(capacity)),
            state_cache: StateLRUCache::new(beacon_store, spec.clone()),
            custody_column_count,
            spec,
        })
    }

    pub fn custody_subnet_count(&self) -> usize {
        self.custody_column_count
    }

    /// Returns true if the block root is known, without altering the LRU ordering
    pub fn get_execution_valid_block(
        &self,
        block_root: &Hash256,
    ) -> Option<Arc<SignedBeaconBlock<T::EthSpec>>> {
        self.critical
            .read()
            .peek(block_root)
            .and_then(|pending_components| {
                pending_components
                    .executed_block
                    .as_ref()
                    .map(|block| block.block_cloned())
            })
    }

    /// Fetch a blob from the cache without affecting the LRU ordering
    pub fn peek_blob(
        &self,
        blob_id: &BlobIdentifier,
    ) -> Result<Option<Arc<BlobSidecar<T::EthSpec>>>, AvailabilityCheckError> {
        if let Some(pending_components) = self.critical.read().peek(&blob_id.block_root) {
            Ok(pending_components
                .verified_blobs
                .get(blob_id.index as usize)
                .ok_or(AvailabilityCheckError::BlobIndexInvalid(blob_id.index))?
                .as_ref()
                .map(|blob| blob.clone_blob()))
        } else {
            Ok(None)
        }
    }

    /// Fetch a data column from the cache without affecting the LRU ordering
    pub fn peek_data_column(
        &self,
        data_column_id: &DataColumnIdentifier,
    ) -> Result<Option<Arc<DataColumnSidecar<T::EthSpec>>>, AvailabilityCheckError> {
        if let Some(pending_components) = self.critical.read().peek(&data_column_id.block_root) {
            Ok(pending_components
                .verified_data_columns
                .iter()
                .find(|data_column| data_column.as_data_column().index == data_column_id.index)
                .map(|data_column| data_column.clone_arc()))
        } else {
            Ok(None)
        }
    }

    pub fn peek_pending_components<R, F: FnOnce(Option<&PendingComponents<T::EthSpec>>) -> R>(
        &self,
        block_root: &Hash256,
        f: F,
    ) -> R {
        f(self.critical.read().peek(block_root))
    }

<<<<<<< HEAD
    /// Fetch a data column from the cache without affecting the LRU ordering
    pub fn peek_data_column(
        &self,
        data_column_id: &DataColumnIdentifier,
    ) -> Result<Option<Arc<DataColumnSidecar<T::EthSpec>>>, AvailabilityCheckError> {
        if let Some(pending_components) = self.critical.read().peek(&data_column_id.block_root) {
            Ok(pending_components
                .verified_data_columns
                .iter()
                .find(|data_column| data_column.as_data_column().index == data_column_id.index)
                .map(|data_column| data_column.clone_arc()))
        } else {
            Ok(None)
=======
    fn block_import_requirement(
        &self,
        epoch: Epoch,
    ) -> Result<BlockImportRequirement, AvailabilityCheckError> {
        let peer_das_enabled = self.spec.is_peer_das_enabled_for_epoch(epoch);
        if peer_das_enabled {
            Ok(BlockImportRequirement::CustodyColumns(
                self.custody_column_count,
            ))
        } else {
            Ok(BlockImportRequirement::AllBlobs)
>>>>>>> f39f97c3
        }
    }

    /// Potentially trigger reconstruction if:
    /// - Our custody requirement is all columns
    /// - We >= 50% of columns, but not all columns
    fn should_reconstruct(&self, pending_components: &PendingComponents<T::EthSpec>) -> bool {
        let num_of_columns = self.spec.number_of_columns;
        let has_missing_columns = pending_components.verified_data_columns.len() < num_of_columns;
        let is_super_node = self.custody_column_count == num_of_columns;
        let is_reconstruction_possible =
            pending_components.verified_data_columns.len() >= num_of_columns / 2;
        is_super_node
            && has_missing_columns
            && is_reconstruction_possible
            && !pending_components.reconstruction_started
    }

    pub fn put_kzg_verified_blobs<I: IntoIterator<Item = KzgVerifiedBlob<T::EthSpec>>>(
        &self,
        block_root: Hash256,
        kzg_verified_blobs: I,
    ) -> Result<Availability<T::EthSpec>, AvailabilityCheckError> {
        let mut fixed_blobs = FixedVector::default();

        for blob in kzg_verified_blobs {
            if let Some(blob_opt) = fixed_blobs.get_mut(blob.blob_index() as usize) {
                *blob_opt = Some(blob);
            }
        }

        let mut write_lock = self.critical.write();

        // Grab existing entry or create a new entry.
        let mut pending_components = write_lock
            .pop_entry(&block_root)
            .map(|(_, v)| v)
            .unwrap_or_else(|| PendingComponents::empty(block_root));

        // Merge in the blobs.
        pending_components.merge_blobs(fixed_blobs);

        if pending_components.is_available(self.custody_column_count) {
            write_lock.put(block_root, pending_components.clone());
            // No need to hold the write lock anymore
            drop(write_lock);
            pending_components.make_available(&self.spec, |diet_block| {
                self.state_cache.recover_pending_executed_block(diet_block)
            })
        } else {
            write_lock.put(block_root, pending_components);
            Ok(Availability::MissingComponents(block_root))
        }
    }

    #[allow(clippy::type_complexity)]
    pub fn put_kzg_verified_data_columns<
        I: IntoIterator<Item = KzgVerifiedCustodyDataColumn<T::EthSpec>>,
    >(
        &self,
        kzg: &Kzg,
        block_root: Hash256,
        epoch: Epoch,
        kzg_verified_data_columns: I,
    ) -> Result<(Availability<T::EthSpec>, DataColumnsToPublish<T::EthSpec>), AvailabilityCheckError>
    {
        let mut write_lock = self.critical.write();

        // Grab existing entry or create a new entry.
        let mut pending_components = write_lock
            .pop_entry(&block_root)
            .map(|(_, v)| v)
            .unwrap_or_else(|| PendingComponents::empty(block_root));

        // Merge in the data columns.
        pending_components.merge_data_columns(kzg_verified_data_columns)?;

        // Potentially trigger reconstruction if:
        // - Our custody requirement is all columns
        // - We >= 50% of columns
        let is_peer_das_enabled = self.spec.is_peer_das_enabled_for_epoch(epoch);
        let data_columns_to_publish =
            if is_peer_das_enabled && self.should_reconstruct(&pending_components) {
                pending_components.reconstruction_started();

                let timer = metrics::start_timer(&metrics::DATA_AVAILABILITY_RECONSTRUCTION_TIME);

                let existing_column_indices = pending_components
                    .verified_data_columns
                    .iter()
                    .map(|d| d.index())
                    .collect::<HashSet<_>>();

                // Will only return an error if:
                // - < 50% of columns
                // - There are duplicates
                let all_data_columns = KzgVerifiedCustodyDataColumn::reconstruct_columns(
                    kzg,
                    pending_components.verified_data_columns.as_slice(),
                    &self.spec,
                )?;

                let data_columns_to_publish = all_data_columns
                    .iter()
                    .filter(|d| !existing_column_indices.contains(&d.index()))
                    .map(|d| d.clone_arc())
                    .collect::<Vec<_>>();

                pending_components.verified_data_columns = all_data_columns;

                metrics::stop_timer(timer);
                metrics::inc_counter_by(
                    &metrics::DATA_AVAILABILITY_RECONSTRUCTED_COLUMNS,
                    data_columns_to_publish.len() as u64,
                );

                Some(data_columns_to_publish)
            } else {
                None
            };

        if pending_components.is_available(self.custody_column_count) {
            write_lock.put(block_root, pending_components.clone());
            // No need to hold the write lock anymore
            drop(write_lock);
            pending_components
                .make_available(&self.spec, |diet_block| {
                    self.state_cache.recover_pending_executed_block(diet_block)
                })
                .map(|availability| (availability, data_columns_to_publish))
        } else {
            write_lock.put(block_root, pending_components);
            Ok((
                Availability::MissingComponents(block_root),
                data_columns_to_publish,
            ))
        }
    }

    /// Check if we have all the blobs for a block. If we do, return the Availability variant that
    /// triggers import of the block.
    pub fn put_pending_executed_block(
        &self,
        executed_block: AvailabilityPendingExecutedBlock<T::EthSpec>,
    ) -> Result<Availability<T::EthSpec>, AvailabilityCheckError> {
        let mut write_lock = self.critical.write();
        let block_root = executed_block.import_data.block_root;

        // register the block to get the diet block
        let diet_executed_block = self
            .state_cache
            .register_pending_executed_block(executed_block);

        // Grab existing entry or create a new entry.
        let mut pending_components = write_lock
            .pop_entry(&block_root)
            .map(|(_, v)| v)
            .unwrap_or_else(|| PendingComponents::empty(block_root));

        // Merge in the block.
        pending_components.merge_block(diet_executed_block);

        // Check if we have all components and entire set is consistent.
        if pending_components.is_available(self.custody_column_count) {
            write_lock.put(block_root, pending_components.clone());
            // No need to hold the write lock anymore
            drop(write_lock);
            pending_components.make_available(&self.spec, |diet_block| {
                self.state_cache.recover_pending_executed_block(diet_block)
            })
        } else {
            write_lock.put(block_root, pending_components);
            Ok(Availability::MissingComponents(block_root))
        }
    }

    pub fn remove_pending_components(&self, block_root: Hash256) {
        self.critical.write().pop_entry(&block_root);
    }

    /// maintain the cache
    pub fn do_maintenance(&self, cutoff_epoch: Epoch) -> Result<(), AvailabilityCheckError> {
        // clean up any lingering states in the state cache
        self.state_cache.do_maintenance(cutoff_epoch);

        // Collect keys of pending blocks from a previous epoch to cutoff
        let mut write_lock = self.critical.write();
        let mut keys_to_remove = vec![];
        for (key, value) in write_lock.iter() {
            if let Some(epoch) = value.epoch() {
                if epoch < cutoff_epoch {
                    keys_to_remove.push(*key);
                }
            }
        }
        // Now remove keys
        for key in keys_to_remove {
            write_lock.pop(&key);
        }

        Ok(())
    }

    #[cfg(test)]
    /// get the state cache for inspection (used only for tests)
    pub fn state_lru_cache(&self) -> &StateLRUCache<T> {
        &self.state_cache
    }

    /// Number of states stored in memory in the cache.
    pub fn state_cache_size(&self) -> usize {
        self.state_cache.lru_cache().read().len()
    }

    /// Number of pending component entries in memory in the cache.
    pub fn block_cache_size(&self) -> usize {
        self.critical.read().len()
    }
}

#[cfg(test)]
mod test {
    use super::*;

    use crate::{
        blob_verification::GossipVerifiedBlob,
        block_verification::PayloadVerificationOutcome,
        block_verification_types::{AsBlock, BlockImportData},
        data_availability_checker::STATE_LRU_CAPACITY,
        eth1_finalization_cache::Eth1FinalizationData,
        test_utils::{BaseHarnessType, BeaconChainHarness, DiskHarnessType},
    };
    use fork_choice::PayloadVerificationStatus;

    use logging::test_logger;
    use slog::{info, Logger};
    use state_processing::ConsensusContext;
    use std::collections::VecDeque;
    use store::{HotColdDB, ItemStore, LevelDB, StoreConfig};
    use tempfile::{tempdir, TempDir};
    use types::non_zero_usize::new_non_zero_usize;
    use types::{ExecPayload, MinimalEthSpec};

    const LOW_VALIDATOR_COUNT: usize = 32;
    const DEFAULT_TEST_CUSTODY_COLUMN_COUNT: usize = 8;

    fn get_store_with_spec<E: EthSpec>(
        db_path: &TempDir,
        spec: ChainSpec,
        log: Logger,
    ) -> Arc<HotColdDB<E, LevelDB<E>, LevelDB<E>>> {
        let hot_path = db_path.path().join("hot_db");
        let cold_path = db_path.path().join("cold_db");
        let blobs_path = db_path.path().join("blobs_db");
        let config = StoreConfig::default();

        HotColdDB::open(
            &hot_path,
            &cold_path,
            &blobs_path,
            |_, _, _| Ok(()),
            config,
            spec,
            log,
        )
        .expect("disk store should initialize")
    }

    // get a beacon chain harness advanced to just before deneb fork
    async fn get_deneb_chain<E: EthSpec>(
        log: Logger,
        db_path: &TempDir,
    ) -> BeaconChainHarness<DiskHarnessType<E>> {
        let altair_fork_epoch = Epoch::new(1);
        let bellatrix_fork_epoch = Epoch::new(2);
        let bellatrix_fork_slot = bellatrix_fork_epoch.start_slot(E::slots_per_epoch());
        let capella_fork_epoch = Epoch::new(3);
        let deneb_fork_epoch = Epoch::new(4);
        let deneb_fork_slot = deneb_fork_epoch.start_slot(E::slots_per_epoch());

        let mut spec = E::default_spec();
        spec.altair_fork_epoch = Some(altair_fork_epoch);
        spec.bellatrix_fork_epoch = Some(bellatrix_fork_epoch);
        spec.capella_fork_epoch = Some(capella_fork_epoch);
        spec.deneb_fork_epoch = Some(deneb_fork_epoch);

        let chain_store = get_store_with_spec::<E>(db_path, spec.clone(), log.clone());
        let validators_keypairs =
            types::test_utils::generate_deterministic_keypairs(LOW_VALIDATOR_COUNT);
        let harness = BeaconChainHarness::builder(E::default())
            .spec(spec.clone())
            .logger(log.clone())
            .keypairs(validators_keypairs)
            .fresh_disk_store(chain_store)
            .mock_execution_layer()
            .build();

        // go to bellatrix slot
        harness.extend_to_slot(bellatrix_fork_slot).await;
        let bellatrix_head = &harness.chain.head_snapshot().beacon_block;
        assert!(bellatrix_head.as_bellatrix().is_ok());
        assert_eq!(bellatrix_head.slot(), bellatrix_fork_slot);
        assert!(
            bellatrix_head
                .message()
                .body()
                .execution_payload()
                .unwrap()
                .is_default_with_empty_roots(),
            "Bellatrix head is default payload"
        );
        // Trigger the terminal PoW block.
        harness
            .execution_block_generator()
            .move_to_terminal_block()
            .unwrap();
        // go right before deneb slot
        harness.extend_to_slot(deneb_fork_slot - 1).await;

        harness
    }

    async fn availability_pending_block<E, Hot, Cold>(
        harness: &BeaconChainHarness<BaseHarnessType<E, Hot, Cold>>,
    ) -> (
        AvailabilityPendingExecutedBlock<E>,
        Vec<GossipVerifiedBlob<BaseHarnessType<E, Hot, Cold>>>,
    )
    where
        E: EthSpec,
        Hot: ItemStore<E>,
        Cold: ItemStore<E>,
    {
        let chain = &harness.chain;
        let log = chain.log.clone();
        let head = chain.head_snapshot();
        let parent_state = head.beacon_state.clone();

        let target_slot = chain.slot().expect("should get slot") + 1;
        let parent_root = head.beacon_block_root;
        let parent_block = chain
            .get_blinded_block(&parent_root)
            .expect("should get block")
            .expect("should have block");

        let parent_eth1_finalization_data = Eth1FinalizationData {
            eth1_data: parent_block.message().body().eth1_data().clone(),
            eth1_deposit_index: 0,
        };

        let (signed_beacon_block_hash, (block, maybe_blobs), state) = harness
            .add_block_at_slot(target_slot, parent_state)
            .await
            .expect("should add block");
        let block_root = signed_beacon_block_hash.into();
        assert_eq!(
            block_root,
            block.canonical_root(),
            "block root should match"
        );

        // log kzg commitments
        info!(log, "printing kzg commitments");
        for comm in Vec::from(
            block
                .message()
                .body()
                .blob_kzg_commitments()
                .expect("should be deneb fork")
                .clone(),
        ) {
            info!(log, "kzg commitment"; "commitment" => ?comm);
        }
        info!(log, "done printing kzg commitments");

        let gossip_verified_blobs = if let Some((kzg_proofs, blobs)) = maybe_blobs {
            let sidecars = BlobSidecar::build_sidecars(blobs, &block, kzg_proofs).unwrap();
            Vec::from(sidecars)
                .into_iter()
                .map(|sidecar| {
                    let subnet = sidecar.index;
                    GossipVerifiedBlob::new(sidecar, subnet, &harness.chain)
                        .expect("should validate blob")
                })
                .collect()
        } else {
            vec![]
        };

        let slot = block.slot();
        let consensus_context = ConsensusContext::<E>::new(slot);
        let import_data: BlockImportData<E> = BlockImportData {
            block_root,
            state,
            parent_block,
            parent_eth1_finalization_data,
            confirmed_state_roots: vec![],
            consensus_context,
        };

        let payload_verification_outcome = PayloadVerificationOutcome {
            payload_verification_status: PayloadVerificationStatus::Verified,
            is_valid_merge_transition_block: false,
        };

        let availability_pending_block = AvailabilityPendingExecutedBlock {
            block,
            import_data,
            payload_verification_outcome,
        };

        (availability_pending_block, gossip_verified_blobs)
    }

    async fn setup_harness_and_cache<E, T>(
        capacity: usize,
    ) -> (
        BeaconChainHarness<DiskHarnessType<E>>,
        Arc<DataAvailabilityCheckerInner<T>>,
        TempDir,
    )
    where
        E: EthSpec,
        T: BeaconChainTypes<HotStore = LevelDB<E>, ColdStore = LevelDB<E>, EthSpec = E>,
    {
        let log = test_logger();
        let chain_db_path = tempdir().expect("should get temp dir");
        let harness = get_deneb_chain(log.clone(), &chain_db_path).await;
        let spec = Arc::new(harness.spec.clone());
        let test_store = harness.chain.store.clone();
        let capacity_non_zero = new_non_zero_usize(capacity);
        let cache = Arc::new(
            DataAvailabilityCheckerInner::<T>::new(
                capacity_non_zero,
                test_store,
                DEFAULT_TEST_CUSTODY_COLUMN_COUNT,
                spec.clone(),
            )
            .expect("should create cache"),
        );
        (harness, cache, chain_db_path)
    }

    #[tokio::test]
    async fn overflow_cache_test_insert_components() {
        type E = MinimalEthSpec;
        type T = DiskHarnessType<E>;
        let capacity = 4;
        let (harness, cache, _path) = setup_harness_and_cache::<E, T>(capacity).await;

        let (pending_block, blobs) = availability_pending_block(&harness).await;
        let root = pending_block.import_data.block_root;

        let blobs_expected = pending_block.num_blobs_expected();
        assert_eq!(
            blobs.len(),
            blobs_expected,
            "should have expected number of blobs"
        );
        assert!(cache.critical.read().is_empty(), "cache should be empty");
        let availability = cache
            .put_pending_executed_block(pending_block)
            .expect("should put block");
        if blobs_expected == 0 {
            assert!(
                matches!(availability, Availability::Available(_)),
                "block doesn't have blobs, should be available"
            );
            assert_eq!(
                cache.critical.read().len(),
                1,
                "cache should still have block as it hasn't been imported yet"
            );
            // remove the blob to simulate successful import
            cache.remove_pending_components(root);
            assert_eq!(
                cache.critical.read().len(),
                0,
                "cache should be empty now that block has been imported"
            );
        } else {
            assert!(
                matches!(availability, Availability::MissingComponents(_)),
                "should be pending blobs"
            );
            assert_eq!(
                cache.critical.read().len(),
                1,
                "cache should have one block"
            );
            assert!(
                cache.critical.read().peek(&root).is_some(),
                "newly inserted block should exist in memory"
            );
        }

        let mut kzg_verified_blobs = Vec::new();
        for (blob_index, gossip_blob) in blobs.into_iter().enumerate() {
            kzg_verified_blobs.push(gossip_blob.into_inner());
            let availability = cache
                .put_kzg_verified_blobs(root, kzg_verified_blobs.clone())
                .expect("should put blob");
            if blob_index == blobs_expected - 1 {
                assert!(matches!(availability, Availability::Available(_)));
            } else {
                assert!(matches!(availability, Availability::MissingComponents(_)));
                assert_eq!(cache.critical.read().len(), 1);
            }
        }
        assert!(
            cache.critical.read().is_empty(),
            "cache should be empty now that all components available"
        );

        let (pending_block, blobs) = availability_pending_block(&harness).await;
        let blobs_expected = pending_block.num_blobs_expected();
        assert_eq!(
            blobs.len(),
            blobs_expected,
            "should have expected number of blobs"
        );
        let root = pending_block.import_data.block_root;
        let mut kzg_verified_blobs = vec![];
        for gossip_blob in blobs {
            kzg_verified_blobs.push(gossip_blob.into_inner());
            let availability = cache
                .put_kzg_verified_blobs(root, kzg_verified_blobs.clone())
                .expect("should put blob");
            assert_eq!(
                availability,
                Availability::MissingComponents(root),
                "should be pending block"
            );
            assert_eq!(cache.critical.read().len(), 1);
        }
        let availability = cache
            .put_pending_executed_block(pending_block)
            .expect("should put block");
        assert!(
            matches!(availability, Availability::Available(_)),
            "block should be available: {:?}",
            availability
        );
        assert!(
            cache.critical.read().len() == 1,
            "cache should still have available block until import"
        );
        // remove the blob to simulate successful import
        cache.remove_pending_components(root);
        assert!(
            cache.critical.read().is_empty(),
            "cache should be empty now that all components available"
        );
    }

    #[tokio::test]
    // ensure the state cache keeps memory usage low and that it can properly recover states
    // THIS TEST CAN BE DELETED ONCE TREE STATES IS MERGED AND WE RIP OUT THE STATE CACHE
    async fn overflow_cache_test_state_cache() {
        type E = MinimalEthSpec;
        type T = DiskHarnessType<E>;
        let capacity = STATE_LRU_CAPACITY * 2;
        let (harness, cache, _path) = setup_harness_and_cache::<E, T>(capacity).await;

        let mut pending_blocks = VecDeque::new();
        let mut states = Vec::new();
        let mut state_roots = Vec::new();
        // Get enough blocks to fill the cache to capacity, ensuring all blocks have blobs
        while pending_blocks.len() < capacity {
            let (mut pending_block, _) = availability_pending_block(&harness).await;
            if pending_block.num_blobs_expected() == 0 {
                // we need blocks with blobs
                continue;
            }
            let state_root = pending_block.import_data.state.canonical_root().unwrap();
            states.push(pending_block.import_data.state.clone());
            pending_blocks.push_back(pending_block);
            state_roots.push(state_root);
        }

        let state_cache = cache.state_lru_cache().lru_cache();
        let mut pushed_diet_blocks = VecDeque::new();

        for i in 0..capacity {
            let pending_block = pending_blocks.pop_front().expect("should have block");
            let block_root = pending_block.as_block().canonical_root();

            assert_eq!(
                state_cache.read().len(),
                std::cmp::min(i, STATE_LRU_CAPACITY),
                "state cache should be empty at start"
            );

            if i >= STATE_LRU_CAPACITY {
                let lru_root = state_roots[i - STATE_LRU_CAPACITY];
                assert_eq!(
                    state_cache.read().peek_lru().map(|(root, _)| root),
                    Some(&lru_root),
                    "lru block should be in cache"
                );
            }

            // put the block in the cache
            let availability = cache
                .put_pending_executed_block(pending_block)
                .expect("should put block");

            // grab the diet block from the cache for later testing
            let diet_block = cache
                .critical
                .read()
                .peek(&block_root)
                .map(|pending_components| {
                    pending_components
                        .executed_block
                        .clone()
                        .expect("should exist")
                })
                .expect("should exist");
            pushed_diet_blocks.push_back(diet_block);

            // should be unavailable since we made sure all blocks had blobs
            assert!(
                matches!(availability, Availability::MissingComponents(_)),
                "should be pending blobs"
            );

            if i >= STATE_LRU_CAPACITY {
                let evicted_index = i - STATE_LRU_CAPACITY;
                let evicted_root = state_roots[evicted_index];
                assert!(
                    state_cache.read().peek(&evicted_root).is_none(),
                    "lru root should be evicted"
                );
                // get the diet block via direct conversion (testing only)
                let diet_block = pushed_diet_blocks.pop_front().expect("should have block");
                // reconstruct the pending block by replaying the block on the parent state
                let recovered_pending_block = cache
                    .state_lru_cache()
                    .recover_pending_executed_block(diet_block)
                    .expect("should reconstruct pending block");

                // assert the recovered state is the same as the original
                assert_eq!(
                    recovered_pending_block.import_data.state, states[evicted_index],
                    "recovered state should be the same as the original"
                );
            }
        }

        // now check the last block
        let last_block = pushed_diet_blocks.pop_back().expect("should exist").clone();
        // the state should still be in the cache
        assert!(
            state_cache
                .read()
                .peek(&last_block.as_block().state_root())
                .is_some(),
            "last block state should still be in cache"
        );
        // get the diet block via direct conversion (testing only)
        let diet_block = last_block.clone();
        // recover the pending block from the cache
        let recovered_pending_block = cache
            .state_lru_cache()
            .recover_pending_executed_block(diet_block)
            .expect("should reconstruct pending block");
        // assert the recovered state is the same as the original
        assert_eq!(
            Some(&recovered_pending_block.import_data.state),
            states.last(),
            "recovered state should be the same as the original"
        );
        // the state should no longer be in the cache
        assert!(
            state_cache
                .read()
                .peek(&last_block.as_block().state_root())
                .is_none(),
            "last block state should no longer be in cache"
        );
    }
}

#[cfg(test)]
mod pending_components_tests {
    use super::*;
    use crate::block_verification_types::BlockImportData;
    use crate::eth1_finalization_cache::Eth1FinalizationData;
    use crate::test_utils::{generate_rand_block_and_blobs, NumBlobs};
    use crate::PayloadVerificationOutcome;
    use fork_choice::PayloadVerificationStatus;
    use kzg::KzgCommitment;
    use rand::rngs::StdRng;
    use rand::SeedableRng;
    use state_processing::ConsensusContext;
    use types::test_utils::TestRandom;
    use types::{BeaconState, ForkName, MainnetEthSpec, SignedBeaconBlock, Slot};

    type E = MainnetEthSpec;

    type Setup<E> = (
        SignedBeaconBlock<E>,
        FixedVector<Option<Arc<BlobSidecar<E>>>, <E as EthSpec>::MaxBlobsPerBlock>,
        FixedVector<Option<Arc<BlobSidecar<E>>>, <E as EthSpec>::MaxBlobsPerBlock>,
    );

    pub fn pre_setup() -> Setup<E> {
        let mut rng = StdRng::seed_from_u64(0xDEADBEEF0BAD5EEDu64);
        let (block, blobs_vec) =
            generate_rand_block_and_blobs::<E>(ForkName::Deneb, NumBlobs::Random, &mut rng);
        let mut blobs: FixedVector<_, <E as EthSpec>::MaxBlobsPerBlock> = FixedVector::default();

        for blob in blobs_vec {
            if let Some(b) = blobs.get_mut(blob.index as usize) {
                *b = Some(Arc::new(blob));
            }
        }

        let mut invalid_blobs: FixedVector<
            Option<Arc<BlobSidecar<E>>>,
            <E as EthSpec>::MaxBlobsPerBlock,
        > = FixedVector::default();
        for (index, blob) in blobs.iter().enumerate() {
            if let Some(invalid_blob) = blob {
                let mut blob_copy = invalid_blob.as_ref().clone();
                blob_copy.kzg_commitment = KzgCommitment::random_for_test(&mut rng);
                *invalid_blobs.get_mut(index).unwrap() = Some(Arc::new(blob_copy));
            }
        }

        (block, blobs, invalid_blobs)
    }

    type PendingComponentsSetup<E> = (
        DietAvailabilityPendingExecutedBlock<E>,
        FixedVector<Option<KzgVerifiedBlob<E>>, <E as EthSpec>::MaxBlobsPerBlock>,
        FixedVector<Option<KzgVerifiedBlob<E>>, <E as EthSpec>::MaxBlobsPerBlock>,
    );

    pub fn setup_pending_components(
        block: SignedBeaconBlock<E>,
        valid_blobs: FixedVector<Option<Arc<BlobSidecar<E>>>, <E as EthSpec>::MaxBlobsPerBlock>,
        invalid_blobs: FixedVector<Option<Arc<BlobSidecar<E>>>, <E as EthSpec>::MaxBlobsPerBlock>,
    ) -> PendingComponentsSetup<E> {
        let blobs = FixedVector::from(
            valid_blobs
                .iter()
                .map(|blob_opt| {
                    blob_opt
                        .as_ref()
                        .map(|blob| KzgVerifiedBlob::__assumed_valid(blob.clone()))
                })
                .collect::<Vec<_>>(),
        );
        let invalid_blobs = FixedVector::from(
            invalid_blobs
                .iter()
                .map(|blob_opt| {
                    blob_opt
                        .as_ref()
                        .map(|blob| KzgVerifiedBlob::__assumed_valid(blob.clone()))
                })
                .collect::<Vec<_>>(),
        );
        let dummy_parent = block.clone_as_blinded();
        let block = AvailabilityPendingExecutedBlock {
            block: Arc::new(block),
            import_data: BlockImportData {
                block_root: Default::default(),
                state: BeaconState::new(0, Default::default(), &ChainSpec::minimal()),
                parent_block: dummy_parent,
                parent_eth1_finalization_data: Eth1FinalizationData {
                    eth1_data: Default::default(),
                    eth1_deposit_index: 0,
                },
                confirmed_state_roots: vec![],
                consensus_context: ConsensusContext::new(Slot::new(0)),
            },
            payload_verification_outcome: PayloadVerificationOutcome {
                payload_verification_status: PayloadVerificationStatus::Verified,
                is_valid_merge_transition_block: false,
            },
        };
        (block.into(), blobs, invalid_blobs)
    }

    pub fn assert_cache_consistent(cache: PendingComponents<E>) {
        if let Some(cached_block) = cache.get_cached_block() {
            let cached_block_commitments = cached_block.get_commitments();
            for index in 0..E::max_blobs_per_block() {
                let block_commitment = cached_block_commitments.get(index).copied();
                let blob_commitment_opt = cache.get_cached_blobs().get(index).unwrap();
                let blob_commitment = blob_commitment_opt.as_ref().map(|b| *b.get_commitment());
                assert_eq!(block_commitment, blob_commitment);
            }
        } else {
            panic!("No cached block")
        }
    }

    pub fn assert_empty_blob_cache(cache: PendingComponents<E>) {
        for blob in cache.get_cached_blobs().iter() {
            assert!(blob.is_none());
        }
    }

    #[test]
    fn valid_block_invalid_blobs_valid_blobs() {
        let (block_commitments, blobs, random_blobs) = pre_setup();
        let (block_commitments, blobs, random_blobs) =
            setup_pending_components(block_commitments, blobs, random_blobs);
        let block_root = Hash256::zero();
        let mut cache = <PendingComponents<E>>::empty(block_root);
        cache.merge_block(block_commitments);
        cache.merge_blobs(random_blobs);
        cache.merge_blobs(blobs);

        assert_cache_consistent(cache);
    }

    #[test]
    fn invalid_blobs_block_valid_blobs() {
        let (block_commitments, blobs, random_blobs) = pre_setup();
        let (block_commitments, blobs, random_blobs) =
            setup_pending_components(block_commitments, blobs, random_blobs);
        let block_root = Hash256::zero();
        let mut cache = <PendingComponents<E>>::empty(block_root);
        cache.merge_blobs(random_blobs);
        cache.merge_block(block_commitments);
        cache.merge_blobs(blobs);

        assert_cache_consistent(cache);
    }

    #[test]
    fn invalid_blobs_valid_blobs_block() {
        let (block_commitments, blobs, random_blobs) = pre_setup();
        let (block_commitments, blobs, random_blobs) =
            setup_pending_components(block_commitments, blobs, random_blobs);

        let block_root = Hash256::zero();
        let mut cache = <PendingComponents<E>>::empty(block_root);
        cache.merge_blobs(random_blobs);
        cache.merge_blobs(blobs);
        cache.merge_block(block_commitments);

        assert_empty_blob_cache(cache);
    }

    #[test]
    fn block_valid_blobs_invalid_blobs() {
        let (block_commitments, blobs, random_blobs) = pre_setup();
        let (block_commitments, blobs, random_blobs) =
            setup_pending_components(block_commitments, blobs, random_blobs);

        let block_root = Hash256::zero();
        let mut cache = <PendingComponents<E>>::empty(block_root);
        cache.merge_block(block_commitments);
        cache.merge_blobs(blobs);
        cache.merge_blobs(random_blobs);

        assert_cache_consistent(cache);
    }

    #[test]
    fn valid_blobs_block_invalid_blobs() {
        let (block_commitments, blobs, random_blobs) = pre_setup();
        let (block_commitments, blobs, random_blobs) =
            setup_pending_components(block_commitments, blobs, random_blobs);

        let block_root = Hash256::zero();
        let mut cache = <PendingComponents<E>>::empty(block_root);
        cache.merge_blobs(blobs);
        cache.merge_block(block_commitments);
        cache.merge_blobs(random_blobs);

        assert_cache_consistent(cache);
    }

    #[test]
    fn valid_blobs_invalid_blobs_block() {
        let (block_commitments, blobs, random_blobs) = pre_setup();
        let (block_commitments, blobs, random_blobs) =
            setup_pending_components(block_commitments, blobs, random_blobs);

        let block_root = Hash256::zero();
        let mut cache = <PendingComponents<E>>::empty(block_root);
        cache.merge_blobs(blobs);
        cache.merge_blobs(random_blobs);
        cache.merge_block(block_commitments);

        assert_cache_consistent(cache);
    }
}<|MERGE_RESOLUTION|>--- conflicted
+++ resolved
@@ -417,36 +417,6 @@
         f: F,
     ) -> R {
         f(self.critical.read().peek(block_root))
-    }
-
-<<<<<<< HEAD
-    /// Fetch a data column from the cache without affecting the LRU ordering
-    pub fn peek_data_column(
-        &self,
-        data_column_id: &DataColumnIdentifier,
-    ) -> Result<Option<Arc<DataColumnSidecar<T::EthSpec>>>, AvailabilityCheckError> {
-        if let Some(pending_components) = self.critical.read().peek(&data_column_id.block_root) {
-            Ok(pending_components
-                .verified_data_columns
-                .iter()
-                .find(|data_column| data_column.as_data_column().index == data_column_id.index)
-                .map(|data_column| data_column.clone_arc()))
-        } else {
-            Ok(None)
-=======
-    fn block_import_requirement(
-        &self,
-        epoch: Epoch,
-    ) -> Result<BlockImportRequirement, AvailabilityCheckError> {
-        let peer_das_enabled = self.spec.is_peer_das_enabled_for_epoch(epoch);
-        if peer_das_enabled {
-            Ok(BlockImportRequirement::CustodyColumns(
-                self.custody_column_count,
-            ))
-        } else {
-            Ok(BlockImportRequirement::AllBlobs)
->>>>>>> f39f97c3
-        }
     }
 
     /// Potentially trigger reconstruction if:
