use crate::attester_cache::Error as AttesterCacheError;
use crate::beacon_block_streamer::Error as BlockStreamerError;
use crate::beacon_chain::ForkChoiceError;
use crate::beacon_fork_choice_store::Error as ForkChoiceStoreError;
use crate::data_availability_checker::AvailabilityCheckError;
use crate::eth1_chain::Error as Eth1ChainError;
use crate::historical_blocks::HistoricalBlockError;
use crate::migrate::PruningError;
use crate::naive_aggregation_pool::Error as NaiveAggregationError;
use crate::observed_aggregates::Error as ObservedAttestationsError;
use crate::observed_attesters::Error as ObservedAttestersError;
use crate::observed_block_producers::Error as ObservedBlockProducersError;
use crate::observed_data_sidecars::Error as ObservedBlobSidecarsError;
use execution_layer::PayloadStatus;
use fork_choice::ExecutionStatus;
use futures::channel::mpsc::TrySendError;
use operation_pool::OpPoolError;
use safe_arith::ArithError;
use ssz_types::Error as SszTypesError;
use state_processing::{
    block_signature_verifier::Error as BlockSignatureVerifierError,
    per_block_processing::errors::{
        AttestationValidationError, AttesterSlashingValidationError,
        BlsExecutionChangeValidationError, ExitValidationError, ProposerSlashingValidationError,
        SyncCommitteeMessageValidationError,
    },
    signature_sets::Error as SignatureSetError,
    state_advance::Error as StateAdvanceError,
    BlockProcessingError, BlockReplayError, EpochProcessingError, SlotProcessingError,
};
use task_executor::ShutdownReason;
use tokio::task::JoinError;
use types::milhouse::Error as MilhouseError;
use types::*;

macro_rules! easy_from_to {
    ($from: ident, $to: ident) => {
        impl From<$from> for $to {
            fn from(e: $from) -> $to {
                $to::$from(e)
            }
        }
    };
}

#[derive(Debug)]
pub enum BeaconChainError {
    InsufficientValidators,
    UnableToReadSlot,
    UnableToComputeTimeAtSlot,
    RevertedFinalizedEpoch {
        old: Checkpoint,
        new: Checkpoint,
    },
    SlotClockDidNotStart,
    NoStateForSlot(Slot),
    BeaconStateError(BeaconStateError),
    EpochCacheError(EpochCacheError),
    DBInconsistent(String),
    DBError(store::Error),
    ForkChoiceError(ForkChoiceError),
    ForkChoiceStoreError(ForkChoiceStoreError),
    MissingBeaconBlock(Hash256),
    MissingBeaconState(Hash256),
    SlotProcessingError(SlotProcessingError),
    EpochProcessingError(EpochProcessingError),
    StateAdvanceError(StateAdvanceError),
    UnableToAdvanceState(String),
    NoStateForAttestation {
        beacon_block_root: Hash256,
    },
    CannotAttestToFutureState,
    AttestationValidationError(AttestationValidationError),
    SyncCommitteeMessageValidationError(SyncCommitteeMessageValidationError),
    ExitValidationError(ExitValidationError),
    ProposerSlashingValidationError(ProposerSlashingValidationError),
    AttesterSlashingValidationError(AttesterSlashingValidationError),
    BlsExecutionChangeValidationError(BlsExecutionChangeValidationError),
    MissingFinalizedStateRoot(Slot),
    SszTypesError(SszTypesError),
    NoProposerForSlot(Slot),
    CanonicalHeadLockTimeout,
    AttestationCacheLockTimeout,
    ValidatorPubkeyCacheLockTimeout,
    SnapshotCacheLockTimeout,
    IncorrectStateForAttestation(RelativeEpochError),
    InvalidValidatorPubkeyBytes(bls::Error),
    ValidatorPubkeyCacheIncomplete(usize),
    SignatureSetError(SignatureSetError),
    BlockSignatureVerifierError(state_processing::block_signature_verifier::Error),
    BlockReplayError(BlockReplayError),
    DuplicateValidatorPublicKey,
    ValidatorPubkeyCacheError(String),
    ValidatorIndexUnknown(usize),
    ValidatorPubkeyUnknown(PublicKeyBytes),
    OpPoolError(OpPoolError),
    NaiveAggregationError(NaiveAggregationError),
    ObservedAttestationsError(ObservedAttestationsError),
    ObservedAttestersError(ObservedAttestersError),
    ObservedBlockProducersError(ObservedBlockProducersError),
    ObservedBlobSidecarsError(ObservedBlobSidecarsError),
    AttesterCacheError(AttesterCacheError),
    PruningError(PruningError),
    ArithError(ArithError),
    InvalidShufflingId {
        shuffling_epoch: Epoch,
        head_block_epoch: Epoch,
    },
    WeakSubjectivtyVerificationFailure,
    WeakSubjectivtyShutdownError(TrySendError<ShutdownReason>),
    AttestingToFinalizedSlot {
        finalized_slot: Slot,
        request_slot: Slot,
    },
    AttestingToAncientSlot {
        lowest_permissible_slot: Slot,
        request_slot: Slot,
    },
    BadPreState {
        parent_root: Hash256,
        parent_slot: Slot,
        block_root: Hash256,
        block_slot: Slot,
        state_slot: Slot,
    },
    HistoricalBlockError(HistoricalBlockError),
    InvalidStateForShuffling {
        state_epoch: Epoch,
        shuffling_epoch: Epoch,
    },
    SyncDutiesError(BeaconStateError),
    InconsistentForwardsIter {
        request_slot: Slot,
        slot: Slot,
    },
    InvalidReorgSlotIter {
        old_slot: Slot,
        new_slot: Slot,
    },
    AltairForkDisabled,
    BuilderMissing,
    ExecutionLayerMissing,
    BlockVariantLacksExecutionPayload(Hash256),
    ExecutionLayerErrorPayloadReconstruction(ExecutionBlockHash, Box<execution_layer::Error>),
    EngineGetCapabilititesFailed(Box<execution_layer::Error>),
    ExecutionLayerGetBlockByNumberFailed(Box<execution_layer::Error>),
    ExecutionLayerGetBlockByHashFailed(Box<execution_layer::Error>),
    BlockHashMissingFromExecutionLayer(ExecutionBlockHash),
    InconsistentPayloadReconstructed {
        slot: Slot,
        exec_block_hash: ExecutionBlockHash,
        canonical_transactions_root: Hash256,
        reconstructed_transactions_root: Hash256,
    },
    BlockStreamerError(BlockStreamerError),
    AddPayloadLogicError,
    ExecutionForkChoiceUpdateFailed(execution_layer::Error),
    PrepareProposerFailed(BlockProcessingError),
    ExecutionForkChoiceUpdateInvalid {
        status: PayloadStatus,
    },
    BlockRewardError,
    BlockRewardSlotError,
    BlockRewardAttestationError,
    BlockRewardSyncError,
    SyncCommitteeRewardsSyncError,
    AttestationRewardsError,
    HeadMissingFromForkChoice(Hash256),
    FinalizedBlockMissingFromForkChoice(Hash256),
    HeadBlockMissingFromForkChoice(Hash256),
    InvalidFinalizedPayload {
        finalized_root: Hash256,
        execution_block_hash: ExecutionBlockHash,
    },
    InvalidFinalizedPayloadShutdownError(TrySendError<ShutdownReason>),
    JustifiedPayloadInvalid {
        justified_root: Hash256,
        execution_block_hash: Option<ExecutionBlockHash>,
    },
    ForkchoiceUpdate(execution_layer::Error),
    FinalizedCheckpointMismatch {
        head_state: Checkpoint,
        fork_choice: Hash256,
    },
    InvalidSlot(Slot),
    HeadBlockNotFullyVerified {
        beacon_block_root: Hash256,
        execution_status: ExecutionStatus,
    },
    CannotAttestToFinalizedBlock {
        beacon_block_root: Hash256,
    },
    SyncContributionDataReferencesFinalizedBlock {
        beacon_block_root: Hash256,
    },
    RuntimeShutdown,
    TokioJoin(tokio::task::JoinError),
    ProcessInvalidExecutionPayload(JoinError),
    ForkChoiceSignalOutOfOrder {
        current: Slot,
        latest: Slot,
    },
    ForkchoiceUpdateParamsMissing,
    HeadHasInvalidPayload {
        block_root: Hash256,
        execution_status: ExecutionStatus,
    },
    AttestationHeadNotInForkChoice(Hash256),
    MissingPersistedForkChoice,
    CommitteePromiseFailed(oneshot_broadcast::Error),
    MaxCommitteePromises(usize),
    BlsToExecutionPriorToCapella,
    BlsToExecutionConflictsWithPool,
    InconsistentFork(InconsistentFork),
    ProposerHeadForkChoiceError(fork_choice::Error<proto_array::Error>),
    UnableToPublish,
    UnableToBuildColumnSidecar(String),
    AvailabilityCheckError(AvailabilityCheckError),
    LightClientError(LightClientError),
    UnsupportedFork,
    MilhouseError(MilhouseError),
<<<<<<< HEAD
    EmptyRpcCustodyColumns,
=======
    AttestationError(AttestationError),
    AttestationCommitteeIndexNotSet,
>>>>>>> 5b2edfa0
}

easy_from_to!(SlotProcessingError, BeaconChainError);
easy_from_to!(EpochProcessingError, BeaconChainError);
easy_from_to!(AttestationValidationError, BeaconChainError);
easy_from_to!(SyncCommitteeMessageValidationError, BeaconChainError);
easy_from_to!(ExitValidationError, BeaconChainError);
easy_from_to!(ProposerSlashingValidationError, BeaconChainError);
easy_from_to!(AttesterSlashingValidationError, BeaconChainError);
easy_from_to!(BlsExecutionChangeValidationError, BeaconChainError);
easy_from_to!(SszTypesError, BeaconChainError);
easy_from_to!(OpPoolError, BeaconChainError);
easy_from_to!(NaiveAggregationError, BeaconChainError);
easy_from_to!(ObservedAttestationsError, BeaconChainError);
easy_from_to!(ObservedAttestersError, BeaconChainError);
easy_from_to!(ObservedBlockProducersError, BeaconChainError);
easy_from_to!(ObservedBlobSidecarsError, BeaconChainError);
easy_from_to!(AttesterCacheError, BeaconChainError);
easy_from_to!(BlockSignatureVerifierError, BeaconChainError);
easy_from_to!(PruningError, BeaconChainError);
easy_from_to!(ArithError, BeaconChainError);
easy_from_to!(ForkChoiceStoreError, BeaconChainError);
easy_from_to!(HistoricalBlockError, BeaconChainError);
easy_from_to!(StateAdvanceError, BeaconChainError);
easy_from_to!(BlockReplayError, BeaconChainError);
easy_from_to!(InconsistentFork, BeaconChainError);
easy_from_to!(AvailabilityCheckError, BeaconChainError);
easy_from_to!(EpochCacheError, BeaconChainError);
easy_from_to!(LightClientError, BeaconChainError);
easy_from_to!(MilhouseError, BeaconChainError);
easy_from_to!(AttestationError, BeaconChainError);

#[derive(Debug)]
pub enum BlockProductionError {
    UnableToGetBlockRootFromState,
    UnableToReadSlot,
    UnableToProduceAtSlot(Slot),
    SlotProcessingError(SlotProcessingError),
    BlockProcessingError(BlockProcessingError),
    EpochCacheError(EpochCacheError),
    ForkChoiceError(ForkChoiceError),
    Eth1ChainError(Eth1ChainError),
    BeaconStateError(BeaconStateError),
    StateAdvanceError(StateAdvanceError),
    OpPoolError(OpPoolError),
    /// The `BeaconChain` was explicitly configured _without_ a connection to eth1, therefore it
    /// cannot produce blocks.
    NoEth1ChainConnection,
    StateSlotTooHigh {
        produce_at_slot: Slot,
        state_slot: Slot,
    },
    ExecutionLayerMissing,
    BlockingFailed(execution_layer::Error),
    TerminalPoWBlockLookupFailed(execution_layer::Error),
    GetPayloadFailed(execution_layer::Error),
    FailedToReadFinalizedBlock(store::Error),
    FailedToLoadState(store::Error),
    MissingFinalizedBlock(Hash256),
    BlockTooLarge(usize),
    ShuttingDown,
    MissingBlobs,
    MissingSyncAggregate,
    MissingExecutionPayload,
    MissingKzgCommitment(String),
    TokioJoin(JoinError),
    BeaconChain(BeaconChainError),
    InvalidPayloadFork,
    TrustedSetupNotInitialized,
    InvalidBlockVariant(String),
    KzgError(kzg::Error),
    FailedToBuildBlobSidecars(String),
}

easy_from_to!(BlockProcessingError, BlockProductionError);
easy_from_to!(BeaconStateError, BlockProductionError);
easy_from_to!(SlotProcessingError, BlockProductionError);
easy_from_to!(Eth1ChainError, BlockProductionError);
easy_from_to!(StateAdvanceError, BlockProductionError);
easy_from_to!(ForkChoiceError, BlockProductionError);
easy_from_to!(EpochCacheError, BlockProductionError);<|MERGE_RESOLUTION|>--- conflicted
+++ resolved
@@ -219,12 +219,9 @@
     LightClientError(LightClientError),
     UnsupportedFork,
     MilhouseError(MilhouseError),
-<<<<<<< HEAD
     EmptyRpcCustodyColumns,
-=======
     AttestationError(AttestationError),
     AttestationCommitteeIndexNotSet,
->>>>>>> 5b2edfa0
 }
 
 easy_from_to!(SlotProcessingError, BeaconChainError);
