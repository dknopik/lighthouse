//! Provides a timer which runs in the tail-end of each slot and maybe advances the state of the
//! head block forward a single slot.
//!
//! This provides an optimization with the following benefits:
//!
//! 1. Removes the burden of a single, mandatory `per_slot_processing` call from the leading-edge of
//!    block processing. This helps import blocks faster.
//! 2. Allows the node to learn of the shuffling for the next epoch, before the first block from
//!    that epoch has arrived. This helps reduce gossip block propagation times.
//!
//! The downsides to this optimization are:
//!
//! 1. We are required to store an additional `BeaconState` for the head block. This consumes
//!    memory.
//! 2. There's a possibility that the head block is never built upon, causing wasted CPU cycles.
use crate::validator_monitor::HISTORIC_EPOCHS as VALIDATOR_MONITOR_HISTORIC_EPOCHS;
use crate::{
    beacon_chain::ATTESTATION_CACHE_LOCK_TIMEOUT, chain_config::FORK_CHOICE_LOOKAHEAD_FACTOR,
    BeaconChain, BeaconChainError, BeaconChainTypes,
};
use slog::{debug, error, warn, Logger};
use slot_clock::SlotClock;
use state_processing::per_slot_processing;
use std::sync::{
    atomic::{AtomicBool, Ordering},
    Arc,
};
use task_executor::TaskExecutor;
use tokio::time::{sleep, sleep_until, Instant};
use types::{AttestationShufflingId, BeaconStateError, EthSpec, Hash256, RelativeEpoch, Slot};

/// If the head slot is more than `MAX_ADVANCE_DISTANCE` from the current slot, then don't perform
/// the state advancement.
///
/// This avoids doing unnecessary work whilst the node is syncing or has perhaps been put to sleep
/// for some period of time.
const MAX_ADVANCE_DISTANCE: u64 = 4;

/// Similarly for fork choice: avoid the fork choice lookahead during sync.
///
/// The value is set to 256 since this would be just over one slot (12.8s) when syncing at
/// 20 slots/second. Having a single fork-choice run interrupt syncing would have very little
/// impact whilst having 8 epochs without a block is a comfortable grace period.
const MAX_FORK_CHOICE_DISTANCE: u64 = 256;

#[derive(Debug)]
enum Error {
    BeaconChain(BeaconChainError),
<<<<<<< HEAD
    BeaconState(BeaconStateError),
    Store(store::Error),
    HeadMissingFromSnapshotCache(Hash256),
=======
    // We don't use the inner value directly, but it's used in the Debug impl.
    HeadMissingFromSnapshotCache(#[allow(dead_code)] Hash256),
>>>>>>> b5bae6e7
    MaxDistanceExceeded {
        current_slot: Slot,
        head_slot: Slot,
    },
    StateAlreadyAdvanced {
        block_root: Hash256,
    },
    BadStateSlot {
        _state_slot: Slot,
        _current_slot: Slot,
    },
}

impl From<BeaconChainError> for Error {
    fn from(e: BeaconChainError) -> Self {
        Self::BeaconChain(e)
    }
}

impl From<BeaconStateError> for Error {
    fn from(e: BeaconStateError) -> Self {
        Self::BeaconState(e)
    }
}

impl From<store::Error> for Error {
    fn from(e: store::Error) -> Self {
        Self::Store(e)
    }
}

/// Provides a simple thread-safe lock to be used for task co-ordination. Practically equivalent to
/// `Mutex<()>`.
#[derive(Clone)]
struct Lock(Arc<AtomicBool>);

impl Lock {
    /// Instantiate an unlocked self.
    pub fn new() -> Self {
        Self(Arc::new(AtomicBool::new(false)))
    }

    /// Lock self, returning `true` if the lock was already set.
    pub fn lock(&self) -> bool {
        self.0.fetch_or(true, Ordering::SeqCst)
    }

    /// Unlock self.
    pub fn unlock(&self) {
        self.0.store(false, Ordering::SeqCst);
    }
}

/// Spawns the timer described in the module-level documentation.
pub fn spawn_state_advance_timer<T: BeaconChainTypes>(
    executor: TaskExecutor,
    beacon_chain: Arc<BeaconChain<T>>,
    log: Logger,
) {
    executor.spawn(
        state_advance_timer(executor.clone(), beacon_chain, log),
        "state_advance_timer",
    );
}

/// Provides the timer described in the module-level documentation.
async fn state_advance_timer<T: BeaconChainTypes>(
    executor: TaskExecutor,
    beacon_chain: Arc<BeaconChain<T>>,
    log: Logger,
) {
    let is_running = Lock::new();
    let slot_clock = &beacon_chain.slot_clock;
    let slot_duration = slot_clock.slot_duration();

    loop {
        let Some(duration_to_next_slot) = beacon_chain.slot_clock.duration_to_next_slot() else {
            error!(log, "Failed to read slot clock");
            // If we can't read the slot clock, just wait another slot.
            sleep(slot_duration).await;
            continue;
        };

        // Run the state advance 3/4 of the way through the slot (9s on mainnet).
        let state_advance_offset = slot_duration / 4;
        let state_advance_instant = if duration_to_next_slot > state_advance_offset {
            Instant::now() + duration_to_next_slot - state_advance_offset
        } else {
            // Skip the state advance for the current slot and wait until the next one.
            Instant::now() + duration_to_next_slot + slot_duration - state_advance_offset
        };

        // Run fork choice 23/24s of the way through the slot (11.5s on mainnet).
        // We need to run after the state advance, so use the same condition as above.
        let fork_choice_offset = slot_duration / FORK_CHOICE_LOOKAHEAD_FACTOR;
        let fork_choice_instant = if duration_to_next_slot > state_advance_offset {
            Instant::now() + duration_to_next_slot - fork_choice_offset
        } else {
            Instant::now() + duration_to_next_slot + slot_duration - fork_choice_offset
        };

        // Wait for the state advance.
        sleep_until(state_advance_instant).await;

        // Compute the current slot here at approx 3/4 through the slot. Even though this slot is
        // only used by fork choice we need to calculate it here rather than after the state
        // advance, in case the state advance flows over into the next slot.
        let current_slot = match beacon_chain.slot() {
            Ok(slot) => slot,
            Err(e) => {
                warn!(
                    log,
                    "Unable to determine slot in state advance timer";
                    "error" => ?e
                );
                // If we can't read the slot clock, just wait another slot.
                sleep(slot_duration).await;
                continue;
            }
        };

        // Only spawn the state advance task if the lock was previously free.
        if !is_running.lock() {
            let log = log.clone();
            let beacon_chain = beacon_chain.clone();
            let is_running = is_running.clone();

            executor.spawn_blocking(
                move || {
                    match advance_head(&beacon_chain, &log) {
                        Ok(()) => (),
                        Err(Error::BeaconChain(e)) => error!(
                            log,
                            "Failed to advance head state";
                            "error" => ?e
                        ),
                        Err(Error::StateAlreadyAdvanced { block_root }) => debug!(
                            log,
                            "State already advanced on slot";
                            "block_root" => ?block_root
                        ),
                        Err(Error::MaxDistanceExceeded {
                            current_slot,
                            head_slot,
                        }) => debug!(
                            log,
                            "Refused to advance head state";
                            "head_slot" => head_slot,
                            "current_slot" => current_slot,
                        ),
                        other => warn!(
                            log,
                            "Did not advance head state";
                            "reason" => ?other
                        ),
                    };

                    // Permit this blocking task to spawn again, next time the timer fires.
                    is_running.unlock();
                },
                "state_advance_blocking",
            );
        } else {
            warn!(
                log,
                "State advance routine overloaded";
                "msg" => "system resources may be overloaded"
            )
        }

        // Run fork choice pre-emptively for the next slot. This processes most of the attestations
        // from this slot off the hot path of block verification and production.
        // Wait for the fork choice instant (which may already be past).
        sleep_until(fork_choice_instant).await;

        let log = log.clone();
        let beacon_chain = beacon_chain.clone();
        let next_slot = current_slot + 1;
        executor.spawn(
            async move {
                // Don't run fork choice during sync.
                if beacon_chain.best_slot() + MAX_FORK_CHOICE_DISTANCE < current_slot {
                    return;
                }

                // Re-compute the head, dequeuing attestations for the current slot early.
                beacon_chain.recompute_head_at_slot(next_slot).await;

                // Prepare proposers so that the node can send payload attributes in the case where
                // it decides to abandon a proposer boost re-org.
                beacon_chain
                    .prepare_beacon_proposer(current_slot)
                    .await
                    .unwrap_or_else(|e| {
                        warn!(
                            log,
                            "Unable to prepare proposer with lookahead";
                            "error" => ?e,
                            "slot" => next_slot,
                        );
                        None
                    });

                // Use a blocking task to avoid blocking the core executor whilst waiting for locks
                // in `ForkChoiceSignalTx`.
                beacon_chain.task_executor.clone().spawn_blocking(
                    move || {
                        // Signal block proposal for the next slot (if it happens to be waiting).
                        if let Some(tx) = &beacon_chain.fork_choice_signal_tx {
                            if let Err(e) = tx.notify_fork_choice_complete(next_slot) {
                                warn!(
                                    log,
                                    "Error signalling fork choice waiter";
                                    "error" => ?e,
                                    "slot" => next_slot,
                                );
                            }
                        }
                    },
                    "fork_choice_advance_signal_tx",
                );
            },
            "fork_choice_advance",
        );
    }
}

fn advance_head<T: BeaconChainTypes>(
    beacon_chain: &Arc<BeaconChain<T>>,
    log: &Logger,
) -> Result<(), Error> {
    let current_slot = beacon_chain.slot()?;

    // These brackets ensure that the `head_slot` value is dropped before we run fork choice and
    // potentially invalidate it.
    //
    // Fork-choice is not run *before* this function to avoid unnecessary calls whilst syncing.
    {
        let head_slot = beacon_chain.best_slot();

        // Don't run this when syncing or if lagging too far behind.
        if head_slot + MAX_ADVANCE_DISTANCE < current_slot {
            return Err(Error::MaxDistanceExceeded {
                current_slot,
                head_slot,
            });
        }
    }

    let (head_block_root, head_block_state_root) = {
        let snapshot = beacon_chain.head_snapshot();
        (snapshot.beacon_block_root, snapshot.beacon_state_root())
    };

    let (head_state_root, mut state) = beacon_chain
        .store
        .get_advanced_hot_state(head_block_root, current_slot, head_block_state_root)?
        .ok_or(Error::HeadMissingFromSnapshotCache(head_block_root))?;

    if state.slot() == current_slot + 1 {
        return Err(Error::StateAlreadyAdvanced {
            block_root: head_block_root,
        });
    } else if state.slot() != current_slot {
        // Protect against advancing a state more than a single slot.
        //
        // Advancing more than one slot without storing the intermediate state would corrupt the
        // database. Future works might store temporary, intermediate states inside this function.
        return Err(Error::BadStateSlot {
            _state_slot: state.slot(),
            _current_slot: current_slot,
        });
    }

    let initial_slot = state.slot();
    let initial_epoch = state.current_epoch();

    // Advance the state a single slot.
    if let Some(summary) =
        per_slot_processing(&mut state, Some(head_state_root), &beacon_chain.spec)
            .map_err(BeaconChainError::from)?
    {
        // Expose Prometheus metrics.
        if let Err(e) = summary.observe_metrics() {
            error!(
                log,
                "Failed to observe epoch summary metrics";
                "src" => "state_advance_timer",
                "error" => ?e
            );
        }

        // Only notify the validator monitor for recent blocks.
        if state.current_epoch() + VALIDATOR_MONITOR_HISTORIC_EPOCHS as u64
            >= current_slot.epoch(T::EthSpec::slots_per_epoch())
        {
            // Potentially create logs/metrics for locally monitored validators.
            if let Err(e) = beacon_chain
                .validator_monitor
                .read()
                .process_validator_statuses(state.current_epoch(), &summary, &beacon_chain.spec)
            {
                error!(
                    log,
                    "Unable to process validator statuses";
                    "error" => ?e
                );
            }
        }
    }

    debug!(
        log,
        "Advanced head state one slot";
        "head_block_root" => ?head_block_root,
        "state_slot" => state.slot(),
        "current_slot" => current_slot,
    );

    // Build the current epoch cache, to prepare to compute proposer duties.
    state
        .build_committee_cache(RelativeEpoch::Current, &beacon_chain.spec)
        .map_err(BeaconChainError::from)?;
    // Build the next epoch cache, to prepare to compute attester duties.
    state
        .build_committee_cache(RelativeEpoch::Next, &beacon_chain.spec)
        .map_err(BeaconChainError::from)?;

    // If the `pre_state` is in a later epoch than `state`, pre-emptively add the proposer shuffling
    // for the state's current epoch and the committee cache for the state's next epoch.
    if initial_epoch < state.current_epoch() {
        // Update the proposer cache.
        //
        // We supply the `head_block_root` as the decision block since the prior `if` statement guarantees
        // the head root is the latest block from the prior epoch.
        beacon_chain
            .beacon_proposer_cache
            .lock()
            .insert(
                state.current_epoch(),
                head_block_root,
                state
                    .get_beacon_proposer_indices(&beacon_chain.spec)
                    .map_err(BeaconChainError::from)?,
                state.fork(),
            )
            .map_err(BeaconChainError::from)?;

        // Update the attester cache.
        let shuffling_id =
            AttestationShufflingId::new(head_block_root, &state, RelativeEpoch::Next)
                .map_err(BeaconChainError::from)?;
        let committee_cache = state
            .committee_cache(RelativeEpoch::Next)
            .map_err(BeaconChainError::from)?;
        beacon_chain
            .shuffling_cache
            .try_write_for(ATTESTATION_CACHE_LOCK_TIMEOUT)
            .ok_or(BeaconChainError::AttestationCacheLockTimeout)?
            .insert_value(shuffling_id.clone(), committee_cache);

        debug!(
            log,
            "Primed proposer and attester caches";
            "head_block_root" => ?head_block_root,
            "next_epoch_shuffling_root" => ?shuffling_id.shuffling_decision_block,
            "state_epoch" => state.current_epoch(),
            "current_epoch" => current_slot.epoch(T::EthSpec::slots_per_epoch()),
        );
    }

    // Apply the state to the attester cache, if the cache deems it interesting.
    beacon_chain
        .attester_cache
        .maybe_cache_state(&state, head_block_root, &beacon_chain.spec)
        .map_err(BeaconChainError::from)?;

    let final_slot = state.slot();

    // Write the advanced state to the database.
    let advanced_state_root = state.update_tree_hash_cache()?;
    beacon_chain.store.put_state(&advanced_state_root, &state)?;

    debug!(
        log,
        "Completed state advance";
        "head_block_root" => ?head_block_root,
        "advanced_slot" => final_slot,
        "initial_slot" => initial_slot,
    );

    Ok(())
}

#[cfg(test)]
mod tests {
    use super::*;

    #[test]
    fn lock() {
        let lock = Lock::new();
        assert!(!lock.lock());
        assert!(lock.lock());
        assert!(lock.lock());
        lock.unlock();
        assert!(!lock.lock());
        assert!(lock.lock());
    }
}<|MERGE_RESOLUTION|>--- conflicted
+++ resolved
@@ -46,14 +46,10 @@
 #[derive(Debug)]
 enum Error {
     BeaconChain(BeaconChainError),
-<<<<<<< HEAD
     BeaconState(BeaconStateError),
     Store(store::Error),
-    HeadMissingFromSnapshotCache(Hash256),
-=======
     // We don't use the inner value directly, but it's used in the Debug impl.
     HeadMissingFromSnapshotCache(#[allow(dead_code)] Hash256),
->>>>>>> b5bae6e7
     MaxDistanceExceeded {
         current_slot: Slot,
         head_slot: Slot,
