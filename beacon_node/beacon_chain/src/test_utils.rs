use crate::block_verification_types::{AsBlock, RpcBlock};
use crate::kzg_utils::blobs_to_data_column_sidecars;
use crate::observed_operations::ObservationOutcome;
pub use crate::persisted_beacon_chain::PersistedBeaconChain;
use crate::BeaconBlockResponseWrapper;
pub use crate::{
    beacon_chain::{BEACON_CHAIN_DB_KEY, ETH1_CACHE_DB_KEY, FORK_CHOICE_DB_KEY, OP_POOL_DB_KEY},
    migrate::MigratorConfig,
    sync_committee_verification::Error as SyncCommitteeError,
    validator_monitor::{ValidatorMonitor, ValidatorMonitorConfig},
    BeaconChainError, NotifyExecutionLayer, ProduceBlockVerification,
};
use crate::{
    builder::{BeaconChainBuilder, Witness},
    eth1_chain::CachingEth1Backend,
    BeaconChain, BeaconChainTypes, BlockError, ChainConfig, ServerSentEventHandler,
    StateSkipConfig,
};
use bls::get_withdrawal_credentials;
use eth2::types::SignedBlockContentsTuple;
use eth2_network_config::TRUSTED_SETUP_BYTES;
use execution_layer::test_utils::generate_genesis_header;
use execution_layer::{
    auth::JwtKey,
    test_utils::{
        ExecutionBlockGenerator, MockBuilder, MockExecutionLayer, DEFAULT_JWT_SECRET,
        DEFAULT_TERMINAL_BLOCK,
    },
    ExecutionLayer,
};
use futures::channel::mpsc::Receiver;
pub use genesis::{interop_genesis_state_with_eth1, DEFAULT_ETH1_BLOCK_HASH};
use int_to_bytes::int_to_bytes32;
use kzg::{Kzg, TrustedSetup};
use merkle_proof::MerkleTree;
use operation_pool::ReceivedPreCapella;
use parking_lot::Mutex;
use parking_lot::RwLockWriteGuard;
use rand::rngs::StdRng;
use rand::Rng;
use rand::SeedableRng;
use rayon::prelude::*;
use sensitive_url::SensitiveUrl;
use slog::{o, Drain, Logger};
use slog_async::Async;
use slog_term::{FullFormat, TermDecorator};
use slot_clock::{SlotClock, TestingSlotClock};
use state_processing::per_block_processing::compute_timestamp_at_slot;
use state_processing::state_advance::complete_state_advance;
use std::borrow::Cow;
use std::collections::{HashMap, HashSet};
use std::fmt;
use std::str::FromStr;
use std::sync::atomic::{AtomicUsize, Ordering};
use std::sync::{Arc, LazyLock};
use std::time::Duration;
use store::{config::StoreConfig, HotColdDB, ItemStore, LevelDB, MemoryStore};
use task_executor::TaskExecutor;
use task_executor::{test_utils::TestRuntime, ShutdownReason};
use tree_hash::TreeHash;
use types::indexed_attestation::IndexedAttestationBase;
use types::payload::BlockProductionVersion;
pub use types::test_utils::generate_deterministic_keypairs;
use types::test_utils::TestRandom;
use types::{typenum::U4294967296, *};

// 4th September 2019
pub const HARNESS_GENESIS_TIME: u64 = 1_567_552_690;
// Environment variable to read if `fork_from_env` feature is enabled.
pub const FORK_NAME_ENV_VAR: &str = "FORK_NAME";

// Default target aggregators to set during testing, this ensures an aggregator at each slot.
//
// You should mutate the `ChainSpec` prior to initialising the harness if you would like to use
// a different value.
pub const DEFAULT_TARGET_AGGREGATORS: u64 = u64::MAX;

pub static KZG: LazyLock<Arc<Kzg>> = LazyLock::new(|| {
    let trusted_setup: TrustedSetup = serde_json::from_reader(TRUSTED_SETUP_BYTES)
        .map_err(|e| format!("Unable to read trusted setup file: {}", e))
        .expect("should have trusted setup");
    let kzg = Kzg::new_from_trusted_setup(trusted_setup).expect("should create kzg");
    Arc::new(kzg)
});

pub static KZG_PEERDAS: LazyLock<Arc<Kzg>> = LazyLock::new(|| {
    let trusted_setup: TrustedSetup = serde_json::from_reader(TRUSTED_SETUP_BYTES)
        .map_err(|e| format!("Unable to read trusted setup file: {}", e))
        .expect("should have trusted setup");
    let kzg = Kzg::new_from_trusted_setup_das_enabled(trusted_setup).expect("should create kzg");
    Arc::new(kzg)
});

pub type BaseHarnessType<E, THotStore, TColdStore> =
    Witness<TestingSlotClock, CachingEth1Backend<E>, E, THotStore, TColdStore>;

pub type DiskHarnessType<E> = BaseHarnessType<E, LevelDB<E>, LevelDB<E>>;
pub type EphemeralHarnessType<E> = BaseHarnessType<E, MemoryStore<E>, MemoryStore<E>>;

pub type BoxedMutator<E, Hot, Cold> = Box<
    dyn FnOnce(
        BeaconChainBuilder<BaseHarnessType<E, Hot, Cold>>,
    ) -> BeaconChainBuilder<BaseHarnessType<E, Hot, Cold>>,
>;

pub type AddBlocksResult<E> = (
    HashMap<Slot, SignedBeaconBlockHash>,
    HashMap<Slot, BeaconStateHash>,
    SignedBeaconBlockHash,
    BeaconState<E>,
);

/// Indicates how the `BeaconChainHarness` should produce blocks.
#[derive(Clone, Copy, Debug)]
pub enum BlockStrategy {
    /// Produce blocks upon the canonical head (normal case).
    OnCanonicalHead,
    /// Ignore the canonical head and produce blocks upon the block at the given slot.
    ///
    /// Useful for simulating forks.
    ForkCanonicalChainAt {
        /// The slot of the parent of the first block produced.
        previous_slot: Slot,
        /// The slot of the first block produced (must be higher than `previous_slot`.
        first_slot: Slot,
    },
}

/// Indicates how the `BeaconChainHarness` should produce attestations.
#[derive(Clone, Debug)]
pub enum AttestationStrategy {
    /// All validators attest to whichever block the `BeaconChainHarness` has produced.
    AllValidators,
    /// Only the given validators should attest. All others should fail to produce attestations.
    SomeValidators(Vec<usize>),
}

#[derive(Debug, Clone, Copy, PartialEq, Eq)]
pub enum SyncCommitteeStrategy {
    /// All sync committee validators sign.
    AllValidators,
    /// No validators sign.
    NoValidators,
}

/// Indicates whether the `BeaconChainHarness` should use the `state.current_sync_committee` or
/// `state.next_sync_committee` when creating sync messages or contributions.
#[derive(Clone, Debug)]
pub enum RelativeSyncCommittee {
    Current,
    Next,
}

fn make_rng() -> Mutex<StdRng> {
    // Nondeterminism in tests is a highly undesirable thing.  Seed the RNG to some arbitrary
    // but fixed value for reproducibility.
    Mutex::new(StdRng::seed_from_u64(0x0DDB1A5E5BAD5EEDu64))
}

/// Return a `ChainSpec` suitable for test usage.
///
/// If the `fork_from_env` feature is enabled, read the fork to use from the FORK_NAME environment
/// variable. Otherwise use the default spec.
pub fn test_spec<E: EthSpec>() -> ChainSpec {
    let mut spec = if cfg!(feature = "fork_from_env") {
        let fork_name = std::env::var(FORK_NAME_ENV_VAR).unwrap_or_else(|e| {
            panic!(
                "{} env var must be defined when using fork_from_env: {:?}",
                FORK_NAME_ENV_VAR, e
            )
        });
        let fork = ForkName::from_str(fork_name.as_str()).unwrap();
        fork.make_genesis_spec(E::default_spec())
    } else {
        E::default_spec()
    };

    // Set target aggregators to a high value by default.
    spec.target_aggregators_per_committee = DEFAULT_TARGET_AGGREGATORS;
    spec
}

pub struct Builder<T: BeaconChainTypes> {
    eth_spec_instance: T::EthSpec,
    spec: Option<ChainSpec>,
    validator_keypairs: Option<Vec<Keypair>>,
    withdrawal_keypairs: Vec<Option<Keypair>>,
    chain_config: Option<ChainConfig>,
    store_config: Option<StoreConfig>,
    #[allow(clippy::type_complexity)]
    store: Option<Arc<HotColdDB<T::EthSpec, T::HotStore, T::ColdStore>>>,
    initial_mutator: Option<BoxedMutator<T::EthSpec, T::HotStore, T::ColdStore>>,
    store_mutator: Option<BoxedMutator<T::EthSpec, T::HotStore, T::ColdStore>>,
    execution_layer: Option<ExecutionLayer<T::EthSpec>>,
    mock_execution_layer: Option<MockExecutionLayer<T::EthSpec>>,
    testing_slot_clock: Option<TestingSlotClock>,
    validator_monitor_config: Option<ValidatorMonitorConfig>,
    runtime: TestRuntime,
    log: Logger,
}

impl<E: EthSpec> Builder<EphemeralHarnessType<E>> {
    pub fn fresh_ephemeral_store(mut self) -> Self {
        let spec = self.spec.as_ref().expect("cannot build without spec");
        let validator_keypairs = self
            .validator_keypairs
            .clone()
            .expect("cannot build without validator keypairs");

        let store = Arc::new(
            HotColdDB::open_ephemeral(
                self.store_config.clone().unwrap_or_default(),
                spec.clone(),
                self.log.clone(),
            )
            .unwrap(),
        );
        let mutator = move |builder: BeaconChainBuilder<_>| {
            let header = generate_genesis_header::<E>(builder.get_spec(), false);
            let genesis_state = interop_genesis_state_with_eth1::<E>(
                &validator_keypairs,
                HARNESS_GENESIS_TIME,
                Hash256::from_slice(DEFAULT_ETH1_BLOCK_HASH),
                header,
                builder.get_spec(),
            )
            .expect("should generate interop state");
            builder
                .genesis_state(genesis_state)
                .expect("should build state using recent genesis")
        };
        self.store = Some(store);
        self.store_mutator(Box::new(mutator))
    }

    /// Create a new ephemeral store that uses the specified `genesis_state`.
    pub fn genesis_state_ephemeral_store(mut self, genesis_state: BeaconState<E>) -> Self {
        let spec = self.spec.as_ref().expect("cannot build without spec");

        let store = Arc::new(
            HotColdDB::open_ephemeral(
                self.store_config.clone().unwrap_or_default(),
                spec.clone(),
                self.log.clone(),
            )
            .unwrap(),
        );
        let mutator = move |builder: BeaconChainBuilder<_>| {
            builder
                .genesis_state(genesis_state)
                .expect("should build state using recent genesis")
        };
        self.store = Some(store);
        self.store_mutator(Box::new(mutator))
    }

    /// Manually restore from a given `MemoryStore`.
    pub fn resumed_ephemeral_store(
        mut self,
        store: Arc<HotColdDB<E, MemoryStore<E>, MemoryStore<E>>>,
    ) -> Self {
        let mutator = move |builder: BeaconChainBuilder<_>| {
            builder
                .resume_from_db()
                .expect("should resume from database")
        };
        self.store = Some(store);
        self.store_mutator(Box::new(mutator))
    }
}

impl<E: EthSpec> Builder<DiskHarnessType<E>> {
    /// Disk store, start from genesis.
    pub fn fresh_disk_store(mut self, store: Arc<HotColdDB<E, LevelDB<E>, LevelDB<E>>>) -> Self {
        let validator_keypairs = self
            .validator_keypairs
            .clone()
            .expect("cannot build without validator keypairs");

        let mutator = move |builder: BeaconChainBuilder<_>| {
            let header = generate_genesis_header::<E>(builder.get_spec(), false);
            let genesis_state = interop_genesis_state_with_eth1::<E>(
                &validator_keypairs,
                HARNESS_GENESIS_TIME,
                Hash256::from_slice(DEFAULT_ETH1_BLOCK_HASH),
                header,
                builder.get_spec(),
            )
            .expect("should generate interop state");
            builder
                .genesis_state(genesis_state)
                .expect("should build state using recent genesis")
        };
        self.store = Some(store);
        self.store_mutator(Box::new(mutator))
    }

    /// Disk store, resume.
    pub fn resumed_disk_store(mut self, store: Arc<HotColdDB<E, LevelDB<E>, LevelDB<E>>>) -> Self {
        let mutator = move |builder: BeaconChainBuilder<_>| {
            builder
                .resume_from_db()
                .expect("should resume from database")
        };
        self.store = Some(store);
        self.store_mutator(Box::new(mutator))
    }
}

impl<E, Hot, Cold> Builder<BaseHarnessType<E, Hot, Cold>>
where
    E: EthSpec,
    Hot: ItemStore<E>,
    Cold: ItemStore<E>,
{
    pub fn new(eth_spec_instance: E) -> Self {
        let runtime = TestRuntime::default();
        let log = runtime.log.clone();

        Self {
            eth_spec_instance,
            spec: None,
            validator_keypairs: None,
            withdrawal_keypairs: vec![],
            chain_config: None,
            store_config: None,
            store: None,
            initial_mutator: None,
            store_mutator: None,
            execution_layer: None,
            mock_execution_layer: None,
            testing_slot_clock: None,
            validator_monitor_config: None,
            runtime,
            log,
        }
    }

    pub fn deterministic_keypairs(self, num_keypairs: usize) -> Self {
        self.keypairs(types::test_utils::generate_deterministic_keypairs(
            num_keypairs,
        ))
    }

    pub fn keypairs(mut self, validator_keypairs: Vec<Keypair>) -> Self {
        self.validator_keypairs = Some(validator_keypairs);
        self
    }

    pub fn withdrawal_keypairs(mut self, withdrawal_keypairs: Vec<Option<Keypair>>) -> Self {
        self.withdrawal_keypairs = withdrawal_keypairs;
        self
    }

    /// Initializes the BLS withdrawal keypairs for `num_keypairs` validators to
    /// the "determistic" values, regardless of wether or not the validator has
    /// a BLS or execution address in the genesis deposits.
    ///
    /// This aligns with the withdrawal commitments used in the "interop"
    /// genesis states.
    pub fn deterministic_withdrawal_keypairs(self, num_keypairs: usize) -> Self {
        self.withdrawal_keypairs(
            types::test_utils::generate_deterministic_keypairs(num_keypairs)
                .into_iter()
                .map(Option::Some)
                .collect(),
        )
    }

    pub fn default_spec(self) -> Self {
        self.spec_or_default(None)
    }

    pub fn spec(self, spec: ChainSpec) -> Self {
        self.spec_or_default(Some(spec))
    }

    pub fn spec_or_default(mut self, spec: Option<ChainSpec>) -> Self {
        self.spec = Some(spec.unwrap_or_else(test_spec::<E>));
        self
    }

    pub fn logger(mut self, log: Logger) -> Self {
        self.log = log.clone();
        self.runtime.set_logger(log);
        self
    }

    /// This mutator will be run before the `store_mutator`.
    pub fn initial_mutator(mut self, mutator: BoxedMutator<E, Hot, Cold>) -> Self {
        assert!(
            self.initial_mutator.is_none(),
            "initial mutator already set"
        );
        self.initial_mutator = Some(mutator);
        self
    }

    /// This mutator will be run after the `initial_mutator`.
    pub fn store_mutator(mut self, mutator: BoxedMutator<E, Hot, Cold>) -> Self {
        assert!(self.store_mutator.is_none(), "store mutator already set");
        self.store_mutator = Some(mutator);
        self
    }

    pub fn validator_monitor_config(
        mut self,
        validator_monitor_config: ValidatorMonitorConfig,
    ) -> Self {
        self.validator_monitor_config = Some(validator_monitor_config);
        self
    }

    /// Purposefully replace the `store_mutator`.
    pub fn override_store_mutator(mut self, mutator: BoxedMutator<E, Hot, Cold>) -> Self {
        assert!(self.store_mutator.is_some(), "store mutator not set");
        self.store_mutator = Some(mutator);
        self
    }

    pub fn chain_config(mut self, chain_config: ChainConfig) -> Self {
        self.chain_config = Some(chain_config);
        self
    }

    pub fn execution_layer_from_url(mut self, url: &str) -> Self {
        assert!(
            self.execution_layer.is_none(),
            "execution layer already defined"
        );

        let url = SensitiveUrl::parse(url).ok();

        let config = execution_layer::Config {
            execution_endpoint: url,
            secret_file: None,
            suggested_fee_recipient: Some(Address::repeat_byte(42)),
            ..Default::default()
        };
        let execution_layer = ExecutionLayer::from_config(
            config,
            self.runtime.task_executor.clone(),
            self.log.clone(),
        )
        .unwrap();

        self.execution_layer = Some(execution_layer);
        self
    }

    pub fn execution_layer(mut self, el: Option<ExecutionLayer<E>>) -> Self {
        self.execution_layer = el;
        self
    }

    pub fn recalculate_fork_times_with_genesis(mut self, genesis_time: u64) -> Self {
        let mock = self
            .mock_execution_layer
            .as_mut()
            .expect("must have mock execution layer to recalculate fork times");
        let spec = self
            .spec
            .clone()
            .expect("cannot recalculate fork times without spec");
        mock.server.execution_block_generator().shanghai_time =
            spec.capella_fork_epoch.map(|epoch| {
                genesis_time + spec.seconds_per_slot * E::slots_per_epoch() * epoch.as_u64()
            });
        mock.server.execution_block_generator().cancun_time = spec.deneb_fork_epoch.map(|epoch| {
            genesis_time + spec.seconds_per_slot * E::slots_per_epoch() * epoch.as_u64()
        });
        mock.server.execution_block_generator().prague_time =
            spec.electra_fork_epoch.map(|epoch| {
                genesis_time + spec.seconds_per_slot * E::slots_per_epoch() * epoch.as_u64()
            });

        self
    }

    pub fn mock_execution_layer(self) -> Self {
        self.mock_execution_layer_with_config()
    }

    pub fn mock_execution_layer_with_config(mut self) -> Self {
        let mock = mock_execution_layer_from_parts::<E>(
            self.spec.as_ref().expect("cannot build without spec"),
            self.runtime.task_executor.clone(),
        );
        self.execution_layer = Some(mock.el.clone());
        self.mock_execution_layer = Some(mock);
        self
    }

    /// Instruct the mock execution engine to always return a "valid" response to any payload it is
    /// asked to execute.
    pub fn mock_execution_layer_all_payloads_valid(self) -> Self {
        self.mock_execution_layer
            .as_ref()
            .expect("requires mock execution layer")
            .server
            .all_payloads_valid();
        self
    }

    pub fn testing_slot_clock(mut self, slot_clock: TestingSlotClock) -> Self {
        self.testing_slot_clock = Some(slot_clock);
        self
    }

    pub fn build(self) -> BeaconChainHarness<BaseHarnessType<E, Hot, Cold>> {
        let (shutdown_tx, shutdown_receiver) = futures::channel::mpsc::channel(1);

        let log = self.log;
        let spec = self.spec.expect("cannot build without spec");
        let seconds_per_slot = spec.seconds_per_slot;
        let validator_keypairs = self
            .validator_keypairs
            .expect("cannot build without validator keypairs");
        let kzg = spec.deneb_fork_epoch.map(|_| KZG.clone());

        let validator_monitor_config = self.validator_monitor_config.unwrap_or_default();

        let chain_config = self.chain_config.unwrap_or_default();
        let mut builder = BeaconChainBuilder::new(self.eth_spec_instance)
            .logger(log.clone())
            .custom_spec(spec.clone())
            .store(self.store.expect("cannot build without store"))
            .store_migrator_config(
                MigratorConfig::default()
                    .blocking()
                    .epochs_per_migration(chain_config.epochs_per_migration),
            )
            .task_executor(self.runtime.task_executor.clone())
            .execution_layer(self.execution_layer)
            .dummy_eth1_backend()
            .expect("should build dummy backend")
            .shutdown_sender(shutdown_tx)
            .chain_config(chain_config)
            .event_handler(Some(ServerSentEventHandler::new_with_capacity(
                log.clone(),
                5,
            )))
            .validator_monitor_config(validator_monitor_config)
            .kzg(kzg);

        builder = if let Some(mutator) = self.initial_mutator {
            mutator(builder)
        } else {
            builder
        };

        builder = if let Some(mutator) = self.store_mutator {
            mutator(builder)
        } else {
            builder
        };

        // Initialize the slot clock only if it hasn't already been initialized.
        builder = if let Some(testing_slot_clock) = self.testing_slot_clock {
            builder.slot_clock(testing_slot_clock)
        } else if builder.get_slot_clock().is_none() {
            builder
                .testing_slot_clock(Duration::from_secs(seconds_per_slot))
                .expect("should configure testing slot clock")
        } else {
            builder
        };

        let chain = builder.build().expect("should build");

        BeaconChainHarness {
            spec: chain.spec.clone(),
            chain: Arc::new(chain),
            validator_keypairs,
            withdrawal_keypairs: self.withdrawal_keypairs,
            shutdown_receiver: Arc::new(Mutex::new(shutdown_receiver)),
            runtime: self.runtime,
            mock_execution_layer: self.mock_execution_layer,
            mock_builder: None,
            rng: make_rng(),
        }
    }
}

pub fn mock_execution_layer_from_parts<E: EthSpec>(
    spec: &ChainSpec,
    task_executor: TaskExecutor,
) -> MockExecutionLayer<E> {
    let shanghai_time = spec.capella_fork_epoch.map(|epoch| {
        HARNESS_GENESIS_TIME + spec.seconds_per_slot * E::slots_per_epoch() * epoch.as_u64()
    });
    let cancun_time = spec.deneb_fork_epoch.map(|epoch| {
        HARNESS_GENESIS_TIME + spec.seconds_per_slot * E::slots_per_epoch() * epoch.as_u64()
    });
    let prague_time = spec.electra_fork_epoch.map(|epoch| {
        HARNESS_GENESIS_TIME + spec.seconds_per_slot * E::slots_per_epoch() * epoch.as_u64()
    });

    let kzg_opt = spec.deneb_fork_epoch.map(|_| KZG.clone());

    MockExecutionLayer::new(
        task_executor,
        DEFAULT_TERMINAL_BLOCK,
        shanghai_time,
        cancun_time,
        prague_time,
        Some(JwtKey::from_slice(&DEFAULT_JWT_SECRET).unwrap()),
        spec.clone(),
        kzg_opt,
    )
}

/// A testing harness which can instantiate a `BeaconChain` and populate it with blocks and
/// attestations.
///
/// Used for testing.
pub struct BeaconChainHarness<T: BeaconChainTypes> {
    pub validator_keypairs: Vec<Keypair>,
    /// Optional BLS withdrawal keys for each validator.
    ///
    /// If a validator index is missing from this vec or their entry is `None` then either
    /// no BLS withdrawal key was set for them (they had an address from genesis) or the test
    /// initializer neglected to set this field.
    pub withdrawal_keypairs: Vec<Option<Keypair>>,

    pub chain: Arc<BeaconChain<T>>,
    pub spec: ChainSpec,
    pub shutdown_receiver: Arc<Mutex<Receiver<ShutdownReason>>>,
    pub runtime: TestRuntime,

    pub mock_execution_layer: Option<MockExecutionLayer<T::EthSpec>>,
    pub mock_builder: Option<Arc<MockBuilder<T::EthSpec>>>,

    pub rng: Mutex<StdRng>,
}

pub type CommitteeAttestations<E> = Vec<(Attestation<E>, SubnetId)>;
pub type HarnessAttestations<E> =
    Vec<(CommitteeAttestations<E>, Option<SignedAggregateAndProof<E>>)>;

pub type HarnessSyncContributions<E> = Vec<(
    Vec<(SyncCommitteeMessage, usize)>,
    Option<SignedContributionAndProof<E>>,
)>;

impl<E, Hot, Cold> BeaconChainHarness<BaseHarnessType<E, Hot, Cold>>
where
    E: EthSpec,
    Hot: ItemStore<E>,
    Cold: ItemStore<E>,
{
    pub fn builder(eth_spec_instance: E) -> Builder<BaseHarnessType<E, Hot, Cold>> {
        Builder::new(eth_spec_instance)
    }

    pub fn logger(&self) -> &slog::Logger {
        &self.chain.log
    }

    pub fn execution_block_generator(&self) -> RwLockWriteGuard<'_, ExecutionBlockGenerator<E>> {
        self.mock_execution_layer
            .as_ref()
            .expect("harness was not built with mock execution layer")
            .server
            .execution_block_generator()
    }

    pub fn set_mock_builder(
        &mut self,
        beacon_url: SensitiveUrl,
    ) -> impl futures::Future<Output = ()> {
        let mock_el = self
            .mock_execution_layer
            .as_ref()
            .expect("harness was not built with mock execution layer");

        let mock_el_url = SensitiveUrl::parse(mock_el.server.url().as_str()).unwrap();

        // Create the builder, listening on a free port.
        let (mock_builder, (addr, mock_builder_server)) = MockBuilder::new_for_testing(
            mock_el_url,
            beacon_url,
            self.spec.clone(),
            self.runtime.task_executor.clone(),
        );

        // Set the builder URL in the execution layer now that its port is known.
        let port = addr.port();
        mock_el
            .el
            .set_builder_url(
                SensitiveUrl::parse(format!("http://127.0.0.1:{port}").as_str()).unwrap(),
                None,
                None,
            )
            .unwrap();

        self.mock_builder = Some(Arc::new(mock_builder));

        // Sanity check.
        let el_builder = self
            .chain
            .execution_layer
            .as_ref()
            .unwrap()
            .builder()
            .unwrap();
        let mock_el_builder = mock_el.el.builder().unwrap();
        assert!(Arc::ptr_eq(&el_builder, &mock_el_builder));

        mock_builder_server
    }

    pub fn get_head_block(&self) -> RpcBlock<E> {
        let block = self.chain.head_beacon_block();
        let block_root = block.canonical_root();
        let blobs = self.chain.get_blobs(&block_root).unwrap();
        RpcBlock::new(Some(block_root), block, Some(blobs)).unwrap()
    }

    pub fn get_full_block(&self, block_root: &Hash256) -> RpcBlock<E> {
        let block = self.chain.get_blinded_block(block_root).unwrap().unwrap();
        let full_block = self.chain.store.make_full_block(block_root, block).unwrap();
        let blobs = self.chain.get_blobs(block_root).unwrap();
        RpcBlock::new(Some(*block_root), Arc::new(full_block), Some(blobs)).unwrap()
    }

    pub fn get_all_validators(&self) -> Vec<usize> {
        (0..self.validator_keypairs.len()).collect()
    }

    pub fn slots_per_epoch(&self) -> u64 {
        E::slots_per_epoch()
    }

    pub fn epoch_start_slot(&self, epoch: u64) -> u64 {
        let epoch = Epoch::new(epoch);
        epoch.start_slot(E::slots_per_epoch()).into()
    }

    pub fn shutdown_reasons(&self) -> Vec<ShutdownReason> {
        let mutex = self.shutdown_receiver.clone();
        let mut receiver = mutex.lock();
        std::iter::from_fn(move || match receiver.try_next() {
            Ok(Some(s)) => Some(s),
            Ok(None) => panic!("shutdown sender dropped"),
            Err(_) => None,
        })
        .collect()
    }

    pub fn get_current_state(&self) -> BeaconState<E> {
        self.chain.head_beacon_state_cloned()
    }

    pub fn get_timestamp_at_slot(&self) -> u64 {
        let state = self.get_current_state();
        compute_timestamp_at_slot(&state, state.slot(), &self.spec).unwrap()
    }

    pub fn get_current_state_and_root(&self) -> (BeaconState<E>, Hash256) {
        let head = self.chain.head_snapshot();
        let state_root = head.beacon_state_root();
        (head.beacon_state.clone(), state_root)
    }

    pub fn head_slot(&self) -> Slot {
        self.chain.canonical_head.cached_head().head_slot()
    }

    pub fn head_block_root(&self) -> Hash256 {
        self.chain.canonical_head.cached_head().head_block_root()
    }

    pub fn finalized_checkpoint(&self) -> Checkpoint {
        self.chain
            .canonical_head
            .cached_head()
            .finalized_checkpoint()
    }

    pub fn justified_checkpoint(&self) -> Checkpoint {
        self.chain
            .canonical_head
            .cached_head()
            .justified_checkpoint()
    }

    pub fn get_current_slot(&self) -> Slot {
        self.chain.slot().unwrap()
    }

    pub fn get_block(
        &self,
        block_hash: SignedBeaconBlockHash,
    ) -> Option<SignedBeaconBlock<E, BlindedPayload<E>>> {
        self.chain.get_blinded_block(&block_hash.into()).unwrap()
    }

    pub fn block_exists(&self, block_hash: SignedBeaconBlockHash) -> bool {
        self.get_block(block_hash).is_some()
    }

    pub fn get_hot_state(&self, state_hash: BeaconStateHash) -> Option<BeaconState<E>> {
        self.chain
            .store
            .load_hot_state(&state_hash.into())
            .unwrap()
            .map(|(state, _)| state)
    }

    pub fn get_cold_state(&self, state_hash: BeaconStateHash) -> Option<BeaconState<E>> {
        self.chain
            .store
            .load_cold_state(&state_hash.into())
            .unwrap()
    }

    pub fn hot_state_exists(&self, state_hash: BeaconStateHash) -> bool {
        self.get_hot_state(state_hash).is_some()
    }

    pub fn cold_state_exists(&self, state_hash: BeaconStateHash) -> bool {
        self.get_cold_state(state_hash).is_some()
    }

    pub fn is_skipped_slot(&self, state: &BeaconState<E>, slot: Slot) -> bool {
        state.get_block_root(slot).unwrap() == state.get_block_root(slot - 1).unwrap()
    }

    pub async fn make_blinded_block(
        &self,
        state: BeaconState<E>,
        slot: Slot,
    ) -> (SignedBlindedBeaconBlock<E>, BeaconState<E>) {
        let (unblinded, new_state) = self.make_block(state, slot).await;
        ((*unblinded.0).clone().into(), new_state)
    }

    /// Returns a newly created block, signed by the proposer for the given slot.
    pub async fn make_block(
        &self,
        mut state: BeaconState<E>,
        slot: Slot,
    ) -> (SignedBlockContentsTuple<E>, BeaconState<E>) {
        assert_ne!(slot, 0, "can't produce a block at slot 0");
        assert!(slot >= state.slot());

        complete_state_advance(&mut state, None, slot, &self.spec)
            .expect("should be able to advance state to slot");

        state.build_caches(&self.spec).expect("should build caches");

        let proposer_index = state.get_beacon_proposer_index(slot, &self.spec).unwrap();

        // If we produce two blocks for the same slot, they hash up to the same value and
        // BeaconChain errors out with `BlockIsAlreadyKnown`.  Vary the graffiti so that we produce
        // different blocks each time.
        let graffiti = Graffiti::from(self.rng.lock().gen::<[u8; 32]>());

        let randao_reveal = self.sign_randao_reveal(&state, proposer_index, slot);

        let BeaconBlockResponseWrapper::Full(block_response) = self
            .chain
            .produce_block_on_state(
                state,
                None,
                slot,
                randao_reveal,
                Some(graffiti),
                ProduceBlockVerification::VerifyRandao,
                None,
                BlockProductionVersion::FullV2,
            )
            .await
            .unwrap()
        else {
            panic!("Should always be a full payload response");
        };

        let signed_block = Arc::new(block_response.block.sign(
            &self.validator_keypairs[proposer_index].sk,
            &block_response.state.fork(),
            block_response.state.genesis_validators_root(),
            &self.spec,
        ));

        let block_contents: SignedBlockContentsTuple<E> = match *signed_block {
            SignedBeaconBlock::Base(_)
            | SignedBeaconBlock::Altair(_)
            | SignedBeaconBlock::Bellatrix(_)
            | SignedBeaconBlock::Capella(_) => (signed_block, None),
            SignedBeaconBlock::Deneb(_) | SignedBeaconBlock::Electra(_) => {
                (signed_block, block_response.blob_items)
            }
        };

        (block_contents, block_response.state)
    }

    /// Useful for the `per_block_processing` tests. Creates a block, and returns the state after
    /// caches are built but before the generated block is processed.
    pub async fn make_block_return_pre_state(
        &self,
        mut state: BeaconState<E>,
        slot: Slot,
    ) -> (SignedBlockContentsTuple<E>, BeaconState<E>) {
        assert_ne!(slot, 0, "can't produce a block at slot 0");
        assert!(slot >= state.slot());

        complete_state_advance(&mut state, None, slot, &self.spec)
            .expect("should be able to advance state to slot");

        state.build_caches(&self.spec).expect("should build caches");

        let proposer_index = state.get_beacon_proposer_index(slot, &self.spec).unwrap();

        // If we produce two blocks for the same slot, they hash up to the same value and
        // BeaconChain errors out with `BlockIsAlreadyKnown`.  Vary the graffiti so that we produce
        // different blocks each time.
        let graffiti = Graffiti::from(self.rng.lock().gen::<[u8; 32]>());

        let randao_reveal = self.sign_randao_reveal(&state, proposer_index, slot);

        let pre_state = state.clone();

        let BeaconBlockResponseWrapper::Full(block_response) = self
            .chain
            .produce_block_on_state(
                state,
                None,
                slot,
                randao_reveal,
                Some(graffiti),
                ProduceBlockVerification::VerifyRandao,
                None,
                BlockProductionVersion::FullV2,
            )
            .await
            .unwrap()
        else {
            panic!("Should always be a full payload response");
        };

        let signed_block = Arc::new(block_response.block.sign(
            &self.validator_keypairs[proposer_index].sk,
            &block_response.state.fork(),
            block_response.state.genesis_validators_root(),
            &self.spec,
        ));

        let block_contents: SignedBlockContentsTuple<E> = match *signed_block {
            SignedBeaconBlock::Base(_)
            | SignedBeaconBlock::Altair(_)
            | SignedBeaconBlock::Bellatrix(_)
            | SignedBeaconBlock::Capella(_) => (signed_block, None),
            SignedBeaconBlock::Deneb(_) | SignedBeaconBlock::Electra(_) => {
                (signed_block, block_response.blob_items)
            }
        };
        (block_contents, pre_state)
    }

    /// Create a randao reveal for a block at `slot`.
    pub fn sign_randao_reveal(
        &self,
        state: &BeaconState<E>,
        proposer_index: usize,
        slot: Slot,
    ) -> Signature {
        let epoch = slot.epoch(E::slots_per_epoch());
        let domain = self.spec.get_domain(
            epoch,
            Domain::Randao,
            &state.fork(),
            state.genesis_validators_root(),
        );
        let message = epoch.signing_root(domain);
        let sk = &self.validator_keypairs[proposer_index].sk;
        sk.sign(message)
    }

    /// Sign a beacon block using the proposer's key.
    pub fn sign_beacon_block(
        &self,
        block: BeaconBlock<E>,
        state: &BeaconState<E>,
    ) -> SignedBeaconBlock<E> {
        let proposer_index = block.proposer_index() as usize;
        block.sign(
            &self.validator_keypairs[proposer_index].sk,
            &state.fork(),
            state.genesis_validators_root(),
            &self.spec,
        )
    }

    /// Produces an "unaggregated" attestation for the given `slot` and `index` that attests to
    /// `beacon_block_root`. The provided `state` should match the `block.state_root` for the
    /// `block` identified by `beacon_block_root`.
    ///
    /// The attestation doesn't _really_ have anything about it that makes it unaggregated per say,
    /// however this function is only required in the context of forming an unaggregated
    /// attestation. It would be an (undetectable) violation of the protocol to create a
    /// `SignedAggregateAndProof` based upon the output of this function.
    ///
    /// This function will produce attestations to optimistic blocks, which is against the
    /// specification but useful during testing.
    pub fn produce_unaggregated_attestation_for_block(
        &self,
        slot: Slot,
        index: CommitteeIndex,
        beacon_block_root: Hash256,
        mut state: Cow<BeaconState<E>>,
        state_root: Hash256,
    ) -> Result<Attestation<E>, BeaconChainError> {
        let epoch = slot.epoch(E::slots_per_epoch());

        if state.slot() > slot {
            return Err(BeaconChainError::CannotAttestToFutureState);
        } else if state.current_epoch() < epoch {
            let mut_state = state.to_mut();
            complete_state_advance(
                mut_state,
                Some(state_root),
                epoch.start_slot(E::slots_per_epoch()),
                &self.spec,
            )?;
            mut_state.build_committee_cache(RelativeEpoch::Current, &self.spec)?;
        }

        let committee_len = state.get_beacon_committee(slot, index)?.committee.len();

        let target_slot = epoch.start_slot(E::slots_per_epoch());
        let target_root = if state.slot() <= target_slot {
            beacon_block_root
        } else {
            *state.get_block_root(target_slot)?
        };

        Ok(Attestation::empty_for_signing(
            index,
            committee_len,
            slot,
            beacon_block_root,
            state.current_justified_checkpoint(),
            Checkpoint {
                epoch,
                root: target_root,
            },
            &self.spec,
        )?)
    }

    /// A list of attestations for each committee for the given slot.
    ///
    /// The first layer of the Vec is organised per committee. For example, if the return value is
    /// called `all_attestations`, then all attestations in `all_attestations[0]` will be for
    /// committee 0, whilst all in `all_attestations[1]` will be for committee 1.
    pub fn make_unaggregated_attestations(
        &self,
        attesting_validators: &[usize],
        state: &BeaconState<E>,
        state_root: Hash256,
        head_block_root: SignedBeaconBlockHash,
        attestation_slot: Slot,
    ) -> Vec<CommitteeAttestations<E>> {
        let fork = self
            .spec
            .fork_at_epoch(attestation_slot.epoch(E::slots_per_epoch()));
        self.make_unaggregated_attestations_with_opts(
            attesting_validators,
            state,
            state_root,
            head_block_root,
            attestation_slot,
            MakeAttestationOptions { limit: None, fork },
        )
        .0
    }

    pub fn make_unaggregated_attestations_with_opts(
        &self,
        attesting_validators: &[usize],
        state: &BeaconState<E>,
        state_root: Hash256,
        head_block_root: SignedBeaconBlockHash,
        attestation_slot: Slot,
        opts: MakeAttestationOptions,
    ) -> (Vec<CommitteeAttestations<E>>, Vec<usize>) {
        let MakeAttestationOptions { limit, fork } = opts;
        let committee_count = state.get_committee_count_at_slot(state.slot()).unwrap();
        let num_attesters = AtomicUsize::new(0);

        let (attestations, split_attesters) = state
            .get_beacon_committees_at_slot(attestation_slot)
            .expect("should get committees")
            .iter()
            .map(|bc| {
                bc.committee
                    .par_iter()
                    .enumerate()
                    .filter_map(|(i, validator_index)| {
                        if !attesting_validators.contains(validator_index) {
                            return None;
                        }

                        if let Some(limit) = limit {
                            // This atomics stuff is necessary because we're under a par_iter,
                            // and Rayon will deadlock if we use a mutex.
                            if num_attesters.fetch_add(1, Ordering::Relaxed) >= limit {
                                num_attesters.fetch_sub(1, Ordering::Relaxed);
                                return None;
                            }
                        }

                        let mut attestation = self
                            .produce_unaggregated_attestation_for_block(
                                attestation_slot,
                                bc.index,
                                head_block_root.into(),
                                Cow::Borrowed(state),
                                state_root,
                            )
                            .unwrap();

                        match attestation {
                            Attestation::Base(ref mut att) => {
                                att.aggregation_bits.set(i, true).unwrap()
                            }
                            Attestation::Electra(ref mut att) => {
                                att.aggregation_bits.set(i, true).unwrap()
                            }
                        }

                        *attestation.signature_mut() = {
                            let domain = self.spec.get_domain(
                                attestation.data().target.epoch,
                                Domain::BeaconAttester,
                                &fork,
                                state.genesis_validators_root(),
                            );

                            let message = attestation.data().signing_root(domain);

                            let mut agg_sig = AggregateSignature::infinity();

                            agg_sig.add_assign(
                                &self.validator_keypairs[*validator_index].sk.sign(message),
                            );

                            agg_sig
                        };

                        let subnet_id = SubnetId::compute_subnet_for_attestation::<E>(
                            attestation.to_ref(),
                            committee_count,
                            &self.chain.spec,
                        )
                        .unwrap();

                        Some(((attestation, subnet_id), validator_index))
                    })
                    .unzip::<_, _, Vec<_>, Vec<_>>()
            })
            .unzip::<_, _, Vec<_>, Vec<_>>();

        // Flatten attesters.
        let attesters = split_attesters.into_iter().flatten().collect::<Vec<_>>();

        if let Some(limit) = limit {
            assert_eq!(limit, num_attesters.load(Ordering::Relaxed));
            assert_eq!(
                limit,
                attesters.len(),
                "failed to generate `limit` attestations"
            );
        }
        (attestations, attesters)
    }

    /// A list of sync messages for the given state.
    pub fn make_sync_committee_messages(
        &self,
        state: &BeaconState<E>,
        head_block_root: Hash256,
        message_slot: Slot,
        relative_sync_committee: RelativeSyncCommittee,
    ) -> Vec<Vec<(SyncCommitteeMessage, usize)>> {
        let sync_committee: Arc<SyncCommittee<E>> = match relative_sync_committee {
            RelativeSyncCommittee::Current => state
                .current_sync_committee()
                .expect("should be called on altair beacon state")
                .clone(),
            RelativeSyncCommittee::Next => state
                .next_sync_committee()
                .expect("should be called on altair beacon state")
                .clone(),
        };
        let fork = self
            .spec
            .fork_at_epoch(message_slot.epoch(E::slots_per_epoch()));

        sync_committee
            .pubkeys
            .as_ref()
            .chunks(E::sync_subcommittee_size())
            .map(|subcommittee| {
                subcommittee
                    .iter()
                    .enumerate()
                    .map(|(subcommittee_position, pubkey)| {
                        let validator_index = self
                            .chain
                            .validator_index(pubkey)
                            .expect("should find validator index")
                            .expect("pubkey should exist in the beacon chain");

                        let sync_message = SyncCommitteeMessage::new::<E>(
                            message_slot,
                            head_block_root,
                            validator_index as u64,
                            &self.validator_keypairs[validator_index].sk,
                            &fork,
                            state.genesis_validators_root(),
                            &self.spec,
                        );

                        (sync_message, subcommittee_position)
                    })
                    .collect()
            })
            .collect()
    }

    /// A list of attestations for each committee for the given slot.
    ///
    /// The first layer of the Vec is organised per committee. For example, if the return value is
    /// called `all_attestations`, then all attestations in `all_attestations[0]` will be for
    /// committee 0, whilst all in `all_attestations[1]` will be for committee 1.
    pub fn get_unaggregated_attestations(
        &self,
        attestation_strategy: &AttestationStrategy,
        state: &BeaconState<E>,
        state_root: Hash256,
        head_block_root: Hash256,
        attestation_slot: Slot,
    ) -> Vec<Vec<(Attestation<E>, SubnetId)>> {
        let validators: Vec<usize> = match attestation_strategy {
            AttestationStrategy::AllValidators => self.get_all_validators(),
            AttestationStrategy::SomeValidators(vals) => vals.clone(),
        };
        self.make_unaggregated_attestations(
            &validators,
            state,
            state_root,
            head_block_root.into(),
            attestation_slot,
        )
    }

    pub fn make_attestations(
        &self,
        attesting_validators: &[usize],
        state: &BeaconState<E>,
        state_root: Hash256,
        block_hash: SignedBeaconBlockHash,
        slot: Slot,
    ) -> HarnessAttestations<E> {
        self.make_attestations_with_limit(
            attesting_validators,
            state,
            state_root,
            block_hash,
            slot,
            None,
        )
        .0
    }

    /// Produce exactly `limit` attestations.
    ///
    /// Return attestations and vec of validator indices that attested.
    pub fn make_attestations_with_limit(
        &self,
        attesting_validators: &[usize],
        state: &BeaconState<E>,
        state_root: Hash256,
        block_hash: SignedBeaconBlockHash,
        slot: Slot,
        limit: Option<usize>,
    ) -> (HarnessAttestations<E>, Vec<usize>) {
        let fork = self.spec.fork_at_epoch(slot.epoch(E::slots_per_epoch()));
        self.make_attestations_with_opts(
            attesting_validators,
            state,
            state_root,
            block_hash,
            slot,
            MakeAttestationOptions { limit, fork },
        )
    }

    pub fn make_attestations_with_opts(
        &self,
        attesting_validators: &[usize],
        state: &BeaconState<E>,
        state_root: Hash256,
        block_hash: SignedBeaconBlockHash,
        slot: Slot,
        opts: MakeAttestationOptions,
    ) -> (HarnessAttestations<E>, Vec<usize>) {
        let MakeAttestationOptions { fork, .. } = opts;
        let (unaggregated_attestations, attesters) = self.make_unaggregated_attestations_with_opts(
            attesting_validators,
            state,
            state_root,
            block_hash,
            slot,
            opts,
        );

        let aggregated_attestations: Vec<Option<SignedAggregateAndProof<E>>> =
            unaggregated_attestations
                .iter()
                .map(|committee_attestations| {
                    // If there are any attestations in this committee, create an aggregate.
                    if let Some((attestation, _)) = committee_attestations.first() {
                        let bc = state
                            .get_beacon_committee(
                                attestation.data().slot,
                                attestation.committee_index().unwrap(),
                            )
                            .unwrap();

                        // Find an aggregator if one exists. Return `None` if there are no
                        // aggregators.
                        let aggregator_index = bc
                            .committee
                            .iter()
                            .find(|&validator_index| {
                                if !attesters.contains(validator_index) {
                                    return false;
                                }

                                let selection_proof = SelectionProof::new::<E>(
                                    slot,
                                    &self.validator_keypairs[*validator_index].sk,
                                    &fork,
                                    state.genesis_validators_root(),
                                    &self.spec,
                                );

                                selection_proof
                                    .is_aggregator(bc.committee.len(), &self.spec)
                                    .unwrap_or(false)
                            })
                            .copied()?;

                        let fork_name = self.spec.fork_name_at_slot::<E>(slot);

                        let aggregate = if fork_name.electra_enabled() {
                            self.chain.get_aggregated_attestation_electra(
                                slot,
                                &attestation.data().tree_hash_root(),
                                bc.index,
                            )
                        } else {
                            self.chain
                                .get_aggregated_attestation_base(attestation.data())
                        }
                        .unwrap()
                        .unwrap_or_else(|| {
                            committee_attestations.iter().skip(1).fold(
                                attestation.clone(),
                                |mut agg, (att, _)| {
                                    agg.aggregate(att.to_ref());
                                    agg
                                },
                            )
                        });

                        // If the chain is able to produce an aggregate, use that. Otherwise, build an
                        // aggregate locally.

                        let signed_aggregate = SignedAggregateAndProof::from_aggregate(
                            aggregator_index as u64,
                            aggregate.to_ref(),
                            None,
                            &self.validator_keypairs[aggregator_index].sk,
                            &fork,
                            state.genesis_validators_root(),
                            &self.spec,
                        );

                        Some(signed_aggregate)
                    } else {
                        None
                    }
                })
                .collect();

        (
            unaggregated_attestations
                .into_iter()
                .zip(aggregated_attestations)
                .collect(),
            attesters,
        )
    }

    pub fn make_sync_contributions(
        &self,
        state: &BeaconState<E>,
        block_hash: Hash256,
        slot: Slot,
        relative_sync_committee: RelativeSyncCommittee,
    ) -> HarnessSyncContributions<E> {
        let sync_messages =
            self.make_sync_committee_messages(state, block_hash, slot, relative_sync_committee);

        let sync_contributions: Vec<Option<SignedContributionAndProof<E>>> = sync_messages
            .iter()
            .enumerate()
            .map(|(subnet_id, committee_messages)| {
                // If there are any sync messages in this committee, create an aggregate.
                if let Some((sync_message, subcommittee_position)) = committee_messages.first() {
                    let sync_committee: Arc<SyncCommittee<E>> = state
                        .current_sync_committee()
                        .expect("should be called on altair beacon state")
                        .clone();

                    let aggregator_index = sync_committee
                        .get_subcommittee_pubkeys(subnet_id)
                        .unwrap()
                        .iter()
                        .find_map(|pubkey| {
                            let validator_index = self
                                .chain
                                .validator_index(pubkey)
                                .expect("should find validator index")
                                .expect("pubkey should exist in the beacon chain");

                            let selection_proof = SyncSelectionProof::new::<E>(
                                slot,
                                subnet_id as u64,
                                &self.validator_keypairs[validator_index].sk,
                                &state.fork(),
                                state.genesis_validators_root(),
                                &self.spec,
                            );

                            selection_proof
                                .is_aggregator::<E>()
                                .expect("should determine aggregator")
                                .then_some(validator_index)
                        })?;

                    let default = SyncCommitteeContribution::from_message(
                        sync_message,
                        subnet_id as u64,
                        *subcommittee_position,
                    )
                    .expect("should derive sync contribution");

                    let aggregate = committee_messages.iter().skip(1).fold(
                        default,
                        |mut agg, (sig, position)| {
                            let contribution = SyncCommitteeContribution::from_message(
                                sig,
                                subnet_id as u64,
                                *position,
                            )
                            .expect("should derive sync contribution");
                            agg.aggregate(&contribution);
                            agg
                        },
                    );

                    let signed_aggregate = SignedContributionAndProof::from_aggregate(
                        aggregator_index as u64,
                        aggregate,
                        None,
                        &self.validator_keypairs[aggregator_index].sk,
                        &state.fork(),
                        state.genesis_validators_root(),
                        &self.spec,
                    );

                    Some(signed_aggregate)
                } else {
                    None
                }
            })
            .collect();

        sync_messages.into_iter().zip(sync_contributions).collect()
    }

    pub fn make_attester_slashing(&self, validator_indices: Vec<u64>) -> AttesterSlashing<E> {
        self.make_attester_slashing_with_epochs(validator_indices, None, None, None, None)
    }

    pub fn make_attester_slashing_with_epochs(
        &self,
        validator_indices: Vec<u64>,
        source1: Option<Epoch>,
        target1: Option<Epoch>,
        source2: Option<Epoch>,
        target2: Option<Epoch>,
    ) -> AttesterSlashing<E> {
        let fork = self.chain.canonical_head.cached_head().head_fork();

        let fork_name = self.spec.fork_name_at_slot::<E>(Slot::new(0));

        let data = AttestationData {
            slot: Slot::new(0),
            index: 0,
            beacon_block_root: Hash256::zero(),
            target: Checkpoint {
                root: Hash256::zero(),
                epoch: target1.unwrap_or(fork.epoch),
            },
            source: Checkpoint {
                root: Hash256::zero(),
                epoch: source1.unwrap_or(Epoch::new(0)),
            },
        };
        let mut attestation_1 = if fork_name.electra_enabled() {
            IndexedAttestation::Electra(IndexedAttestationElectra {
                attesting_indices: VariableList::new(validator_indices).unwrap(),
                data,
                signature: AggregateSignature::infinity(),
            })
        } else {
            IndexedAttestation::Base(IndexedAttestationBase {
                attesting_indices: VariableList::new(validator_indices).unwrap(),
                data,
                signature: AggregateSignature::infinity(),
            })
        };

        let mut attestation_2 = attestation_1.clone();
        attestation_2.data_mut().index += 1;
        attestation_2.data_mut().source.epoch = source2.unwrap_or(Epoch::new(0));
        attestation_2.data_mut().target.epoch = target2.unwrap_or(fork.epoch);

        for attestation in &mut [&mut attestation_1, &mut attestation_2] {
            match attestation {
                IndexedAttestation::Base(attestation) => {
                    for i in attestation.attesting_indices.iter() {
                        let sk = &self.validator_keypairs[*i as usize].sk;

                        let genesis_validators_root = self.chain.genesis_validators_root;

                        let domain = self.chain.spec.get_domain(
                            attestation.data.target.epoch,
                            Domain::BeaconAttester,
                            &fork,
                            genesis_validators_root,
                        );
                        let message = attestation.data.signing_root(domain);

                        attestation.signature.add_assign(&sk.sign(message));
                    }
                }
                IndexedAttestation::Electra(attestation) => {
                    for i in attestation.attesting_indices.iter() {
                        let sk = &self.validator_keypairs[*i as usize].sk;

                        let genesis_validators_root = self.chain.genesis_validators_root;

                        let domain = self.chain.spec.get_domain(
                            attestation.data.target.epoch,
                            Domain::BeaconAttester,
                            &fork,
                            genesis_validators_root,
                        );
                        let message = attestation.data.signing_root(domain);

                        attestation.signature.add_assign(&sk.sign(message));
                    }
                }
            }
        }

        if fork_name.electra_enabled() {
            AttesterSlashing::Electra(AttesterSlashingElectra {
                attestation_1: attestation_1.as_electra().unwrap().clone(),
                attestation_2: attestation_2.as_electra().unwrap().clone(),
            })
        } else {
            AttesterSlashing::Base(AttesterSlashingBase {
                attestation_1: attestation_1.as_base().unwrap().clone(),
                attestation_2: attestation_2.as_base().unwrap().clone(),
            })
        }
    }

    pub fn make_attester_slashing_different_indices(
        &self,
        validator_indices_1: Vec<u64>,
        validator_indices_2: Vec<u64>,
    ) -> AttesterSlashing<E> {
        let fork_name = self.spec.fork_name_at_slot::<E>(Slot::new(0));

        let data = AttestationData {
            slot: Slot::new(0),
            index: 0,
            beacon_block_root: Hash256::zero(),
            target: Checkpoint {
                root: Hash256::zero(),
                epoch: Epoch::new(0),
            },
            source: Checkpoint {
                root: Hash256::zero(),
                epoch: Epoch::new(0),
            },
        };

        let (mut attestation_1, mut attestation_2) = if fork_name.electra_enabled() {
            let attestation_1 = IndexedAttestationElectra {
                attesting_indices: VariableList::new(validator_indices_1).unwrap(),
                data: data.clone(),
                signature: AggregateSignature::infinity(),
            };

            let attestation_2 = IndexedAttestationElectra {
                attesting_indices: VariableList::new(validator_indices_2).unwrap(),
                data,
                signature: AggregateSignature::infinity(),
            };

            (
                IndexedAttestation::Electra(attestation_1),
                IndexedAttestation::Electra(attestation_2),
            )
        } else {
            let attestation_1 = IndexedAttestationBase {
                attesting_indices: VariableList::new(validator_indices_1).unwrap(),
                data: data.clone(),
                signature: AggregateSignature::infinity(),
            };

            let attestation_2 = IndexedAttestationBase {
                attesting_indices: VariableList::new(validator_indices_2).unwrap(),
                data,
                signature: AggregateSignature::infinity(),
            };

            (
                IndexedAttestation::Base(attestation_1),
                IndexedAttestation::Base(attestation_2),
            )
        };

        attestation_2.data_mut().index += 1;

        let fork = self.chain.canonical_head.cached_head().head_fork();
        for attestation in &mut [&mut attestation_1, &mut attestation_2] {
            match attestation {
                IndexedAttestation::Base(attestation) => {
                    for i in attestation.attesting_indices.iter() {
                        let sk = &self.validator_keypairs[*i as usize].sk;

                        let genesis_validators_root = self.chain.genesis_validators_root;

                        let domain = self.chain.spec.get_domain(
                            attestation.data.target.epoch,
                            Domain::BeaconAttester,
                            &fork,
                            genesis_validators_root,
                        );
                        let message = attestation.data.signing_root(domain);

                        attestation.signature.add_assign(&sk.sign(message));
                    }
                }
                IndexedAttestation::Electra(attestation) => {
                    for i in attestation.attesting_indices.iter() {
                        let sk = &self.validator_keypairs[*i as usize].sk;

                        let genesis_validators_root = self.chain.genesis_validators_root;

                        let domain = self.chain.spec.get_domain(
                            attestation.data.target.epoch,
                            Domain::BeaconAttester,
                            &fork,
                            genesis_validators_root,
                        );
                        let message = attestation.data.signing_root(domain);

                        attestation.signature.add_assign(&sk.sign(message));
                    }
                }
            }
        }

        if fork_name.electra_enabled() {
            AttesterSlashing::Electra(AttesterSlashingElectra {
                attestation_1: attestation_1.as_electra().unwrap().clone(),
                attestation_2: attestation_2.as_electra().unwrap().clone(),
            })
        } else {
            AttesterSlashing::Base(AttesterSlashingBase {
                attestation_1: attestation_1.as_base().unwrap().clone(),
                attestation_2: attestation_2.as_base().unwrap().clone(),
            })
        }
    }

    pub fn make_proposer_slashing(&self, validator_index: u64) -> ProposerSlashing {
        self.make_proposer_slashing_at_slot(validator_index, None)
    }

    pub fn make_proposer_slashing_at_slot(
        &self,
        validator_index: u64,
        slot_override: Option<Slot>,
    ) -> ProposerSlashing {
        let mut block_header_1 = self.chain.head_beacon_block().message().block_header();
        block_header_1.proposer_index = validator_index;
        if let Some(slot) = slot_override {
            block_header_1.slot = slot;
        }

        let mut block_header_2 = block_header_1.clone();
        block_header_2.state_root = Hash256::zero();

        let sk = &self.validator_keypairs[validator_index as usize].sk;
        let fork = self.chain.canonical_head.cached_head().head_fork();
        let genesis_validators_root = self.chain.genesis_validators_root;

        let mut signed_block_headers = vec![block_header_1, block_header_2]
            .into_iter()
            .map(|block_header| {
                block_header.sign::<E>(sk, &fork, genesis_validators_root, &self.chain.spec)
            })
            .collect::<Vec<_>>();

        ProposerSlashing {
            signed_header_2: signed_block_headers.remove(1),
            signed_header_1: signed_block_headers.remove(0),
        }
    }

    pub fn make_voluntary_exit(&self, validator_index: u64, epoch: Epoch) -> SignedVoluntaryExit {
        let sk = &self.validator_keypairs[validator_index as usize].sk;
        let genesis_validators_root = self.chain.genesis_validators_root;

        VoluntaryExit {
            epoch,
            validator_index,
        }
        .sign(sk, genesis_validators_root, &self.chain.spec)
    }

    pub fn add_proposer_slashing(&self, validator_index: u64) -> Result<(), String> {
        let propposer_slashing = self.make_proposer_slashing(validator_index);
        if let ObservationOutcome::New(verified_proposer_slashing) = self
            .chain
            .verify_proposer_slashing_for_gossip(propposer_slashing)
            .expect("should verify proposer slashing for gossip")
        {
            self.chain
                .import_proposer_slashing(verified_proposer_slashing);
            Ok(())
        } else {
            Err("should observe new proposer slashing".to_string())
        }
    }

    pub fn add_attester_slashing(&self, validator_indices: Vec<u64>) -> Result<(), String> {
        let attester_slashing = self.make_attester_slashing(validator_indices);
        if let ObservationOutcome::New(verified_attester_slashing) = self
            .chain
            .verify_attester_slashing_for_gossip(attester_slashing)
            .expect("should verify attester slashing for gossip")
        {
            self.chain
                .import_attester_slashing(verified_attester_slashing);
            Ok(())
        } else {
            Err("should observe new attester slashing".to_string())
        }
    }

    pub fn add_bls_to_execution_change(
        &self,
        validator_index: u64,
        address: Address,
    ) -> Result<(), String> {
        let signed_bls_change = self.make_bls_to_execution_change(validator_index, address);
        if let ObservationOutcome::New(verified_bls_change) = self
            .chain
            .verify_bls_to_execution_change_for_gossip(signed_bls_change)
            .expect("should verify BLS to execution change for gossip")
        {
            self.chain
                .import_bls_to_execution_change(verified_bls_change, ReceivedPreCapella::No)
                .then_some(())
                .ok_or("should import BLS to execution change to the op pool".to_string())
        } else {
            Err("should observe new BLS to execution change".to_string())
        }
    }

    pub fn make_bls_to_execution_change(
        &self,
        validator_index: u64,
        address: Address,
    ) -> SignedBlsToExecutionChange {
        let keypair = self.get_withdrawal_keypair(validator_index);
        self.make_bls_to_execution_change_with_keys(
            validator_index,
            address,
            &keypair.pk,
            &keypair.sk,
        )
    }

    pub fn make_bls_to_execution_change_with_keys(
        &self,
        validator_index: u64,
        address: Address,
        pubkey: &PublicKey,
        secret_key: &SecretKey,
    ) -> SignedBlsToExecutionChange {
        let genesis_validators_root = self.chain.genesis_validators_root;
        BlsToExecutionChange {
            validator_index,
            from_bls_pubkey: pubkey.compress(),
            to_execution_address: address,
        }
        .sign(secret_key, genesis_validators_root, &self.chain.spec)
    }

    pub fn get_withdrawal_keypair(&self, validator_index: u64) -> &Keypair {
        self.withdrawal_keypairs
            .get(validator_index as usize)
            .expect("BLS withdrawal key missing from harness")
            .as_ref()
            .expect("no withdrawal key for validator")
    }

    pub fn add_voluntary_exit(
        &self,
        block: &mut BeaconBlock<E>,
        validator_index: u64,
        epoch: Epoch,
    ) {
        let exit = self.make_voluntary_exit(validator_index, epoch);
        block.body_mut().voluntary_exits_mut().push(exit).unwrap();
    }

    /// Create a new block, apply `block_modifier` to it, sign it and return it.
    ///
    /// The state returned is a pre-block state at the same slot as the produced block.
    pub async fn make_block_with_modifier(
        &self,
        state: BeaconState<E>,
        slot: Slot,
        block_modifier: impl FnOnce(&mut BeaconBlock<E>),
    ) -> (SignedBlockContentsTuple<E>, BeaconState<E>) {
        assert_ne!(slot, 0, "can't produce a block at slot 0");
        assert!(slot >= state.slot());

        let ((block, blobs), state) = self.make_block_return_pre_state(state, slot).await;

        let (mut block, _) = (*block).clone().deconstruct();

        block_modifier(&mut block);

        let proposer_index = state.get_beacon_proposer_index(slot, &self.spec).unwrap();

        let signed_block = block.sign(
            &self.validator_keypairs[proposer_index].sk,
            &state.fork(),
            state.genesis_validators_root(),
            &self.spec,
        );
        ((Arc::new(signed_block), blobs), state)
    }

    pub async fn make_blob_with_modifier(
        &self,
        state: BeaconState<E>,
        slot: Slot,
        blob_modifier: impl FnOnce(&mut BlobsList<E>),
    ) -> (SignedBlockContentsTuple<E>, BeaconState<E>) {
        assert_ne!(slot, 0, "can't produce a block at slot 0");
        assert!(slot >= state.slot());

        let ((block, mut blobs), state) = self.make_block_return_pre_state(state, slot).await;

        let (block, _) = (*block).clone().deconstruct();

        blob_modifier(&mut blobs.as_mut().unwrap().1);

        let proposer_index = state.get_beacon_proposer_index(slot, &self.spec).unwrap();

        let signed_block = block.sign(
            &self.validator_keypairs[proposer_index].sk,
            &state.fork(),
            state.genesis_validators_root(),
            &self.spec,
        );
        ((Arc::new(signed_block), blobs), state)
    }

    pub fn make_deposits<'a>(
        &self,
        state: &'a mut BeaconState<E>,
        num_deposits: usize,
        invalid_pubkey: Option<PublicKeyBytes>,
        invalid_signature: Option<SignatureBytes>,
    ) -> (Vec<Deposit>, &'a mut BeaconState<E>) {
        let mut datas = vec![];

        for _ in 0..num_deposits {
            let keypair = Keypair::random();
            let pubkeybytes = PublicKeyBytes::from(keypair.pk.clone());

            let mut data = DepositData {
                pubkey: pubkeybytes,
                withdrawal_credentials: Hash256::from_slice(
                    &get_withdrawal_credentials(&keypair.pk, self.spec.bls_withdrawal_prefix_byte)
                        [..],
                ),
                amount: self.spec.min_deposit_amount,
                signature: SignatureBytes::empty(),
            };

            data.signature = data.create_signature(&keypair.sk, &self.spec);

            if let Some(invalid_pubkey) = invalid_pubkey {
                data.pubkey = invalid_pubkey;
            }
            if let Some(invalid_signature) = invalid_signature.clone() {
                data.signature = invalid_signature;
            }
            datas.push(data);
        }

        // Vector containing all leaves
        let leaves = datas
            .iter()
            .map(|data| data.tree_hash_root())
            .collect::<Vec<_>>();

        // Building a VarList from leaves
        let deposit_data_list = VariableList::<_, U4294967296>::from(leaves.clone());

        // Setting the deposit_root to be the tree_hash_root of the VarList
        state.eth1_data_mut().deposit_root = deposit_data_list.tree_hash_root();
        state.eth1_data_mut().deposit_count = num_deposits as u64;
        *state.eth1_deposit_index_mut() = 0;

        // Building the merkle tree used for generating proofs
        let tree = MerkleTree::create(&leaves[..], self.spec.deposit_contract_tree_depth as usize);

        // Building proofs
        let mut proofs = vec![];
        for i in 0..leaves.len() {
            let (_, mut proof) = tree
                .generate_proof(i, self.spec.deposit_contract_tree_depth as usize)
                .expect("should generate proof");
            proof.push(Hash256::from_slice(&int_to_bytes32(leaves.len() as u64)));
            proofs.push(proof);
        }

        // Building deposits
        let deposits = datas
            .into_par_iter()
            .zip(proofs.into_par_iter())
            .map(|(data, proof)| (data, proof.into()))
            .map(|(data, proof)| Deposit { proof, data })
            .collect::<Vec<_>>();

        // Pushing deposits to block body
        (deposits, state)
    }

    pub async fn process_block(
        &self,
        slot: Slot,
        block_root: Hash256,
        block_contents: SignedBlockContentsTuple<E>,
    ) -> Result<SignedBeaconBlockHash, BlockError<E>> {
        self.set_current_slot(slot);
        let (block, blob_items) = block_contents;

        let sidecars = blob_items
            .map(|(proofs, blobs)| BlobSidecar::build_sidecars(blobs, &block, proofs))
            .transpose()
            .unwrap();
        let block_hash: SignedBeaconBlockHash = self
            .chain
            .process_block(
                block_root,
                RpcBlock::new(Some(block_root), block, sidecars).unwrap(),
                NotifyExecutionLayer::Yes,
                BlockImportSource::RangeSync,
                || Ok(()),
            )
            .await?
            .try_into()
            .unwrap();
        self.chain.recompute_head_at_current_slot().await;
        Ok(block_hash)
    }

    pub async fn process_block_result(
        &self,
        block_contents: SignedBlockContentsTuple<E>,
    ) -> Result<SignedBeaconBlockHash, BlockError<E>> {
        let (block, blob_items) = block_contents;

        let sidecars = blob_items
            .map(|(proofs, blobs)| BlobSidecar::build_sidecars(blobs, &block, proofs))
            .transpose()
            .unwrap();
        let block_root = block.canonical_root();
        let block_hash: SignedBeaconBlockHash = self
            .chain
            .process_block(
                block_root,
                RpcBlock::new(Some(block_root), block, sidecars).unwrap(),
                NotifyExecutionLayer::Yes,
                BlockImportSource::RangeSync,
                || Ok(()),
            )
            .await?
            .try_into()
            .expect("block blobs are available");
        self.chain.recompute_head_at_current_slot().await;
        Ok(block_hash)
    }

    pub fn process_attestations(&self, attestations: HarnessAttestations<E>) {
        let num_validators = self.validator_keypairs.len();
        let mut unaggregated = Vec::with_capacity(num_validators);
        // This is an over-allocation, but it should be fine. It won't be *that* memory hungry and
        // it's nice to have fast tests.
        let mut aggregated = Vec::with_capacity(num_validators);

        for (unaggregated_attestations, maybe_signed_aggregate) in attestations.iter() {
            for (attn, subnet) in unaggregated_attestations {
                unaggregated.push((attn, Some(*subnet)));
            }

            if let Some(a) = maybe_signed_aggregate {
                aggregated.push(a)
            }
        }

        for result in self
            .chain
            .batch_verify_unaggregated_attestations_for_gossip(unaggregated.into_iter())
            .unwrap()
        {
            let verified = result.unwrap();
            self.chain.add_to_naive_aggregation_pool(&verified).unwrap();
        }

        for result in self
            .chain
            .batch_verify_aggregated_attestations_for_gossip(aggregated.into_iter())
            .unwrap()
        {
            let verified = result.unwrap();
            self.chain
                .apply_attestation_to_fork_choice(&verified)
                .unwrap();
            self.chain.add_to_block_inclusion_pool(verified).unwrap();
        }
    }

    pub fn set_current_slot(&self, slot: Slot) {
        let current_slot = self.chain.slot().unwrap();
        let current_epoch = current_slot.epoch(E::slots_per_epoch());
        let epoch = slot.epoch(E::slots_per_epoch());
        assert!(
            epoch >= current_epoch,
            "Jumping backwards to an earlier epoch isn't well defined. \
             Please generate test blocks epoch-by-epoch instead."
        );
        self.chain.slot_clock.set_slot(slot.into());
    }

    pub async fn add_block_at_slot(
        &self,
        slot: Slot,
        state: BeaconState<E>,
    ) -> Result<
        (
            SignedBeaconBlockHash,
            SignedBlockContentsTuple<E>,
            BeaconState<E>,
        ),
        BlockError<E>,
    > {
        self.set_current_slot(slot);
        let (block_contents, new_state) = self.make_block(state, slot).await;

        let block_hash = self
            .process_block(
                slot,
                block_contents.0.canonical_root(),
                block_contents.clone(),
            )
            .await?;
        Ok((block_hash, block_contents, new_state))
    }

    pub fn attest_block(
        &self,
        state: &BeaconState<E>,
        state_root: Hash256,
        block_hash: SignedBeaconBlockHash,
        block: &SignedBeaconBlock<E>,
        validators: &[usize],
    ) {
        let attestations =
            self.make_attestations(validators, state, state_root, block_hash, block.slot());
        self.process_attestations(attestations);
    }

    pub fn sync_committee_sign_block(
        &self,
        state: &BeaconState<E>,
        block_hash: Hash256,
        slot: Slot,
        relative_sync_committee: RelativeSyncCommittee,
    ) {
        let sync_contributions =
            self.make_sync_contributions(state, block_hash, slot, relative_sync_committee);
        self.process_sync_contributions(sync_contributions).unwrap()
    }

    pub async fn add_attested_block_at_slot(
        &self,
        slot: Slot,
        state: BeaconState<E>,
        state_root: Hash256,
        validators: &[usize],
    ) -> Result<(SignedBeaconBlockHash, BeaconState<E>), BlockError<E>> {
        self.add_attested_block_at_slot_with_sync(
            slot,
            state,
            state_root,
            validators,
            SyncCommitteeStrategy::NoValidators,
        )
        .await
    }

    pub async fn add_attested_block_at_slot_with_sync(
        &self,
        slot: Slot,
        state: BeaconState<E>,
        state_root: Hash256,
        validators: &[usize],
        sync_committee_strategy: SyncCommitteeStrategy,
    ) -> Result<(SignedBeaconBlockHash, BeaconState<E>), BlockError<E>> {
        let (block_hash, block, state) = self.add_block_at_slot(slot, state).await?;
        self.attest_block(&state, state_root, block_hash, &block.0, validators);

        if sync_committee_strategy == SyncCommitteeStrategy::AllValidators
            && state.current_sync_committee().is_ok()
        {
            self.sync_committee_sign_block(
                &state,
                block_hash.into(),
                slot,
                if (slot + 1).epoch(E::slots_per_epoch())
                    % self.spec.epochs_per_sync_committee_period
                    == 0
                {
                    RelativeSyncCommittee::Next
                } else {
                    RelativeSyncCommittee::Current
                },
            );
        }

        Ok((block_hash, state))
    }

    pub async fn add_attested_blocks_at_slots(
        &self,
        state: BeaconState<E>,
        state_root: Hash256,
        slots: &[Slot],
        validators: &[usize],
    ) -> AddBlocksResult<E> {
        self.add_attested_blocks_at_slots_with_sync(
            state,
            state_root,
            slots,
            validators,
            SyncCommitteeStrategy::NoValidators,
        )
        .await
    }

    pub async fn add_attested_blocks_at_slots_with_sync(
        &self,
        state: BeaconState<E>,
        state_root: Hash256,
        slots: &[Slot],
        validators: &[usize],
        sync_committee_strategy: SyncCommitteeStrategy,
    ) -> AddBlocksResult<E> {
        assert!(!slots.is_empty());
        self.add_attested_blocks_at_slots_given_lbh(
            state,
            state_root,
            slots,
            validators,
            None,
            sync_committee_strategy,
        )
        .await
    }

    async fn add_attested_blocks_at_slots_given_lbh(
        &self,
        mut state: BeaconState<E>,
        state_root: Hash256,
        slots: &[Slot],
        validators: &[usize],
        mut latest_block_hash: Option<SignedBeaconBlockHash>,
        sync_committee_strategy: SyncCommitteeStrategy,
    ) -> AddBlocksResult<E> {
        assert!(
            slots.windows(2).all(|w| w[0] <= w[1]),
            "Slots have to be sorted"
        ); // slice.is_sorted() isn't stabilized at the moment of writing this
        let mut block_hash_from_slot: HashMap<Slot, SignedBeaconBlockHash> = HashMap::new();
        let mut state_hash_from_slot: HashMap<Slot, BeaconStateHash> = HashMap::new();
        for slot in slots {
            let (block_hash, new_state) = self
                .add_attested_block_at_slot_with_sync(
                    *slot,
                    state,
                    state_root,
                    validators,
                    sync_committee_strategy,
                )
                .await
                .unwrap();
            state = new_state;
            block_hash_from_slot.insert(*slot, block_hash);
            state_hash_from_slot.insert(*slot, state.canonical_root().unwrap().into());
            latest_block_hash = Some(block_hash);
        }
        (
            block_hash_from_slot,
            state_hash_from_slot,
            latest_block_hash.unwrap(),
            state,
        )
    }

    /// A monstrosity of great usefulness.
    ///
    /// Calls `add_attested_blocks_at_slots` for each of the chains in `chains`,
    /// taking care to batch blocks by epoch so that the slot clock gets advanced one
    /// epoch at a time.
    ///
    /// Chains is a vec of `(state, slots, validators)` tuples.
    pub async fn add_blocks_on_multiple_chains(
        &self,
        chains: Vec<(BeaconState<E>, Vec<Slot>, Vec<usize>)>,
    ) -> Vec<AddBlocksResult<E>> {
        let slots_per_epoch = E::slots_per_epoch();

        let min_epoch = chains
            .iter()
            .map(|(_, slots, _)| slots.iter().min().unwrap())
            .min()
            .unwrap()
            .epoch(slots_per_epoch);
        let max_epoch = chains
            .iter()
            .map(|(_, slots, _)| slots.iter().max().unwrap())
            .max()
            .unwrap()
            .epoch(slots_per_epoch);

        let mut chains = chains
            .into_iter()
            .map(|(state, slots, validators)| {
                (
                    state,
                    slots,
                    validators,
                    HashMap::new(),
                    HashMap::new(),
                    SignedBeaconBlockHash::from(Hash256::zero()),
                )
            })
            .collect::<Vec<_>>();

        for epoch in min_epoch.as_u64()..=max_epoch.as_u64() {
            let mut new_chains = vec![];

            for (
                mut head_state,
                slots,
                validators,
                mut block_hashes,
                mut state_hashes,
                head_block,
            ) in chains
            {
                let epoch_slots = slots
                    .iter()
                    .filter(|s| s.epoch(slots_per_epoch).as_u64() == epoch)
                    .copied()
                    .collect::<Vec<_>>();

                let head_state_root = head_state.update_tree_hash_cache().unwrap();
                let (new_block_hashes, new_state_hashes, new_head_block, new_head_state) = self
                    .add_attested_blocks_at_slots_given_lbh(
                        head_state,
                        head_state_root,
                        &epoch_slots,
                        &validators,
                        Some(head_block),
                        SyncCommitteeStrategy::NoValidators, // for backwards compat
                    )
                    .await;

                block_hashes.extend(new_block_hashes);
                state_hashes.extend(new_state_hashes);

                new_chains.push((
                    new_head_state,
                    slots,
                    validators,
                    block_hashes,
                    state_hashes,
                    new_head_block,
                ));
            }

            chains = new_chains;
        }

        chains
            .into_iter()
            .map(|(state, _, _, block_hashes, state_hashes, head_block)| {
                (block_hashes, state_hashes, head_block, state)
            })
            .collect()
    }

    pub fn get_finalized_checkpoints(&self) -> HashSet<SignedBeaconBlockHash> {
        let chain_dump = self.chain.chain_dump().unwrap();
        chain_dump
            .iter()
            .cloned()
            .map(|checkpoint| checkpoint.beacon_state.finalized_checkpoint().root)
            .filter(|block_hash| *block_hash != Hash256::zero())
            .map(|hash| hash.into())
            .collect()
    }

    /// Advance the slot of the `BeaconChain`.
    ///
    /// Does not produce blocks or attestations.
    pub fn advance_slot(&self) {
        self.chain.slot_clock.advance_slot();
    }

    /// Advance the clock to `lookahead` before the start of `slot`.
    pub fn advance_to_slot_lookahead(&self, slot: Slot, lookahead: Duration) {
        let time = self.chain.slot_clock.start_of(slot).unwrap() - lookahead;
        self.chain.slot_clock.set_current_time(time);
    }

    /// Uses `Self::extend_chain` to build the chain out to the `target_slot`.
    pub async fn extend_to_slot(&self, target_slot: Slot) -> Hash256 {
        if self.chain.slot().unwrap() == self.chain.canonical_head.cached_head().head_slot() {
            self.advance_slot();
        }

        let num_slots = target_slot
            .as_usize()
            .checked_sub(self.chain.slot().unwrap().as_usize())
            .expect("target_slot must be >= current_slot")
            .checked_add(1)
            .unwrap();

        self.extend_slots(num_slots).await
    }

    /// Uses `Self::extend_chain` to `num_slots` blocks.
    ///
    /// Utilizes:
    ///
    ///  - BlockStrategy::OnCanonicalHead,
    ///  - AttestationStrategy::AllValidators,
    pub async fn extend_slots(&self, num_slots: usize) -> Hash256 {
        if self.chain.slot().unwrap() == self.chain.canonical_head.cached_head().head_slot() {
            self.advance_slot();
        }

        self.extend_chain(
            num_slots,
            BlockStrategy::OnCanonicalHead,
            AttestationStrategy::AllValidators,
        )
        .await
    }

    /// Uses `Self::extend_chain` to `num_slots` blocks.
    ///
    /// Utilizes:
    ///
    ///  - BlockStrategy::OnCanonicalHead,
    ///  - AttestationStrategy::SomeValidators(validators),
    pub async fn extend_slots_some_validators(
        &self,
        num_slots: usize,
        validators: Vec<usize>,
    ) -> Hash256 {
        if self.chain.slot().unwrap() == self.chain.canonical_head.cached_head().head_slot() {
            self.advance_slot();
        }

        self.extend_chain(
            num_slots,
            BlockStrategy::OnCanonicalHead,
            AttestationStrategy::SomeValidators(validators),
        )
        .await
    }

    /// Extend the `BeaconChain` with some blocks and attestations. Returns the root of the
    /// last-produced block (the head of the chain).
    ///
    /// Chain will be extended by `num_blocks` blocks.
    ///
    /// The `block_strategy` dictates where the new blocks will be placed.
    ///
    /// The `attestation_strategy` dictates which validators will attest to the newly created
    /// blocks.
    pub async fn extend_chain(
        &self,
        num_blocks: usize,
        block_strategy: BlockStrategy,
        attestation_strategy: AttestationStrategy,
    ) -> Hash256 {
        self.extend_chain_with_sync(
            num_blocks,
            block_strategy,
            attestation_strategy,
            SyncCommitteeStrategy::NoValidators,
        )
        .await
    }

    pub async fn extend_chain_with_sync(
        &self,
        num_blocks: usize,
        block_strategy: BlockStrategy,
        attestation_strategy: AttestationStrategy,
        sync_committee_strategy: SyncCommitteeStrategy,
    ) -> Hash256 {
        let (mut state, slots) = match block_strategy {
            BlockStrategy::OnCanonicalHead => {
                let current_slot: u64 = self.get_current_slot().into();
                let slots: Vec<Slot> = (current_slot..(current_slot + (num_blocks as u64)))
                    .map(Slot::new)
                    .collect();
                let state = self.get_current_state();
                (state, slots)
            }
            BlockStrategy::ForkCanonicalChainAt {
                previous_slot,
                first_slot,
            } => {
                let first_slot_: u64 = first_slot.into();
                let slots: Vec<Slot> = (first_slot_..(first_slot_ + (num_blocks as u64)))
                    .map(Slot::new)
                    .collect();
                let state = self
                    .chain
                    .state_at_slot(previous_slot, StateSkipConfig::WithStateRoots)
                    .unwrap();
                (state, slots)
            }
        };
        let validators = match attestation_strategy {
            AttestationStrategy::AllValidators => self.get_all_validators(),
            AttestationStrategy::SomeValidators(vals) => vals,
        };

        let state_root = state.update_tree_hash_cache().unwrap();
        let (_, _, last_produced_block_hash, _) = self
            .add_attested_blocks_at_slots_with_sync(
                state,
                state_root,
                &slots,
                &validators,
                sync_committee_strategy,
            )
            .await;
        last_produced_block_hash.into()
    }

    /// Deprecated: Use add_attested_blocks_at_slots() instead
    ///
    /// Creates two forks:
    ///
    ///  - The "honest" fork: created by the `honest_validators` who have built `honest_fork_blocks`
    ///    on the head
    ///  - The "faulty" fork: created by the `faulty_validators` who skipped a slot and
    ///    then built `faulty_fork_blocks`.
    ///
    /// Returns `(honest_head, faulty_head)`, the roots of the blocks at the top of each chain.
    pub async fn generate_two_forks_by_skipping_a_block(
        &self,
        honest_validators: &[usize],
        faulty_validators: &[usize],
        honest_fork_blocks: usize,
        faulty_fork_blocks: usize,
    ) -> (Hash256, Hash256) {
        let initial_head_slot = self.chain.head_snapshot().beacon_block.slot();

        // Move to the next slot so we may produce some more blocks on the head.
        self.advance_slot();

        // Extend the chain with blocks where only honest validators agree.
        let honest_head = self
            .extend_chain(
                honest_fork_blocks,
                BlockStrategy::OnCanonicalHead,
                AttestationStrategy::SomeValidators(honest_validators.to_vec()),
            )
            .await;

        // Go back to the last block where all agreed, and build blocks upon it where only faulty nodes
        // agree.
        let faulty_head = self
            .extend_chain(
                faulty_fork_blocks,
                BlockStrategy::ForkCanonicalChainAt {
                    previous_slot: initial_head_slot,
                    // `initial_head_slot + 2` means one slot is skipped.
                    first_slot: initial_head_slot + 2,
                },
                AttestationStrategy::SomeValidators(faulty_validators.to_vec()),
            )
            .await;

        assert_ne!(honest_head, faulty_head, "forks should be distinct");

        (honest_head, faulty_head)
    }

    pub fn process_sync_contributions(
        &self,
        sync_contributions: HarnessSyncContributions<E>,
    ) -> Result<(), SyncCommitteeError> {
        let mut verified_contributions = Vec::with_capacity(sync_contributions.len());

        for (_, contribution_and_proof) in sync_contributions {
            let signed_contribution_and_proof = contribution_and_proof.unwrap();

            let verified_contribution = self
                .chain
                .verify_sync_contribution_for_gossip(signed_contribution_and_proof)?;

            verified_contributions.push(verified_contribution);
        }

        for verified_contribution in verified_contributions {
            self.chain
                .add_contribution_to_block_inclusion_pool(verified_contribution)?;
        }

        Ok(())
    }
}

// Junk `Debug` impl to satistfy certain trait bounds during testing.
impl<T: BeaconChainTypes> fmt::Debug for BeaconChainHarness<T> {
    fn fmt(&self, f: &mut fmt::Formatter<'_>) -> fmt::Result {
        write!(f, "BeaconChainHarness")
    }
}

pub struct MakeAttestationOptions {
    /// Produce exactly `limit` attestations.
    pub limit: Option<usize>,
    /// Fork to use for signing attestations.
    pub fork: Fork,
}

pub fn build_log(level: slog::Level, enabled: bool) -> Logger {
    let decorator = TermDecorator::new().build();
    let drain = FullFormat::new(decorator).build().fuse();
    let drain = Async::new(drain).build().fuse();

    if enabled {
        Logger::root(drain.filter_level(level).fuse(), o!())
    } else {
        Logger::root(drain.filter(|_| false).fuse(), o!())
    }
}

pub enum NumBlobs {
    Random,
    Number(usize),
    None,
}

pub fn generate_rand_block_and_blobs<E: EthSpec>(
    fork_name: ForkName,
    num_blobs: NumBlobs,
    rng: &mut impl Rng,
) -> (SignedBeaconBlock<E, FullPayload<E>>, Vec<BlobSidecar<E>>) {
    let inner = map_fork_name!(fork_name, BeaconBlock, <_>::random_for_test(rng));

    let mut block = SignedBeaconBlock::from_block(inner, types::Signature::random_for_test(rng));
    let mut blob_sidecars = vec![];

    let bundle = match block {
        SignedBeaconBlock::Deneb(SignedBeaconBlockDeneb {
            ref mut message, ..
        }) => {
            // Get either zero blobs or a random number of blobs between 1 and Max Blobs.
            let payload: &mut FullPayloadDeneb<E> = &mut message.body.execution_payload;
            let num_blobs = match num_blobs {
                NumBlobs::Random => rng.gen_range(1..=E::max_blobs_per_block()),
                NumBlobs::Number(n) => n,
                NumBlobs::None => 0,
            };
            let (bundle, transactions) =
                execution_layer::test_utils::generate_blobs::<E>(num_blobs).unwrap();

            payload.execution_payload.transactions = <_>::default();
            for tx in Vec::from(transactions) {
                payload.execution_payload.transactions.push(tx).unwrap();
            }
            message.body.blob_kzg_commitments = bundle.commitments.clone();
            bundle
        }
        SignedBeaconBlock::Electra(SignedBeaconBlockElectra {
            ref mut message, ..
        }) => {
            // Get either zero blobs or a random number of blobs between 1 and Max Blobs.
            let payload: &mut FullPayloadElectra<E> = &mut message.body.execution_payload;
            let num_blobs = match num_blobs {
                NumBlobs::Random => rng.gen_range(1..=E::max_blobs_per_block()),
                NumBlobs::Number(n) => n,
                NumBlobs::None => 0,
            };
            let (bundle, transactions) =
                execution_layer::test_utils::generate_blobs::<E>(num_blobs).unwrap();
            payload.execution_payload.transactions = <_>::default();
            for tx in Vec::from(transactions) {
                payload.execution_payload.transactions.push(tx).unwrap();
            }
            message.body.blob_kzg_commitments = bundle.commitments.clone();
            bundle
        }
        _ => return (block, blob_sidecars),
    };

    let eth2::types::BlobsBundle {
        commitments,
        proofs,
        blobs,
    } = bundle;

    for (index, ((blob, kzg_commitment), kzg_proof)) in blobs
        .into_iter()
        .zip(commitments.into_iter())
        .zip(proofs.into_iter())
        .enumerate()
    {
        blob_sidecars.push(BlobSidecar {
            index: index as u64,
            blob: blob.clone(),
            kzg_commitment,
            kzg_proof,
            signed_block_header: block.signed_block_header(),
            kzg_commitment_inclusion_proof: block
                .message()
                .body()
                .kzg_commitment_merkle_proof(index)
                .unwrap(),
        });
    }
    (block, blob_sidecars)
}

pub fn generate_rand_block_and_data_columns<E: EthSpec>(
    fork_name: ForkName,
    num_blobs: NumBlobs,
    rng: &mut impl Rng,
    spec: &ChainSpec,
) -> (
    SignedBeaconBlock<E, FullPayload<E>>,
    DataColumnSidecarVec<E>,
) {
    let (block, blobs) = generate_rand_block_and_blobs(fork_name, num_blobs, rng);
<<<<<<< HEAD
    let blob_refs = blobs.iter().map(|b| &b.blob).collect::<Vec<_>>();
    let data_columns = DataColumnSidecar::build_sidecars(&blob_refs, &block, &KZG, spec).unwrap();
=======
    let blob: BlobsList<E> = blobs.into_iter().map(|b| b.blob).collect::<Vec<_>>().into();
    let data_columns = blobs_to_data_column_sidecars(&blob, &block, &KZG_PEERDAS, spec).unwrap();
>>>>>>> f39f97c3

    (block, data_columns)
}<|MERGE_RESOLUTION|>--- conflicted
+++ resolved
@@ -2707,16 +2707,11 @@
     spec: &ChainSpec,
 ) -> (
     SignedBeaconBlock<E, FullPayload<E>>,
-    DataColumnSidecarVec<E>,
+    DataColumnSidecarList<E>,
 ) {
     let (block, blobs) = generate_rand_block_and_blobs(fork_name, num_blobs, rng);
-<<<<<<< HEAD
-    let blob_refs = blobs.iter().map(|b| &b.blob).collect::<Vec<_>>();
-    let data_columns = DataColumnSidecar::build_sidecars(&blob_refs, &block, &KZG, spec).unwrap();
-=======
     let blob: BlobsList<E> = blobs.into_iter().map(|b| b.blob).collect::<Vec<_>>().into();
     let data_columns = blobs_to_data_column_sidecars(&blob, &block, &KZG_PEERDAS, spec).unwrap();
->>>>>>> f39f97c3
 
     (block, data_columns)
 }