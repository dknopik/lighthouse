pub use lighthouse_metrics::*;
use std::sync::LazyLock;

/*
 * Gossip processor
 */
pub static BEACON_PROCESSOR_WORK_EVENTS_RX_COUNT: LazyLock<Result<IntCounterVec>> =
    LazyLock::new(|| {
        try_create_int_counter_vec(
            "beacon_processor_work_events_rx_count",
            "Count of work events received (but not necessarily processed)",
            &["type"],
        )
    });
pub static BEACON_PROCESSOR_WORK_EVENTS_IGNORED_COUNT: LazyLock<Result<IntCounterVec>> =
    LazyLock::new(|| {
        try_create_int_counter_vec(
            "beacon_processor_work_events_ignored_count",
            "Count of work events purposefully ignored",
            &["type"],
        )
    });
pub static BEACON_PROCESSOR_WORK_EVENTS_STARTED_COUNT: LazyLock<Result<IntCounterVec>> =
    LazyLock::new(|| {
        try_create_int_counter_vec(
            "beacon_processor_work_events_started_count",
            "Count of work events which have been started by a worker",
            &["type"],
        )
    });
pub static BEACON_PROCESSOR_WORKER_TIME: LazyLock<Result<HistogramVec>> = LazyLock::new(|| {
    try_create_histogram_vec(
        "beacon_processor_worker_time",
        "Time taken for a worker to fully process some parcel of work.",
        &["type"],
    )
});
pub static BEACON_PROCESSOR_WORKERS_SPAWNED_TOTAL: LazyLock<Result<IntCounter>> =
    LazyLock::new(|| {
        try_create_int_counter(
            "beacon_processor_workers_spawned_total",
            "The number of workers ever spawned by the gossip processing pool.",
        )
    });
pub static BEACON_PROCESSOR_WORKERS_ACTIVE_TOTAL: LazyLock<Result<IntGauge>> =
    LazyLock::new(|| {
        try_create_int_gauge(
            "beacon_processor_workers_active_total",
            "Count of active workers in the gossip processing pool.",
        )
    });
pub static BEACON_PROCESSOR_IDLE_EVENTS_TOTAL: LazyLock<Result<IntCounter>> = LazyLock::new(|| {
    try_create_int_counter(
        "beacon_processor_idle_events_total",
<<<<<<< HEAD
        "Count of idle events processed by the gossip processor manager."
    );
    pub static ref BEACON_PROCESSOR_EVENT_HANDLING_SECONDS: Result<Histogram> = try_create_histogram(
        "beacon_processor_event_handling_seconds",
        "Time spent handling a new message and allocating it to a queue or worker."
    );
    // Gossip blocks.
    pub static ref BEACON_PROCESSOR_GOSSIP_BLOCK_QUEUE_TOTAL: Result<IntGauge> = try_create_int_gauge(
        "beacon_processor_gossip_block_queue_total",
        "Count of blocks from gossip waiting to be verified."
    );
    // Gossip blobs.
    pub static ref BEACON_PROCESSOR_GOSSIP_BLOB_QUEUE_TOTAL: Result<IntGauge> = try_create_int_gauge(
        "beacon_processor_gossip_blob_queue_total",
        "Count of blobs from gossip waiting to be verified."
    );
    // Gossip data column sidecars.
    pub static ref BEACON_PROCESSOR_GOSSIP_DATA_COLUMN_QUEUE_TOTAL: Result<IntGauge> = try_create_int_gauge(
        "beacon_processor_gossip_data_column_queue_total",
        "Count of data column sidecars from gossip waiting to be verified."
    );
    // Gossip Exits.
    pub static ref BEACON_PROCESSOR_EXIT_QUEUE_TOTAL: Result<IntGauge> = try_create_int_gauge(
        "beacon_processor_exit_queue_total",
        "Count of exits from gossip waiting to be verified."
    );
    // Gossip proposer slashings.
    pub static ref BEACON_PROCESSOR_PROPOSER_SLASHING_QUEUE_TOTAL: Result<IntGauge> = try_create_int_gauge(
        "beacon_processor_proposer_slashing_queue_total",
        "Count of proposer slashings from gossip waiting to be verified."
    );
    // Gossip attester slashings.
    pub static ref BEACON_PROCESSOR_ATTESTER_SLASHING_QUEUE_TOTAL: Result<IntGauge> = try_create_int_gauge(
        "beacon_processor_attester_slashing_queue_total",
        "Count of attester slashings from gossip waiting to be verified."
    );
    // Gossip BLS to execution changes.
    pub static ref BEACON_PROCESSOR_BLS_TO_EXECUTION_CHANGE_QUEUE_TOTAL: Result<IntGauge> = try_create_int_gauge(
        "beacon_processor_bls_to_execution_change_queue_total",
        "Count of address changes from gossip waiting to be verified."
    );
    // Rpc blocks.
    pub static ref BEACON_PROCESSOR_RPC_BLOCK_QUEUE_TOTAL: Result<IntGauge> = try_create_int_gauge(
        "beacon_processor_rpc_block_queue_total",
        "Count of blocks from the rpc waiting to be verified."
    );
    // Rpc blobs.
    pub static ref BEACON_PROCESSOR_RPC_BLOB_QUEUE_TOTAL: Result<IntGauge> = try_create_int_gauge(
        "beacon_processor_rpc_blob_queue_total",
        "Count of blobs from the rpc waiting to be verified."
    );
    // Rpc custody data columns.
    pub static ref BEACON_PROCESSOR_RPC_CUSTODY_COLUMN_QUEUE_TOTAL: Result<IntGauge> = try_create_int_gauge(
        "beacon_processor_rpc_custody_column_queue_total",
        "Count of custody columns from the rpc waiting to be imported."
    );
    // Rpc verify data columns
    pub static ref BEACON_PROCESSOR_RPC_VERIFY_DATA_COLUMN_QUEUE_TOTAL: Result<IntGauge> = try_create_int_gauge(
        "beacon_processor_rpc_verify_data_column_queue_total",
        "Count of data columns from the rpc waiting to be verified."
    );
    // Sampling result
    pub static ref BEACON_PROCESSOR_SAMPLING_RESULT_QUEUE_TOTAL: Result<IntGauge> = try_create_int_gauge(
        "beacon_processor_sampling_result_queue_total",
        "Count of sampling results waiting to be processed."
    );
    // Chain segments.
    pub static ref BEACON_PROCESSOR_CHAIN_SEGMENT_QUEUE_TOTAL: Result<IntGauge> = try_create_int_gauge(
        "beacon_processor_chain_segment_queue_total",
        "Count of chain segments from the rpc waiting to be verified."
    );
    pub static ref BEACON_PROCESSOR_BACKFILL_CHAIN_SEGMENT_QUEUE_TOTAL: Result<IntGauge> = try_create_int_gauge(
        "beacon_processor_backfill_chain_segment_queue_total",
        "Count of backfill chain segments from the rpc waiting to be verified."
    );
    // Unaggregated attestations.
    pub static ref BEACON_PROCESSOR_UNAGGREGATED_ATTESTATION_QUEUE_TOTAL: Result<IntGauge> = try_create_int_gauge(
        "beacon_processor_unaggregated_attestation_queue_total",
        "Count of unagg. attestations waiting to be processed."
    );
    // Aggregated attestations.
    pub static ref BEACON_PROCESSOR_AGGREGATED_ATTESTATION_QUEUE_TOTAL: Result<IntGauge> = try_create_int_gauge(
        "beacon_processor_aggregated_attestation_queue_total",
        "Count of agg. attestations waiting to be processed."
    );
    // Sync committee messages.
    pub static ref BEACON_PROCESSOR_SYNC_MESSAGE_QUEUE_TOTAL: Result<IntGauge> = try_create_int_gauge(
        "beacon_processor_sync_message_queue_total",
        "Count of sync committee messages waiting to be processed."
    );
    // Sync contribution.
    pub static ref BEACON_PROCESSOR_SYNC_CONTRIBUTION_QUEUE_TOTAL: Result<IntGauge> = try_create_int_gauge(
        "beacon_processor_sync_contribution_queue_total",
        "Count of sync committee contributions waiting to be processed."
    );
    // HTTP API requests.
    pub static ref BEACON_PROCESSOR_API_REQUEST_P0_QUEUE_TOTAL: Result<IntGauge> = try_create_int_gauge(
        "beacon_processor_api_request_p0_queue_total",
        "Count of P0 HTTP requesets waiting to be processed."
    );
    pub static ref BEACON_PROCESSOR_API_REQUEST_P1_QUEUE_TOTAL: Result<IntGauge> = try_create_int_gauge(
        "beacon_processor_api_request_p1_queue_total",
        "Count of P1 HTTP requesets waiting to be processed."
    );
=======
        "Count of idle events processed by the gossip processor manager.",
    )
});
pub static BEACON_PROCESSOR_EVENT_HANDLING_SECONDS: LazyLock<Result<Histogram>> =
    LazyLock::new(|| {
        try_create_histogram(
            "beacon_processor_event_handling_seconds",
            "Time spent handling a new message and allocating it to a queue or worker.",
        )
    });
// Gossip blocks.
pub static BEACON_PROCESSOR_GOSSIP_BLOCK_QUEUE_TOTAL: LazyLock<Result<IntGauge>> =
    LazyLock::new(|| {
        try_create_int_gauge(
            "beacon_processor_gossip_block_queue_total",
            "Count of blocks from gossip waiting to be verified.",
        )
    });
// Gossip blobs.
pub static BEACON_PROCESSOR_GOSSIP_BLOB_QUEUE_TOTAL: LazyLock<Result<IntGauge>> =
    LazyLock::new(|| {
        try_create_int_gauge(
            "beacon_processor_gossip_blob_queue_total",
            "Count of blobs from gossip waiting to be verified.",
        )
    });
// Gossip data column sidecars.
pub static BEACON_PROCESSOR_GOSSIP_DATA_COLUMN_QUEUE_TOTAL: LazyLock<Result<IntGauge>> =
    LazyLock::new(|| {
        try_create_int_gauge(
            "beacon_processor_gossip_data_column_queue_total",
            "Count of data column sidecars from gossip waiting to be verified.",
        )
    });
// Gossip Exits.
pub static BEACON_PROCESSOR_EXIT_QUEUE_TOTAL: LazyLock<Result<IntGauge>> = LazyLock::new(|| {
    try_create_int_gauge(
        "beacon_processor_exit_queue_total",
        "Count of exits from gossip waiting to be verified.",
    )
});
// Gossip proposer slashings.
pub static BEACON_PROCESSOR_PROPOSER_SLASHING_QUEUE_TOTAL: LazyLock<Result<IntGauge>> =
    LazyLock::new(|| {
        try_create_int_gauge(
            "beacon_processor_proposer_slashing_queue_total",
            "Count of proposer slashings from gossip waiting to be verified.",
        )
    });
// Gossip attester slashings.
pub static BEACON_PROCESSOR_ATTESTER_SLASHING_QUEUE_TOTAL: LazyLock<Result<IntGauge>> =
    LazyLock::new(|| {
        try_create_int_gauge(
            "beacon_processor_attester_slashing_queue_total",
            "Count of attester slashings from gossip waiting to be verified.",
        )
    });
// Gossip BLS to execution changes.
pub static BEACON_PROCESSOR_BLS_TO_EXECUTION_CHANGE_QUEUE_TOTAL: LazyLock<Result<IntGauge>> =
    LazyLock::new(|| {
        try_create_int_gauge(
            "beacon_processor_bls_to_execution_change_queue_total",
            "Count of address changes from gossip waiting to be verified.",
        )
    });
// Rpc blocks.
pub static BEACON_PROCESSOR_RPC_BLOCK_QUEUE_TOTAL: LazyLock<Result<IntGauge>> =
    LazyLock::new(|| {
        try_create_int_gauge(
            "beacon_processor_rpc_block_queue_total",
            "Count of blocks from the rpc waiting to be verified.",
        )
    });
// Rpc blobs.
pub static BEACON_PROCESSOR_RPC_BLOB_QUEUE_TOTAL: LazyLock<Result<IntGauge>> =
    LazyLock::new(|| {
        try_create_int_gauge(
            "beacon_processor_rpc_blob_queue_total",
            "Count of blobs from the rpc waiting to be verified.",
        )
    });
// Chain segments.
pub static BEACON_PROCESSOR_CHAIN_SEGMENT_QUEUE_TOTAL: LazyLock<Result<IntGauge>> =
    LazyLock::new(|| {
        try_create_int_gauge(
            "beacon_processor_chain_segment_queue_total",
            "Count of chain segments from the rpc waiting to be verified.",
        )
    });
pub static BEACON_PROCESSOR_BACKFILL_CHAIN_SEGMENT_QUEUE_TOTAL: LazyLock<Result<IntGauge>> =
    LazyLock::new(|| {
        try_create_int_gauge(
            "beacon_processor_backfill_chain_segment_queue_total",
            "Count of backfill chain segments from the rpc waiting to be verified.",
        )
    });
// Unaggregated attestations.
pub static BEACON_PROCESSOR_UNAGGREGATED_ATTESTATION_QUEUE_TOTAL: LazyLock<Result<IntGauge>> =
    LazyLock::new(|| {
        try_create_int_gauge(
            "beacon_processor_unaggregated_attestation_queue_total",
            "Count of unagg. attestations waiting to be processed.",
        )
    });
// Aggregated attestations.
pub static BEACON_PROCESSOR_AGGREGATED_ATTESTATION_QUEUE_TOTAL: LazyLock<Result<IntGauge>> =
    LazyLock::new(|| {
        try_create_int_gauge(
            "beacon_processor_aggregated_attestation_queue_total",
            "Count of agg. attestations waiting to be processed.",
        )
    });
// Sync committee messages.
pub static BEACON_PROCESSOR_SYNC_MESSAGE_QUEUE_TOTAL: LazyLock<Result<IntGauge>> =
    LazyLock::new(|| {
        try_create_int_gauge(
            "beacon_processor_sync_message_queue_total",
            "Count of sync committee messages waiting to be processed.",
        )
    });
// Sync contribution.
pub static BEACON_PROCESSOR_SYNC_CONTRIBUTION_QUEUE_TOTAL: LazyLock<Result<IntGauge>> =
    LazyLock::new(|| {
        try_create_int_gauge(
            "beacon_processor_sync_contribution_queue_total",
            "Count of sync committee contributions waiting to be processed.",
        )
    });
// HTTP API requests.
pub static BEACON_PROCESSOR_API_REQUEST_P0_QUEUE_TOTAL: LazyLock<Result<IntGauge>> =
    LazyLock::new(|| {
        try_create_int_gauge(
            "beacon_processor_api_request_p0_queue_total",
            "Count of P0 HTTP requesets waiting to be processed.",
        )
    });
pub static BEACON_PROCESSOR_API_REQUEST_P1_QUEUE_TOTAL: LazyLock<Result<IntGauge>> =
    LazyLock::new(|| {
        try_create_int_gauge(
            "beacon_processor_api_request_p1_queue_total",
            "Count of P1 HTTP requesets waiting to be processed.",
        )
    });
>>>>>>> 96b00ef6

/*
 * Attestation reprocessing queue metrics.
 */
pub static BEACON_PROCESSOR_REPROCESSING_QUEUE_TOTAL: LazyLock<Result<IntGaugeVec>> =
    LazyLock::new(|| {
        try_create_int_gauge_vec(
            "beacon_processor_reprocessing_queue_total",
            "Count of items in a reprocessing queue.",
            &["type"],
        )
    });
pub static BEACON_PROCESSOR_REPROCESSING_QUEUE_EXPIRED_ATTESTATIONS: LazyLock<Result<IntCounter>> =
    LazyLock::new(|| {
        try_create_int_counter(
        "beacon_processor_reprocessing_queue_expired_attestations",
        "Number of queued attestations which have expired before a matching block has been found."
    )
    });
pub static BEACON_PROCESSOR_REPROCESSING_QUEUE_MATCHED_ATTESTATIONS: LazyLock<Result<IntCounter>> =
    LazyLock::new(|| {
        try_create_int_counter(
            "beacon_processor_reprocessing_queue_matched_attestations",
            "Number of queued attestations where as matching block has been imported.",
        )
    });

/*
 * Light client update reprocessing queue metrics.
 */
pub static BEACON_PROCESSOR_REPROCESSING_QUEUE_EXPIRED_OPTIMISTIC_UPDATES: LazyLock<
    Result<IntCounter>,
> = LazyLock::new(|| {
    try_create_int_counter(
        "beacon_processor_reprocessing_queue_expired_optimistic_updates",
        "Number of queued light client optimistic updates which have expired before a matching block has been found."
    )
});
pub static BEACON_PROCESSOR_REPROCESSING_QUEUE_MATCHED_OPTIMISTIC_UPDATES: LazyLock<
    Result<IntCounter>,
> = LazyLock::new(|| {
    try_create_int_counter(
        "beacon_processor_reprocessing_queue_matched_optimistic_updates",
<<<<<<< HEAD
        "Number of queued light client optimistic updates where a matching block has been imported."
    );
    // TODO: This should be labeled instead of N single metrics
    pub static ref BEACON_PROCESSOR_REPROCESSING_QUEUE_MATCHED_SAMPLING_REQUESTS: Result<IntCounter> = try_create_int_counter(
        "beacon_processor_reprocessing_queue_matches_sampling_requests",
        "Number of queued sampling requests where a matching block has been imported."
    );
=======
        "Number of queued light client optimistic updates where as matching block has been imported."
    )
});
>>>>>>> 96b00ef6

/// Errors and Debugging Stats
pub static BEACON_PROCESSOR_SEND_ERROR_PER_WORK_TYPE: LazyLock<Result<IntCounterVec>> =
    LazyLock::new(|| {
        try_create_int_counter_vec(
            "beacon_processor_send_error_per_work_type",
            "Total number of beacon processor send error per work type",
            &["type"],
        )
    });<|MERGE_RESOLUTION|>--- conflicted
+++ resolved
@@ -52,112 +52,6 @@
 pub static BEACON_PROCESSOR_IDLE_EVENTS_TOTAL: LazyLock<Result<IntCounter>> = LazyLock::new(|| {
     try_create_int_counter(
         "beacon_processor_idle_events_total",
-<<<<<<< HEAD
-        "Count of idle events processed by the gossip processor manager."
-    );
-    pub static ref BEACON_PROCESSOR_EVENT_HANDLING_SECONDS: Result<Histogram> = try_create_histogram(
-        "beacon_processor_event_handling_seconds",
-        "Time spent handling a new message and allocating it to a queue or worker."
-    );
-    // Gossip blocks.
-    pub static ref BEACON_PROCESSOR_GOSSIP_BLOCK_QUEUE_TOTAL: Result<IntGauge> = try_create_int_gauge(
-        "beacon_processor_gossip_block_queue_total",
-        "Count of blocks from gossip waiting to be verified."
-    );
-    // Gossip blobs.
-    pub static ref BEACON_PROCESSOR_GOSSIP_BLOB_QUEUE_TOTAL: Result<IntGauge> = try_create_int_gauge(
-        "beacon_processor_gossip_blob_queue_total",
-        "Count of blobs from gossip waiting to be verified."
-    );
-    // Gossip data column sidecars.
-    pub static ref BEACON_PROCESSOR_GOSSIP_DATA_COLUMN_QUEUE_TOTAL: Result<IntGauge> = try_create_int_gauge(
-        "beacon_processor_gossip_data_column_queue_total",
-        "Count of data column sidecars from gossip waiting to be verified."
-    );
-    // Gossip Exits.
-    pub static ref BEACON_PROCESSOR_EXIT_QUEUE_TOTAL: Result<IntGauge> = try_create_int_gauge(
-        "beacon_processor_exit_queue_total",
-        "Count of exits from gossip waiting to be verified."
-    );
-    // Gossip proposer slashings.
-    pub static ref BEACON_PROCESSOR_PROPOSER_SLASHING_QUEUE_TOTAL: Result<IntGauge> = try_create_int_gauge(
-        "beacon_processor_proposer_slashing_queue_total",
-        "Count of proposer slashings from gossip waiting to be verified."
-    );
-    // Gossip attester slashings.
-    pub static ref BEACON_PROCESSOR_ATTESTER_SLASHING_QUEUE_TOTAL: Result<IntGauge> = try_create_int_gauge(
-        "beacon_processor_attester_slashing_queue_total",
-        "Count of attester slashings from gossip waiting to be verified."
-    );
-    // Gossip BLS to execution changes.
-    pub static ref BEACON_PROCESSOR_BLS_TO_EXECUTION_CHANGE_QUEUE_TOTAL: Result<IntGauge> = try_create_int_gauge(
-        "beacon_processor_bls_to_execution_change_queue_total",
-        "Count of address changes from gossip waiting to be verified."
-    );
-    // Rpc blocks.
-    pub static ref BEACON_PROCESSOR_RPC_BLOCK_QUEUE_TOTAL: Result<IntGauge> = try_create_int_gauge(
-        "beacon_processor_rpc_block_queue_total",
-        "Count of blocks from the rpc waiting to be verified."
-    );
-    // Rpc blobs.
-    pub static ref BEACON_PROCESSOR_RPC_BLOB_QUEUE_TOTAL: Result<IntGauge> = try_create_int_gauge(
-        "beacon_processor_rpc_blob_queue_total",
-        "Count of blobs from the rpc waiting to be verified."
-    );
-    // Rpc custody data columns.
-    pub static ref BEACON_PROCESSOR_RPC_CUSTODY_COLUMN_QUEUE_TOTAL: Result<IntGauge> = try_create_int_gauge(
-        "beacon_processor_rpc_custody_column_queue_total",
-        "Count of custody columns from the rpc waiting to be imported."
-    );
-    // Rpc verify data columns
-    pub static ref BEACON_PROCESSOR_RPC_VERIFY_DATA_COLUMN_QUEUE_TOTAL: Result<IntGauge> = try_create_int_gauge(
-        "beacon_processor_rpc_verify_data_column_queue_total",
-        "Count of data columns from the rpc waiting to be verified."
-    );
-    // Sampling result
-    pub static ref BEACON_PROCESSOR_SAMPLING_RESULT_QUEUE_TOTAL: Result<IntGauge> = try_create_int_gauge(
-        "beacon_processor_sampling_result_queue_total",
-        "Count of sampling results waiting to be processed."
-    );
-    // Chain segments.
-    pub static ref BEACON_PROCESSOR_CHAIN_SEGMENT_QUEUE_TOTAL: Result<IntGauge> = try_create_int_gauge(
-        "beacon_processor_chain_segment_queue_total",
-        "Count of chain segments from the rpc waiting to be verified."
-    );
-    pub static ref BEACON_PROCESSOR_BACKFILL_CHAIN_SEGMENT_QUEUE_TOTAL: Result<IntGauge> = try_create_int_gauge(
-        "beacon_processor_backfill_chain_segment_queue_total",
-        "Count of backfill chain segments from the rpc waiting to be verified."
-    );
-    // Unaggregated attestations.
-    pub static ref BEACON_PROCESSOR_UNAGGREGATED_ATTESTATION_QUEUE_TOTAL: Result<IntGauge> = try_create_int_gauge(
-        "beacon_processor_unaggregated_attestation_queue_total",
-        "Count of unagg. attestations waiting to be processed."
-    );
-    // Aggregated attestations.
-    pub static ref BEACON_PROCESSOR_AGGREGATED_ATTESTATION_QUEUE_TOTAL: Result<IntGauge> = try_create_int_gauge(
-        "beacon_processor_aggregated_attestation_queue_total",
-        "Count of agg. attestations waiting to be processed."
-    );
-    // Sync committee messages.
-    pub static ref BEACON_PROCESSOR_SYNC_MESSAGE_QUEUE_TOTAL: Result<IntGauge> = try_create_int_gauge(
-        "beacon_processor_sync_message_queue_total",
-        "Count of sync committee messages waiting to be processed."
-    );
-    // Sync contribution.
-    pub static ref BEACON_PROCESSOR_SYNC_CONTRIBUTION_QUEUE_TOTAL: Result<IntGauge> = try_create_int_gauge(
-        "beacon_processor_sync_contribution_queue_total",
-        "Count of sync committee contributions waiting to be processed."
-    );
-    // HTTP API requests.
-    pub static ref BEACON_PROCESSOR_API_REQUEST_P0_QUEUE_TOTAL: Result<IntGauge> = try_create_int_gauge(
-        "beacon_processor_api_request_p0_queue_total",
-        "Count of P0 HTTP requesets waiting to be processed."
-    );
-    pub static ref BEACON_PROCESSOR_API_REQUEST_P1_QUEUE_TOTAL: Result<IntGauge> = try_create_int_gauge(
-        "beacon_processor_api_request_p1_queue_total",
-        "Count of P1 HTTP requesets waiting to be processed."
-    );
-=======
         "Count of idle events processed by the gossip processor manager.",
     )
 });
@@ -301,7 +195,6 @@
             "Count of P1 HTTP requesets waiting to be processed.",
         )
     });
->>>>>>> 96b00ef6
 
 /*
  * Attestation reprocessing queue metrics.
@@ -328,6 +221,13 @@
             "Number of queued attestations where as matching block has been imported.",
         )
     });
+// TODO: This should be labeled instead of N single metrics
+pub static ref BEACON_PROCESSOR_REPROCESSING_QUEUE_MATCHED_SAMPLING_REQUESTS: LazyLock<Result<IntCounter>> = LazyLock::new(|| {
+    try_create_int_counter(
+        "beacon_processor_reprocessing_queue_matches_sampling_requests",
+        "Number of queued sampling requests where a matching block has been imported."
+    )
+});
 
 /*
  * Light client update reprocessing queue metrics.
@@ -345,19 +245,9 @@
 > = LazyLock::new(|| {
     try_create_int_counter(
         "beacon_processor_reprocessing_queue_matched_optimistic_updates",
-<<<<<<< HEAD
         "Number of queued light client optimistic updates where a matching block has been imported."
     );
-    // TODO: This should be labeled instead of N single metrics
-    pub static ref BEACON_PROCESSOR_REPROCESSING_QUEUE_MATCHED_SAMPLING_REQUESTS: Result<IntCounter> = try_create_int_counter(
-        "beacon_processor_reprocessing_queue_matches_sampling_requests",
-        "Number of queued sampling requests where a matching block has been imported."
-    );
-=======
-        "Number of queued light client optimistic updates where as matching block has been imported."
-    )
-});
->>>>>>> 96b00ef6
+});
 
 /// Errors and Debugging Stats
 pub static BEACON_PROCESSOR_SEND_ERROR_PER_WORK_TYPE: LazyLock<Result<IntCounterVec>> =
