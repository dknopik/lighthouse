[package]
name = "execution_layer"
version = "0.1.0"
edition = { workspace = true }

# See more keys and their definitions at https://doc.rust-lang.org/cargo/reference/manifest.html

[dependencies]
types = { workspace = true }
tokio = { workspace = true }
async-trait = "0.1.51"
slog = { workspace = true }
futures = { workspace = true }
sensitive_url = { workspace = true }
reqwest = { workspace = true }
ethereum_serde_utils = { workspace = true }
serde_json = { workspace = true }
serde = { workspace = true }
warp = { workspace = true }
jsonwebtoken = "8"
<<<<<<< HEAD
environment = { path = "../../lighthouse/environment" }
bytes = "1.1.0"
task_executor = { path = "../../common/task_executor" }
hex = "0.4.2"
ethereum_ssz = "0.5.0"
ssz_types = "0.5.4"
eth2 = { path = "../../common/eth2" }
kzg = { path = "../../crypto/kzg" }
state_processing = { path = "../../consensus/state_processing" }
superstruct = "0.6.0"
lru = "0.7.1"
exit-future = "0.2.0"
tree_hash = "0.5.2"
tree_hash_derive = "0.5.0"
parking_lot = "0.12.0"
slot_clock = { path = "../../common/slot_clock" }
tempfile = "3.1.0"
rand = "0.8.5"
zeroize = { version = "1.4.2", features = ["zeroize_derive"] }
lighthouse_metrics = { path = "../../common/lighthouse_metrics" }
lazy_static = "1.4.0"
ethers-core = "1.0.2"
builder_client = { path = "../builder_client" }
fork_choice = { path = "../../consensus/fork_choice" }
#PR: https://github.com/ralexstokes/mev-rs/pull/124
mev-rs = { git = "https://github.com/jimmygchen/mev-rs", rev = "dedc77a" }
ethereum-consensus = { git = "https://github.com/ralexstokes/ethereum-consensus", rev = "12508c1f9b0c8f4bf4c5e9b6d441e840c1b37fd9" }
=======
environment = { workspace = true }
bytes = { workspace = true }
task_executor = { workspace = true }
hex = { workspace = true }
ethereum_ssz = { workspace = true }
ssz_types = { workspace = true }
eth2 = { workspace = true }
state_processing = { workspace = true }
superstruct = { workspace = true }
lru = { workspace = true }
exit-future = { workspace = true }
tree_hash = { workspace = true }
tree_hash_derive = { workspace = true }
parking_lot = { workspace = true }
slot_clock = { workspace = true }
tempfile = { workspace = true }
rand = { workspace = true }
zeroize = { workspace = true }
lighthouse_metrics = { workspace = true }
lazy_static = { workspace = true }
ethers-core = { workspace = true }
builder_client = { path = "../builder_client" }
fork_choice = { workspace = true }
mev-rs = { git = "https://github.com/ralexstokes/mev-rs", rev = "216657016d5c0889b505857c89ae42c7aa2764af" }
axum = "0.6"
hyper = "0.14"
ethereum-consensus = { git = "https://github.com/ralexstokes/ethereum-consensus", rev = "e380108" }
>>>>>>> 441fc169
ssz_rs = "0.9.0"
tokio-stream = { workspace = true }
strum = { workspace = true }
keccak-hash = "0.10.0"
hash256-std-hasher = "0.15.2"
triehash = "0.8.4"
hash-db = "0.15.2"
pretty_reqwest_error = { workspace = true }
arc-swap = "1.6.0"<|MERGE_RESOLUTION|>--- conflicted
+++ resolved
@@ -18,35 +18,6 @@
 serde = { workspace = true }
 warp = { workspace = true }
 jsonwebtoken = "8"
-<<<<<<< HEAD
-environment = { path = "../../lighthouse/environment" }
-bytes = "1.1.0"
-task_executor = { path = "../../common/task_executor" }
-hex = "0.4.2"
-ethereum_ssz = "0.5.0"
-ssz_types = "0.5.4"
-eth2 = { path = "../../common/eth2" }
-kzg = { path = "../../crypto/kzg" }
-state_processing = { path = "../../consensus/state_processing" }
-superstruct = "0.6.0"
-lru = "0.7.1"
-exit-future = "0.2.0"
-tree_hash = "0.5.2"
-tree_hash_derive = "0.5.0"
-parking_lot = "0.12.0"
-slot_clock = { path = "../../common/slot_clock" }
-tempfile = "3.1.0"
-rand = "0.8.5"
-zeroize = { version = "1.4.2", features = ["zeroize_derive"] }
-lighthouse_metrics = { path = "../../common/lighthouse_metrics" }
-lazy_static = "1.4.0"
-ethers-core = "1.0.2"
-builder_client = { path = "../builder_client" }
-fork_choice = { path = "../../consensus/fork_choice" }
-#PR: https://github.com/ralexstokes/mev-rs/pull/124
-mev-rs = { git = "https://github.com/jimmygchen/mev-rs", rev = "dedc77a" }
-ethereum-consensus = { git = "https://github.com/ralexstokes/ethereum-consensus", rev = "12508c1f9b0c8f4bf4c5e9b6d441e840c1b37fd9" }
-=======
 environment = { workspace = true }
 bytes = { workspace = true }
 task_executor = { workspace = true }
@@ -54,6 +25,7 @@
 ethereum_ssz = { workspace = true }
 ssz_types = { workspace = true }
 eth2 = { workspace = true }
+kzg = { workspace = true }
 state_processing = { workspace = true }
 superstruct = { workspace = true }
 lru = { workspace = true }
@@ -70,11 +42,11 @@
 ethers-core = { workspace = true }
 builder_client = { path = "../builder_client" }
 fork_choice = { workspace = true }
-mev-rs = { git = "https://github.com/ralexstokes/mev-rs", rev = "216657016d5c0889b505857c89ae42c7aa2764af" }
+#PR: https://github.com/ralexstokes/mev-rs/pull/124
+mev-rs = { git = "https://github.com/jimmygchen/mev-rs", rev = "dedc77a" }
 axum = "0.6"
 hyper = "0.14"
-ethereum-consensus = { git = "https://github.com/ralexstokes/ethereum-consensus", rev = "e380108" }
->>>>>>> 441fc169
+ethereum-consensus = { git = "https://github.com/ralexstokes/ethereum-consensus", rev = "12508c1f9b0c8f4bf4c5e9b6d441e840c1b37fd9" }
 ssz_rs = "0.9.0"
 tokio-stream = { workspace = true }
 strum = { workspace = true }
