--- conflicted
+++ resolved
@@ -5,14 +5,10 @@
 use superstruct::superstruct;
 use types::beacon_block_body::KzgCommitments;
 use types::blob_sidecar::BlobsList;
-<<<<<<< HEAD
 use types::{
-    Blob, DepositRequest, ExecutionLayerWithdrawalRequest, FixedVector, KzgProof, PublicKeyBytes,
-    Signature, Unsigned,
+    Blob, DepositRequest, FixedVector, KzgProof, PublicKeyBytes, Signature, Unsigned,
+    WithdrawalRequest,
 };
-=======
-use types::{DepositRequest, FixedVector, PublicKeyBytes, Signature, Unsigned, WithdrawalRequest};
->>>>>>> f39f97c3
 
 #[derive(Debug, PartialEq, Serialize, Deserialize)]
 #[serde(rename_all = "camelCase")]
