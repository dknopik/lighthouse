[package]
name = "http_api"
version = "0.1.0"
authors = ["Paul Hauner <paul@paulhauner.com>"]
edition = "2021"
autotests = false # using a single test binary compiles faster

[dependencies]
warp = { version = "0.3.2", features = ["tls"] }
serde = { version = "1.0.116", features = ["derive"] }
tokio = { version = "1.14.0", features = ["macros","sync"] }
tokio-stream = { version = "0.1.3", features = ["sync"] }
types = { path = "../../consensus/types" }
hex = "0.4.2"
beacon_chain = { path = "../beacon_chain" }
eth2 = { path = "../../common/eth2", features = ["lighthouse"] }
slog = "2.5.2"
network = { path = "../network" }
lighthouse_network = { path = "../lighthouse_network" }
eth1 = { path = "../eth1" }
state_processing = { path = "../../consensus/state_processing" }
lighthouse_version = { path = "../../common/lighthouse_version" }
lighthouse_metrics = { path = "../../common/lighthouse_metrics" }
lazy_static = "1.4.0"
warp_utils = { path = "../../common/warp_utils" }
slot_clock = { path = "../../common/slot_clock" }
eth2_ssz = "0.4.1"
bs58 = "0.4.0"
futures = "0.3.8"
execution_layer = {path = "../execution_layer"}
parking_lot = "0.12.0"
safe_arith = {path = "../../consensus/safe_arith"}
task_executor = { path = "../../common/task_executor" }
lru = "0.7.7"
tree_hash = "0.4.1"
sysinfo = "0.26.5"
system_health = { path = "../../common/system_health" }
directory = { path = "../../common/directory" }
<<<<<<< HEAD
eth2_serde_utils = "0.1.1"
=======
operation_pool = { path = "../operation_pool" }
>>>>>>> 9c81be8a

[dev-dependencies]
store = { path = "../store" }
environment = { path = "../../lighthouse/environment" }
sensitive_url = { path = "../../common/sensitive_url" }
logging = { path = "../../common/logging" }
serde_json = "1.0.58"
proto_array = { path = "../../consensus/proto_array" }
unused_port = {path = "../../common/unused_port"}
genesis = { path = "../genesis" }

[[test]]
name = "bn_http_api_tests"
path = "tests/main.rs"<|MERGE_RESOLUTION|>--- conflicted
+++ resolved
@@ -36,11 +36,8 @@
 sysinfo = "0.26.5"
 system_health = { path = "../../common/system_health" }
 directory = { path = "../../common/directory" }
-<<<<<<< HEAD
 eth2_serde_utils = "0.1.1"
-=======
 operation_pool = { path = "../operation_pool" }
->>>>>>> 9c81be8a
 
 [dev-dependencies]
 store = { path = "../store" }
