--- conflicted
+++ resolved
@@ -40,13 +40,9 @@
 environment = { path = "../../lighthouse/environment" }
 sensitive_url = { path = "../../common/sensitive_url" }
 logging = { path = "../../common/logging" }
-<<<<<<< HEAD
+serde_json = "1.0.58"
 proto_array = { path = "../../consensus/proto_array" }
 unused_port = {path = "../../common/unused_port"}
-=======
-serde_json = "1.0.58"
-proto_array = { path = "../../consensus/proto_array" }
->>>>>>> be1e2e20
 
 [[test]]
 name = "bn_http_api_tests"
