use crate::{state_id::checkpoint_slot_and_execution_optimistic, ExecutionOptimistic};
use beacon_chain::kzg_utils::reconstruct_blobs;
use beacon_chain::{BeaconChain, BeaconChainError, BeaconChainTypes, WhenSlotSkipped};
use eth2::types::BlobIndicesQuery;
use eth2::types::BlockId as CoreBlockId;
use std::fmt;
use std::str::FromStr;
use std::sync::Arc;
use types::{
    BlobSidecarList, EthSpec, FixedBytesExtended, Hash256, SignedBeaconBlock,
    SignedBlindedBeaconBlock, Slot,
};
use warp::Rejection;

/// Wraps `eth2::types::BlockId` and provides a simple way to obtain a block or root for a given
/// `BlockId`.
#[derive(Debug)]
pub struct BlockId(pub CoreBlockId);

type Finalized = bool;

impl BlockId {
    pub fn from_slot(slot: Slot) -> Self {
        Self(CoreBlockId::Slot(slot))
    }

    pub fn from_root(root: Hash256) -> Self {
        Self(CoreBlockId::Root(root))
    }

    /// Return the block root identified by `self`.
    pub fn root<T: BeaconChainTypes>(
        &self,
        chain: &BeaconChain<T>,
    ) -> Result<(Hash256, ExecutionOptimistic, Finalized), warp::Rejection> {
        match &self.0 {
            CoreBlockId::Head => {
                let (cached_head, execution_status) = chain
                    .canonical_head
                    .head_and_execution_status()
                    .map_err(warp_utils::reject::unhandled_error)?;
                Ok((
                    cached_head.head_block_root(),
                    execution_status.is_optimistic_or_invalid(),
                    false,
                ))
            }
            CoreBlockId::Genesis => Ok((chain.genesis_block_root, false, true)),
            CoreBlockId::Finalized => {
                let finalized_checkpoint =
                    chain.canonical_head.cached_head().finalized_checkpoint();
                let (_slot, execution_optimistic) =
                    checkpoint_slot_and_execution_optimistic(chain, finalized_checkpoint)?;
                Ok((finalized_checkpoint.root, execution_optimistic, true))
            }
            CoreBlockId::Justified => {
                let justified_checkpoint =
                    chain.canonical_head.cached_head().justified_checkpoint();
                let (_slot, execution_optimistic) =
                    checkpoint_slot_and_execution_optimistic(chain, justified_checkpoint)?;
                Ok((justified_checkpoint.root, execution_optimistic, false))
            }
            CoreBlockId::Slot(slot) => {
                let execution_optimistic = chain
                    .is_optimistic_or_invalid_head()
                    .map_err(warp_utils::reject::unhandled_error)?;
                let root = chain
                    .block_root_at_slot(*slot, WhenSlotSkipped::None)
                    .map_err(warp_utils::reject::unhandled_error)
                    .and_then(|root_opt| {
                        root_opt.ok_or_else(|| {
                            warp_utils::reject::custom_not_found(format!(
                                "beacon block at slot {}",
                                slot
                            ))
                        })
                    })?;
                let finalized = *slot
                    <= chain
                        .canonical_head
                        .cached_head()
                        .finalized_checkpoint()
                        .epoch
                        .start_slot(T::EthSpec::slots_per_epoch());
                Ok((root, execution_optimistic, finalized))
            }
            CoreBlockId::Root(root) => {
                // This matches the behaviour of other consensus clients (e.g. Teku).
                if root == &Hash256::zero() {
                    return Err(warp_utils::reject::custom_not_found(format!(
                        "beacon block with root {}",
                        root
                    )));
                };
                if chain
                    .store
                    .block_exists(root)
                    .map_err(BeaconChainError::DBError)
                    .map_err(warp_utils::reject::unhandled_error)?
                {
                    let execution_optimistic = chain
                        .canonical_head
                        .fork_choice_read_lock()
                        .is_optimistic_or_invalid_block(root)
                        .map_err(BeaconChainError::ForkChoiceError)
                        .map_err(warp_utils::reject::unhandled_error)?;
                    let blinded_block = chain
                        .get_blinded_block(root)
                        .map_err(warp_utils::reject::unhandled_error)?
                        .ok_or_else(|| {
                            warp_utils::reject::custom_not_found(format!(
                                "beacon block with root {}",
                                root
                            ))
                        })?;
                    let block_slot = blinded_block.slot();
                    let finalized = chain
                        .is_finalized_block(root, block_slot)
                        .map_err(warp_utils::reject::unhandled_error)?;
                    Ok((*root, execution_optimistic, finalized))
                } else {
                    Err(warp_utils::reject::custom_not_found(format!(
                        "beacon block with root {}",
                        root
                    )))
                }
            }
        }
    }

    pub fn blinded_block_by_root<T: BeaconChainTypes>(
        root: &Hash256,
        chain: &BeaconChain<T>,
    ) -> Result<Option<SignedBlindedBeaconBlock<T::EthSpec>>, warp::Rejection> {
        chain
            .get_blinded_block(root)
            .map_err(warp_utils::reject::unhandled_error)
    }

    /// Return the `SignedBeaconBlock` identified by `self`.
    pub fn blinded_block<T: BeaconChainTypes>(
        &self,
        chain: &BeaconChain<T>,
    ) -> Result<
        (
            SignedBlindedBeaconBlock<T::EthSpec>,
            ExecutionOptimistic,
            Finalized,
        ),
        warp::Rejection,
    > {
        match &self.0 {
            CoreBlockId::Head => {
                let (cached_head, execution_status) = chain
                    .canonical_head
                    .head_and_execution_status()
                    .map_err(warp_utils::reject::unhandled_error)?;
                Ok((
                    cached_head.snapshot.beacon_block.clone_as_blinded(),
                    execution_status.is_optimistic_or_invalid(),
                    false,
                ))
            }
            CoreBlockId::Slot(slot) => {
                let (root, execution_optimistic, finalized) = self.root(chain)?;
                BlockId::blinded_block_by_root(&root, chain).and_then(|block_opt| match block_opt {
                    Some(block) => {
                        if block.slot() != *slot {
                            return Err(warp_utils::reject::custom_not_found(format!(
                                "slot {} was skipped",
                                slot
                            )));
                        }
                        Ok((block, execution_optimistic, finalized))
                    }
                    None => Err(warp_utils::reject::custom_not_found(format!(
                        "beacon block with root {}",
                        root
                    ))),
                })
            }
            _ => {
                let (root, execution_optimistic, finalized) = self.root(chain)?;
                let block = BlockId::blinded_block_by_root(&root, chain).and_then(|root_opt| {
                    root_opt.ok_or_else(|| {
                        warp_utils::reject::custom_not_found(format!(
                            "beacon block with root {}",
                            root
                        ))
                    })
                })?;
                Ok((block, execution_optimistic, finalized))
            }
        }
    }

    /// Return the `SignedBeaconBlock` identified by `self`.
    pub async fn full_block<T: BeaconChainTypes>(
        &self,
        chain: &BeaconChain<T>,
    ) -> Result<
        (
            Arc<SignedBeaconBlock<T::EthSpec>>,
            ExecutionOptimistic,
            Finalized,
        ),
        warp::Rejection,
    > {
        match &self.0 {
            CoreBlockId::Head => {
                let (cached_head, execution_status) = chain
                    .canonical_head
                    .head_and_execution_status()
                    .map_err(warp_utils::reject::unhandled_error)?;
                Ok((
                    cached_head.snapshot.beacon_block.clone(),
                    execution_status.is_optimistic_or_invalid(),
                    false,
                ))
            }
            CoreBlockId::Slot(slot) => {
                let (root, execution_optimistic, finalized) = self.root(chain)?;
                chain
                    .get_block(&root)
                    .await
                    .map_err(warp_utils::reject::unhandled_error)
                    .and_then(|block_opt| match block_opt {
                        Some(block) => {
                            if block.slot() != *slot {
                                return Err(warp_utils::reject::custom_not_found(format!(
                                    "slot {} was skipped",
                                    slot
                                )));
                            }
                            Ok((Arc::new(block), execution_optimistic, finalized))
                        }
                        None => Err(warp_utils::reject::custom_not_found(format!(
                            "beacon block with root {}",
                            root
                        ))),
                    })
            }
            _ => {
                let (root, execution_optimistic, finalized) = self.root(chain)?;
                chain
                    .get_block(&root)
                    .await
                    .map_err(warp_utils::reject::unhandled_error)
                    .and_then(|block_opt| {
                        block_opt
                            .map(|block| (Arc::new(block), execution_optimistic, finalized))
                            .ok_or_else(|| {
                                warp_utils::reject::custom_not_found(format!(
                                    "beacon block with root {}",
                                    root
                                ))
                            })
                    })
            }
        }
    }

    #[allow(clippy::type_complexity)]
    pub fn get_blinded_block_and_blob_list_filtered<T: BeaconChainTypes>(
        &self,
        query: BlobIndicesQuery,
        chain: &BeaconChain<T>,
    ) -> Result<
        (
            SignedBlindedBeaconBlock<T::EthSpec>,
            BlobSidecarList<T::EthSpec>,
            ExecutionOptimistic,
            Finalized,
        ),
        warp::Rejection,
    > {
        let (root, execution_optimistic, finalized) = self.root(chain)?;
        let block = BlockId::blinded_block_by_root(&root, chain)?.ok_or_else(|| {
            warp_utils::reject::custom_not_found(format!("beacon block with root {}", root))
        })?;

        // Error if the block is pre-Deneb and lacks blobs.
        let blob_kzg_commitments = block.message().body().blob_kzg_commitments().map_err(|_| {
            warp_utils::reject::custom_bad_request(
                "block is pre-Deneb and has no blobs".to_string(),
            )
        })?;

        // Return the `BlobSidecarList` identified by `self`.
        let max_blobs_per_block = chain.spec.max_blobs_per_block(block.epoch()) as usize;
        let blob_sidecar_list = if !blob_kzg_commitments.is_empty() {
            if chain.spec.is_peer_das_enabled_for_epoch(block.epoch()) {
                Self::get_blobs_from_data_columns(chain, root, query.indices, &block)?
            } else {
                Self::get_blobs(chain, root, query.indices, max_blobs_per_block)?
            }
        } else {
            BlobSidecarList::new(vec![], max_blobs_per_block)
                .map_err(|e| warp_utils::reject::custom_server_error(format!("{:?}", e)))?
        };

        Ok((block, blob_sidecar_list, execution_optimistic, finalized))
    }

    fn get_blobs<T: BeaconChainTypes>(
        chain: &BeaconChain<T>,
        root: Hash256,
        indices: Option<Vec<u64>>,
        max_blobs_per_block: usize,
    ) -> Result<BlobSidecarList<T::EthSpec>, Rejection> {
        let blob_sidecar_list = chain
            .store
            .get_blobs(&root)
            .map_err(|e| warp_utils::reject::unhandled_error(BeaconChainError::from(e)))?
<<<<<<< HEAD
=======
            .blobs()
>>>>>>> a714c146
            .ok_or_else(|| {
                warp_utils::reject::custom_not_found(format!("no blobs stored for block {root}"))
            })?;

        let blob_sidecar_list_filtered = match indices {
            Some(vec) => {
                let list: Vec<_> = blob_sidecar_list
                    .into_iter()
                    .filter(|blob_sidecar| vec.contains(&blob_sidecar.index))
                    .collect();

                BlobSidecarList::new(list, max_blobs_per_block)
                    .map_err(|e| warp_utils::reject::custom_server_error(format!("{:?}", e)))?
            }
            None => blob_sidecar_list,
        };

        Ok(blob_sidecar_list_filtered)
    }

    fn get_blobs_from_data_columns<T: BeaconChainTypes>(
        chain: &BeaconChain<T>,
        root: Hash256,
        blob_indices: Option<Vec<u64>>,
        block: &SignedBlindedBeaconBlock<<T as BeaconChainTypes>::EthSpec>,
    ) -> Result<BlobSidecarList<T::EthSpec>, Rejection> {
        let column_indices = chain.store.get_data_column_keys(root).map_err(|e| {
            warp_utils::reject::custom_server_error(format!(
                "Error fetching data columns keys: {e:?}"
            ))
        })?;

        let num_found_column_keys = column_indices.len();
        let num_required_columns = chain.spec.number_of_columns / 2;
        let is_blob_available = num_found_column_keys >= num_required_columns as usize;

        if is_blob_available {
            let data_columns = column_indices
                .into_iter()
                .filter_map(
                    |column_index| match chain.get_data_column(&root, &column_index) {
                        Ok(Some(data_column)) => Some(Ok(data_column)),
                        Ok(None) => None,
                        Err(e) => Some(Err(warp_utils::reject::unhandled_error(e))),
                    },
                )
                .collect::<Result<Vec<_>, _>>()?;

            reconstruct_blobs(&chain.kzg, &data_columns, blob_indices, block, &chain.spec).map_err(
                |e| {
                    warp_utils::reject::custom_server_error(format!(
                        "Error reconstructing data columns: {e:?}"
                    ))
                },
            )
        } else {
            Err(warp_utils::reject::custom_server_error(
                format!("Insufficient data columns to reconstruct blobs: required {num_required_columns}, but only {num_found_column_keys} were found.")
            ))
        }
    }
}

impl FromStr for BlockId {
    type Err = String;

    fn from_str(s: &str) -> Result<Self, Self::Err> {
        CoreBlockId::from_str(s).map(Self)
    }
}

impl fmt::Display for BlockId {
    fn fmt(&self, f: &mut fmt::Formatter<'_>) -> fmt::Result {
        write!(f, "{}", self.0)
    }
}<|MERGE_RESOLUTION|>--- conflicted
+++ resolved
@@ -312,10 +312,7 @@
             .store
             .get_blobs(&root)
             .map_err(|e| warp_utils::reject::unhandled_error(BeaconChainError::from(e)))?
-<<<<<<< HEAD
-=======
             .blobs()
->>>>>>> a714c146
             .ok_or_else(|| {
                 warp_utils::reject::custom_not_found(format!("no blobs stored for block {root}"))
             })?;
