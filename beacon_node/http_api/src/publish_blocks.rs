--- conflicted
+++ resolved
@@ -20,13 +20,8 @@
 use tree_hash::TreeHash;
 use types::data_column_sidecar::DataColumnSidecarList;
 use types::{
-<<<<<<< HEAD
     AbstractExecPayload, BeaconBlockRef, BlobSidecarList, DataColumnSubnetId, EthSpec, ExecPayload,
-    ExecutionBlockHash, ForkName, FullPayload, FullPayloadMerge, Hash256, SignedBeaconBlock,
-=======
-    AbstractExecPayload, BeaconBlockRef, BlobSidecarList, EthSpec, ExecPayload, ExecutionBlockHash,
-    ForkName, FullPayload, FullPayloadBellatrix, Hash256, SignedBeaconBlock,
->>>>>>> 8b24880d
+    ExecutionBlockHash, ForkName, FullPayload, FullPayloadBellatrix, Hash256, SignedBeaconBlock,
     SignedBlindedBeaconBlock, VariableList,
 };
 use warp::http::StatusCode;
