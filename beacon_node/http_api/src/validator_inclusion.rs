--- conflicted
+++ resolved
@@ -16,14 +16,10 @@
     chain: &BeaconChain<T>,
 ) -> Result<BeaconState<T::EthSpec>, warp::reject::Rejection> {
     let target_slot = epoch.end_slot(T::EthSpec::slots_per_epoch());
-<<<<<<< HEAD
-    StateId::from_slot(target_slot).state(chain)
-=======
     // The execution status is not returned, any functions which rely upon this method might return
     // optimistic information without explicitly declaring so.
     let (state, _execution_status) = StateId::from_slot(target_slot).state(chain)?;
     Ok(state)
->>>>>>> bb5a6d2c
 }
 
 /// Generate an `EpochProcessingSummary` for `state`.
