--- conflicted
+++ resolved
@@ -7,11 +7,7 @@
 
 [dependencies]
 beacon_chain = { workspace = true }
-<<<<<<< HEAD
 health_metrics = { workspace = true }
-store = { workspace = true }
-=======
->>>>>>> 099e2b6b
 lighthouse_network = { workspace = true }
 lighthouse_version = { workspace = true }
 malloc_utils = { workspace = true }
