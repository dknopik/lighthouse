--- conflicted
+++ resolved
@@ -21,21 +21,15 @@
         };
 
         // Pre-fork/fork-boundary enrs may not contain a syncnets field.
-<<<<<<< HEAD
         // Don't return early here.
-        let sync_committee_bitfield: Result<EnrSyncCommitteeBitfield<TSpec>, _> =
-            enr.sync_committee_bitfield::<TSpec>();
-=======
-        // Don't return early here
         let sync_committee_bitfield: Result<EnrSyncCommitteeBitfield<E>, _> =
             enr.sync_committee_bitfield::<E>();
->>>>>>> 32be063f
 
         // Pre-fork/fork-boundary enrs may not contain a peerdas custody field.
         // Don't return early here.
         //
         // NOTE: we could map to minimum custody requirement here.
-        let custody_subnet_count: Result<u64, _> = enr.custody_subnet_count::<TSpec>();
+        let custody_subnet_count: Result<u64, _> = enr.custody_subnet_count::<E>();
 
         let predicate = subnets.iter().any(|subnet| match subnet {
             Subnet::Attestation(s) => attestation_bitfield
@@ -45,7 +39,7 @@
                 .as_ref()
                 .map_or(false, |b| b.get(*s.deref() as usize).unwrap_or(false)),
             Subnet::DataColumn(s) => custody_subnet_count.map_or(false, |count| {
-                let mut subnets = DataColumnSubnetId::compute_custody_subnets::<TSpec>(
+                let mut subnets = DataColumnSubnetId::compute_custody_subnets::<E>(
                     enr.node_id().raw().into(),
                     count,
                 );
