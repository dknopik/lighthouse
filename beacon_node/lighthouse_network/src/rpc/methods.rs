//! Available RPC methods types and ids.

use crate::types::{EnrAttestationBitfield, EnrSyncCommitteeBitfield};
use regex::bytes::Regex;
use serde::Serialize;
use ssz::Encode;
use ssz_derive::{Decode, Encode};
use ssz_types::{typenum::U256, VariableList};
use std::collections::BTreeMap;
use std::fmt::Display;
use std::marker::PhantomData;
use std::ops::Deref;
use std::sync::Arc;
use strum::IntoStaticStr;
use superstruct::superstruct;
use types::blob_sidecar::BlobIdentifier;
use types::data_column_sidecar::{ColumnIndex, DataColumnIdentifier};
use types::{
<<<<<<< HEAD
    blob_sidecar::BlobSidecar, ChainSpec, DataColumnSidecar, Epoch, EthSpec, Hash256,
    LightClientBootstrap, LightClientFinalityUpdate, LightClientOptimisticUpdate,
    RuntimeVariableList, SignedBeaconBlock, Slot,
=======
    blob_sidecar::BlobSidecar, ChainSpec, ColumnIndex, DataColumnIdentifier, DataColumnSidecar,
    Epoch, EthSpec, Hash256, LightClientBootstrap, LightClientFinalityUpdate,
    LightClientOptimisticUpdate, RuntimeVariableList, SignedBeaconBlock, Slot,
>>>>>>> 677f96a3
};

/// Maximum length of error message.
pub type MaxErrorLen = U256;
pub const MAX_ERROR_LEN: u64 = 256;

/// Wrapper over SSZ List to represent error message in rpc responses.
#[derive(Debug, Clone)]
pub struct ErrorType(pub VariableList<u8, MaxErrorLen>);

impl From<String> for ErrorType {
    fn from(s: String) -> Self {
        Self(VariableList::from(s.as_bytes().to_vec()))
    }
}

impl From<&str> for ErrorType {
    fn from(s: &str) -> Self {
        Self(VariableList::from(s.as_bytes().to_vec()))
    }
}

impl Deref for ErrorType {
    type Target = VariableList<u8, MaxErrorLen>;
    fn deref(&self) -> &Self::Target {
        &self.0
    }
}

impl Display for ErrorType {
    fn fmt(&self, f: &mut std::fmt::Formatter<'_>) -> std::fmt::Result {
        #[allow(clippy::invalid_regex)]
        let re = Regex::new("\\p{C}").expect("Regex is valid");
        let error_type_str =
            String::from_utf8_lossy(&re.replace_all(self.0.deref(), &b""[..])).to_string();
        write!(f, "{}", error_type_str)
    }
}

/* Request/Response data structures for RPC methods */

/* Requests */

/// The STATUS request/response handshake message.
#[derive(Encode, Decode, Clone, Debug, PartialEq)]
pub struct StatusMessage {
    /// The fork version of the chain we are broadcasting.
    pub fork_digest: [u8; 4],

    /// Latest finalized root.
    pub finalized_root: Hash256,

    /// Latest finalized epoch.
    pub finalized_epoch: Epoch,

    /// The latest block root.
    pub head_root: Hash256,

    /// The slot associated with the latest block root.
    pub head_slot: Slot,
}

/// The PING request/response message.
#[derive(Encode, Decode, Clone, Debug, PartialEq)]
pub struct Ping {
    /// The metadata sequence number.
    pub data: u64,
}

/// The METADATA request structure.
#[superstruct(
    variants(V1, V2),
    variant_attributes(derive(Clone, Debug, PartialEq, Serialize),)
)]
#[derive(Clone, Debug, PartialEq)]
pub struct MetadataRequest<E: EthSpec> {
    _phantom_data: PhantomData<E>,
}

impl<E: EthSpec> MetadataRequest<E> {
    pub fn new_v1() -> Self {
        Self::V1(MetadataRequestV1 {
            _phantom_data: PhantomData,
        })
    }

    pub fn new_v2() -> Self {
        Self::V2(MetadataRequestV2 {
            _phantom_data: PhantomData,
        })
    }
}

/// The METADATA response structure.
#[superstruct(
    variants(V1, V2),
    variant_attributes(
        derive(Encode, Decode, Clone, Debug, PartialEq, Serialize),
        serde(bound = "E: EthSpec", deny_unknown_fields),
    )
)]
#[derive(Clone, Debug, PartialEq, Serialize)]
#[serde(bound = "E: EthSpec")]
pub struct MetaData<E: EthSpec> {
    /// A sequential counter indicating when data gets modified.
    pub seq_number: u64,
    /// The persistent attestation subnet bitfield.
    pub attnets: EnrAttestationBitfield<E>,
    /// The persistent sync committee bitfield.
    #[superstruct(only(V2))]
    pub syncnets: EnrSyncCommitteeBitfield<E>,
}

impl<E: EthSpec> MetaData<E> {
    /// Returns a V1 MetaData response from self.
    pub fn metadata_v1(&self) -> Self {
        match self {
            md @ MetaData::V1(_) => md.clone(),
            MetaData::V2(metadata) => MetaData::V1(MetaDataV1 {
                seq_number: metadata.seq_number,
                attnets: metadata.attnets.clone(),
            }),
        }
    }

    /// Returns a V2 MetaData response from self by filling unavailable fields with default.
    pub fn metadata_v2(&self) -> Self {
        match self {
            MetaData::V1(metadata) => MetaData::V2(MetaDataV2 {
                seq_number: metadata.seq_number,
                attnets: metadata.attnets.clone(),
                syncnets: Default::default(),
            }),
            md @ MetaData::V2(_) => md.clone(),
        }
    }

    pub fn as_ssz_bytes(&self) -> Vec<u8> {
        match self {
            MetaData::V1(md) => md.as_ssz_bytes(),
            MetaData::V2(md) => md.as_ssz_bytes(),
        }
    }
}

/// The reason given for a `Goodbye` message.
///
/// Note: any unknown `u64::into(n)` will resolve to `Goodbye::Unknown` for any unknown `n`,
/// however `GoodbyeReason::Unknown.into()` will go into `0_u64`. Therefore de-serializing then
/// re-serializing may not return the same bytes.
#[derive(Debug, Clone, PartialEq)]
pub enum GoodbyeReason {
    /// This node has shutdown.
    ClientShutdown = 1,

    /// Incompatible networks.
    IrrelevantNetwork = 2,

    /// Error/fault in the RPC.
    Fault = 3,

    /// Teku uses this code for not being able to verify a network.
    UnableToVerifyNetwork = 128,

    /// The node has too many connected peers.
    TooManyPeers = 129,

    /// Scored poorly.
    BadScore = 250,

    /// The peer is banned
    Banned = 251,

    /// The IP address the peer is using is banned.
    BannedIP = 252,

    /// Unknown reason.
    Unknown = 0,
}

impl From<u64> for GoodbyeReason {
    fn from(id: u64) -> GoodbyeReason {
        match id {
            1 => GoodbyeReason::ClientShutdown,
            2 => GoodbyeReason::IrrelevantNetwork,
            3 => GoodbyeReason::Fault,
            128 => GoodbyeReason::UnableToVerifyNetwork,
            129 => GoodbyeReason::TooManyPeers,
            250 => GoodbyeReason::BadScore,
            251 => GoodbyeReason::Banned,
            252 => GoodbyeReason::BannedIP,
            _ => GoodbyeReason::Unknown,
        }
    }
}

impl From<GoodbyeReason> for u64 {
    fn from(reason: GoodbyeReason) -> u64 {
        reason as u64
    }
}

impl ssz::Encode for GoodbyeReason {
    fn is_ssz_fixed_len() -> bool {
        <u64 as ssz::Encode>::is_ssz_fixed_len()
    }

    fn ssz_fixed_len() -> usize {
        <u64 as ssz::Encode>::ssz_fixed_len()
    }

    fn ssz_bytes_len(&self) -> usize {
        0_u64.ssz_bytes_len()
    }

    fn ssz_append(&self, buf: &mut Vec<u8>) {
        let conv: u64 = self.clone().into();
        conv.ssz_append(buf)
    }
}

impl ssz::Decode for GoodbyeReason {
    fn is_ssz_fixed_len() -> bool {
        <u64 as ssz::Decode>::is_ssz_fixed_len()
    }

    fn ssz_fixed_len() -> usize {
        <u64 as ssz::Decode>::ssz_fixed_len()
    }

    fn from_ssz_bytes(bytes: &[u8]) -> Result<Self, ssz::DecodeError> {
        u64::from_ssz_bytes(bytes).map(|n| n.into())
    }
}

/// Request a number of beacon block roots from a peer.
#[superstruct(
    variants(V1, V2),
    variant_attributes(derive(Encode, Decode, Clone, Debug, PartialEq))
)]
#[derive(Clone, Debug, PartialEq)]
pub struct BlocksByRangeRequest {
    /// The starting slot to request blocks.
    pub start_slot: u64,

    /// The number of blocks from the start slot.
    pub count: u64,
}

impl BlocksByRangeRequest {
    /// The default request is V2
    pub fn new(start_slot: u64, count: u64) -> Self {
        Self::V2(BlocksByRangeRequestV2 { start_slot, count })
    }

    pub fn new_v1(start_slot: u64, count: u64) -> Self {
        Self::V1(BlocksByRangeRequestV1 { start_slot, count })
    }
}

/// Request a number of beacon blobs from a peer.
#[derive(Encode, Decode, Clone, Debug, PartialEq)]
pub struct BlobsByRangeRequest {
    /// The starting slot to request blobs.
    pub start_slot: u64,

    /// The number of slots from the start slot.
    pub count: u64,
}

impl BlobsByRangeRequest {
    pub fn max_blobs_requested<E: EthSpec>(&self) -> u64 {
        self.count.saturating_mul(E::max_blobs_per_block() as u64)
    }
}

/// Request a number of beacon data columns from a peer.
#[derive(Encode, Decode, Clone, Debug, PartialEq)]
pub struct DataColumnsByRangeRequest {
    /// The starting slot to request data columns.
    pub start_slot: u64,
    /// The number of slots from the start slot.
    pub count: u64,
    /// The list column indices being requested.
    pub columns: Vec<ColumnIndex>,
}

impl DataColumnsByRangeRequest {
    pub fn max_requested<E: EthSpec>(&self) -> u64 {
        self.count.saturating_mul(self.columns.len() as u64)
    }

    pub fn ssz_min_len() -> usize {
        DataColumnsByRangeRequest {
            start_slot: 0,
            count: 0,
            columns: vec![0],
        }
        .as_ssz_bytes()
        .len()
    }

    pub fn ssz_max_len(spec: &ChainSpec) -> usize {
        DataColumnsByRangeRequest {
            start_slot: 0,
            count: 0,
            columns: vec![0; spec.number_of_columns],
        }
        .as_ssz_bytes()
        .len()
    }
}

/// Request a number of beacon block roots from a peer.
#[superstruct(
    variants(V1, V2),
    variant_attributes(derive(Encode, Decode, Clone, Debug, PartialEq))
)]
#[derive(Clone, Debug, PartialEq)]
pub struct OldBlocksByRangeRequest {
    /// The starting slot to request blocks.
    pub start_slot: u64,

    /// The number of blocks from the start slot.
    pub count: u64,

    /// The step increment to receive blocks.
    ///
    /// A value of 1 returns every block.
    /// A value of 2 returns every second block.
    /// A value of 3 returns every third block and so on.
    pub step: u64,
}

impl OldBlocksByRangeRequest {
    /// The default request is V2
    pub fn new(start_slot: u64, count: u64, step: u64) -> Self {
        Self::V2(OldBlocksByRangeRequestV2 {
            start_slot,
            count,
            step,
        })
    }

    pub fn new_v1(start_slot: u64, count: u64, step: u64) -> Self {
        Self::V1(OldBlocksByRangeRequestV1 {
            start_slot,
            count,
            step,
        })
    }
}

/// Request a number of beacon block bodies from a peer.
#[superstruct(variants(V1, V2), variant_attributes(derive(Clone, Debug, PartialEq)))]
#[derive(Clone, Debug, PartialEq)]
pub struct BlocksByRootRequest {
    /// The list of beacon block bodies being requested.
    pub block_roots: RuntimeVariableList<Hash256>,
}

impl BlocksByRootRequest {
    pub fn new(block_roots: Vec<Hash256>, spec: &ChainSpec) -> Self {
        let block_roots =
            RuntimeVariableList::from_vec(block_roots, spec.max_request_blocks as usize);
        Self::V2(BlocksByRootRequestV2 { block_roots })
    }

    pub fn new_v1(block_roots: Vec<Hash256>, spec: &ChainSpec) -> Self {
        let block_roots =
            RuntimeVariableList::from_vec(block_roots, spec.max_request_blocks as usize);
        Self::V1(BlocksByRootRequestV1 { block_roots })
    }
}

/// Request a number of beacon blocks and blobs from a peer.
#[derive(Clone, Debug, PartialEq)]
pub struct BlobsByRootRequest {
    /// The list of beacon block roots being requested.
    pub blob_ids: RuntimeVariableList<BlobIdentifier>,
}

impl BlobsByRootRequest {
    pub fn new(blob_ids: Vec<BlobIdentifier>, spec: &ChainSpec) -> Self {
        let blob_ids =
            RuntimeVariableList::from_vec(blob_ids, spec.max_request_blob_sidecars as usize);
        Self { blob_ids }
    }
}

/// Request a number of data columns from a peer.
#[derive(Clone, Debug, PartialEq)]
pub struct DataColumnsByRootRequest {
    /// The list of beacon block roots and column indices being requested.
    pub data_column_ids: RuntimeVariableList<DataColumnIdentifier>,
}

impl DataColumnsByRootRequest {
    pub fn new(data_column_ids: Vec<DataColumnIdentifier>, spec: &ChainSpec) -> Self {
        let data_column_ids = RuntimeVariableList::from_vec(
            data_column_ids,
            spec.max_request_data_column_sidecars as usize,
        );
        Self { data_column_ids }
    }

    pub fn new_single(block_root: Hash256, index: ColumnIndex, spec: &ChainSpec) -> Self {
        Self::new(vec![DataColumnIdentifier { block_root, index }], spec)
    }

    pub fn group_by_ordered_block_root(&self) -> Vec<(Hash256, Vec<ColumnIndex>)> {
        let mut column_indexes_by_block = BTreeMap::<Hash256, Vec<ColumnIndex>>::new();
        for request_id in self.data_column_ids.as_slice() {
            column_indexes_by_block
                .entry(request_id.block_root)
                .or_default()
                .push(request_id.index);
        }
        column_indexes_by_block.into_iter().collect()
    }
}

/* RPC Handling and Grouping */
// Collection of enums and structs used by the Codecs to encode/decode RPC messages

#[derive(Debug, Clone, PartialEq)]
pub enum RPCResponse<E: EthSpec> {
    /// A HELLO message.
    Status(StatusMessage),

    /// A response to a get BLOCKS_BY_RANGE request. A None response signifies the end of the
    /// batch.
    BlocksByRange(Arc<SignedBeaconBlock<E>>),

    /// A response to a get BLOCKS_BY_ROOT request.
    BlocksByRoot(Arc<SignedBeaconBlock<E>>),

    /// A response to a get BLOBS_BY_RANGE request
    BlobsByRange(Arc<BlobSidecar<E>>),

    /// A response to a get LIGHT_CLIENT_BOOTSTRAP request.
    LightClientBootstrap(Arc<LightClientBootstrap<E>>),

    /// A response to a get LIGHT_CLIENT_OPTIMISTIC_UPDATE request.
    LightClientOptimisticUpdate(Arc<LightClientOptimisticUpdate<E>>),

    /// A response to a get LIGHT_CLIENT_FINALITY_UPDATE request.
    LightClientFinalityUpdate(Arc<LightClientFinalityUpdate<E>>),

    /// A response to a get BLOBS_BY_ROOT request.
    BlobsByRoot(Arc<BlobSidecar<E>>),

    /// A response to a get DATA_COLUMN_SIDECARS_BY_ROOT request.
    DataColumnsByRoot(Arc<DataColumnSidecar<E>>),

    /// A response to a get DATA_COLUMN_SIDECARS_BY_RANGE request.
    DataColumnsByRange(Arc<DataColumnSidecar<E>>),

    /// A PONG response to a PING request.
    Pong(Ping),

    /// A response to a META_DATA request.
    MetaData(MetaData<E>),
}

/// Indicates which response is being terminated by a stream termination response.
#[derive(Debug, Clone)]
pub enum ResponseTermination {
    /// Blocks by range stream termination.
    BlocksByRange,

    /// Blocks by root stream termination.
    BlocksByRoot,

    /// Blobs by range stream termination.
    BlobsByRange,

    /// Blobs by root stream termination.
    BlobsByRoot,

    /// Data column sidecars by root stream termination.
    DataColumnsByRoot,

    /// Data column sidecars by range stream termination.
    DataColumnsByRange,
}

/// The structured response containing a result/code indicating success or failure
/// and the contents of the response
#[derive(Debug, Clone)]
pub enum RPCCodedResponse<E: EthSpec> {
    /// The response is a successful.
    Success(RPCResponse<E>),

    Error(RPCResponseErrorCode, ErrorType),

    /// Received a stream termination indicating which response is being terminated.
    StreamTermination(ResponseTermination),
}

/// Request a light_client_bootstrap for light_clients peers.
#[derive(Encode, Decode, Clone, Debug, PartialEq)]
pub struct LightClientBootstrapRequest {
    pub root: Hash256,
}

/// The code assigned to an erroneous `RPCResponse`.
#[derive(Debug, Clone, Copy, PartialEq, IntoStaticStr)]
#[strum(serialize_all = "snake_case")]
pub enum RPCResponseErrorCode {
    RateLimited,
    BlobsNotFoundForBlock,
    InvalidRequest,
    ServerError,
    /// Error spec'd to indicate that a peer does not have blocks on a requested range.
    ResourceUnavailable,
    Unknown,
}

impl<E: EthSpec> RPCCodedResponse<E> {
    /// Used to encode the response in the codec.
    pub fn as_u8(&self) -> Option<u8> {
        match self {
            RPCCodedResponse::Success(_) => Some(0),
            RPCCodedResponse::Error(code, _) => Some(code.as_u8()),
            RPCCodedResponse::StreamTermination(_) => None,
        }
    }

    /// Tells the codec whether to decode as an RPCResponse or an error.
    pub fn is_response(response_code: u8) -> bool {
        matches!(response_code, 0)
    }

    /// Builds an RPCCodedResponse from a response code and an ErrorMessage
    pub fn from_error(response_code: u8, err: ErrorType) -> Self {
        let code = match response_code {
            1 => RPCResponseErrorCode::InvalidRequest,
            2 => RPCResponseErrorCode::ServerError,
            3 => RPCResponseErrorCode::ResourceUnavailable,
            139 => RPCResponseErrorCode::RateLimited,
            140 => RPCResponseErrorCode::BlobsNotFoundForBlock,
            _ => RPCResponseErrorCode::Unknown,
        };
        RPCCodedResponse::Error(code, err)
    }

    /// Returns true if this response always terminates the stream.
    pub fn close_after(&self) -> bool {
        !matches!(self, RPCCodedResponse::Success(_))
    }
}

impl RPCResponseErrorCode {
    fn as_u8(&self) -> u8 {
        match self {
            RPCResponseErrorCode::InvalidRequest => 1,
            RPCResponseErrorCode::ServerError => 2,
            RPCResponseErrorCode::ResourceUnavailable => 3,
            RPCResponseErrorCode::Unknown => 255,
            RPCResponseErrorCode::RateLimited => 139,
            RPCResponseErrorCode::BlobsNotFoundForBlock => 140,
        }
    }
}

use super::Protocol;
impl<E: EthSpec> RPCResponse<E> {
    pub fn protocol(&self) -> Protocol {
        match self {
            RPCResponse::Status(_) => Protocol::Status,
            RPCResponse::BlocksByRange(_) => Protocol::BlocksByRange,
            RPCResponse::BlocksByRoot(_) => Protocol::BlocksByRoot,
            RPCResponse::BlobsByRange(_) => Protocol::BlobsByRange,
            RPCResponse::BlobsByRoot(_) => Protocol::BlobsByRoot,
            RPCResponse::DataColumnsByRoot(_) => Protocol::DataColumnsByRoot,
            RPCResponse::DataColumnsByRange(_) => Protocol::DataColumnsByRange,
            RPCResponse::Pong(_) => Protocol::Ping,
            RPCResponse::MetaData(_) => Protocol::MetaData,
            RPCResponse::LightClientBootstrap(_) => Protocol::LightClientBootstrap,
            RPCResponse::LightClientOptimisticUpdate(_) => Protocol::LightClientOptimisticUpdate,
            RPCResponse::LightClientFinalityUpdate(_) => Protocol::LightClientFinalityUpdate,
        }
    }
}

impl std::fmt::Display for RPCResponseErrorCode {
    fn fmt(&self, f: &mut std::fmt::Formatter<'_>) -> std::fmt::Result {
        let repr = match self {
            RPCResponseErrorCode::InvalidRequest => "The request was invalid",
            RPCResponseErrorCode::ResourceUnavailable => "Resource unavailable",
            RPCResponseErrorCode::ServerError => "Server error occurred",
            RPCResponseErrorCode::Unknown => "Unknown error occurred",
            RPCResponseErrorCode::RateLimited => "Rate limited",
            RPCResponseErrorCode::BlobsNotFoundForBlock => "No blobs for the given root",
        };
        f.write_str(repr)
    }
}

impl std::fmt::Display for StatusMessage {
    fn fmt(&self, f: &mut std::fmt::Formatter<'_>) -> std::fmt::Result {
        write!(f, "Status Message: Fork Digest: {:?}, Finalized Root: {}, Finalized Epoch: {}, Head Root: {}, Head Slot: {}", self.fork_digest, self.finalized_root, self.finalized_epoch, self.head_root, self.head_slot)
    }
}

impl<E: EthSpec> std::fmt::Display for RPCResponse<E> {
    fn fmt(&self, f: &mut std::fmt::Formatter<'_>) -> std::fmt::Result {
        match self {
            RPCResponse::Status(status) => write!(f, "{}", status),
            RPCResponse::BlocksByRange(block) => {
                write!(f, "BlocksByRange: Block slot: {}", block.slot())
            }
            RPCResponse::BlocksByRoot(block) => {
                write!(f, "BlocksByRoot: Block slot: {}", block.slot())
            }
            RPCResponse::BlobsByRange(blob) => {
                write!(f, "BlobsByRange: Blob slot: {}", blob.slot())
            }
            RPCResponse::BlobsByRoot(sidecar) => {
                write!(f, "BlobsByRoot: Blob slot: {}", sidecar.slot())
            }
            RPCResponse::DataColumnsByRoot(sidecar) => {
                write!(f, "DataColumnsByRoot: Data column slot: {}", sidecar.slot())
            }
            RPCResponse::DataColumnsByRange(sidecar) => {
                write!(
                    f,
                    "DataColumnsByRange: Data column slot: {}",
                    sidecar.slot()
                )
            }
            RPCResponse::Pong(ping) => write!(f, "Pong: {}", ping.data),
            RPCResponse::MetaData(metadata) => write!(f, "Metadata: {}", metadata.seq_number()),
            RPCResponse::LightClientBootstrap(bootstrap) => {
                write!(f, "LightClientBootstrap Slot: {}", bootstrap.get_slot())
            }
            RPCResponse::LightClientOptimisticUpdate(update) => {
                write!(
                    f,
                    "LightClientOptimisticUpdate Slot: {}",
                    update.signature_slot()
                )
            }
            RPCResponse::LightClientFinalityUpdate(update) => {
                write!(
                    f,
                    "LightClientFinalityUpdate Slot: {}",
                    update.signature_slot()
                )
            }
        }
    }
}

impl<E: EthSpec> std::fmt::Display for RPCCodedResponse<E> {
    fn fmt(&self, f: &mut std::fmt::Formatter<'_>) -> std::fmt::Result {
        match self {
            RPCCodedResponse::Success(res) => write!(f, "{}", res),
            RPCCodedResponse::Error(code, err) => write!(f, "{}: {}", code, err),
            RPCCodedResponse::StreamTermination(_) => write!(f, "Stream Termination"),
        }
    }
}

impl std::fmt::Display for GoodbyeReason {
    fn fmt(&self, f: &mut std::fmt::Formatter<'_>) -> std::fmt::Result {
        match self {
            GoodbyeReason::ClientShutdown => write!(f, "Client Shutdown"),
            GoodbyeReason::IrrelevantNetwork => write!(f, "Irrelevant Network"),
            GoodbyeReason::Fault => write!(f, "Fault"),
            GoodbyeReason::UnableToVerifyNetwork => write!(f, "Unable to verify network"),
            GoodbyeReason::TooManyPeers => write!(f, "Too many peers"),
            GoodbyeReason::BadScore => write!(f, "Bad Score"),
            GoodbyeReason::Banned => write!(f, "Banned"),
            GoodbyeReason::BannedIP => write!(f, "BannedIP"),
            GoodbyeReason::Unknown => write!(f, "Unknown Reason"),
        }
    }
}

impl std::fmt::Display for BlocksByRangeRequest {
    fn fmt(&self, f: &mut std::fmt::Formatter<'_>) -> std::fmt::Result {
        write!(
            f,
            "Start Slot: {}, Count: {}",
            self.start_slot(),
            self.count()
        )
    }
}

impl std::fmt::Display for OldBlocksByRangeRequest {
    fn fmt(&self, f: &mut std::fmt::Formatter<'_>) -> std::fmt::Result {
        write!(
            f,
            "Start Slot: {}, Count: {}, Step: {}",
            self.start_slot(),
            self.count(),
            self.step()
        )
    }
}

impl std::fmt::Display for BlobsByRootRequest {
    fn fmt(&self, f: &mut std::fmt::Formatter<'_>) -> std::fmt::Result {
        write!(
            f,
            "Request: BlobsByRoot: Number of Requested Roots: {}",
            self.blob_ids.len()
        )
    }
}

impl std::fmt::Display for BlobsByRangeRequest {
    fn fmt(&self, f: &mut std::fmt::Formatter<'_>) -> std::fmt::Result {
        write!(
            f,
            "Request: BlobsByRange: Start Slot: {}, Count: {}",
            self.start_slot, self.count
        )
    }
}

impl std::fmt::Display for DataColumnsByRootRequest {
    fn fmt(&self, f: &mut std::fmt::Formatter<'_>) -> std::fmt::Result {
        write!(
            f,
            "Request: DataColumnsByRoot: Number of Requested Data Column Ids: {}",
            self.data_column_ids.len()
        )
    }
}

impl slog::KV for StatusMessage {
    fn serialize(
        &self,
        record: &slog::Record,
        serializer: &mut dyn slog::Serializer,
    ) -> slog::Result {
        use slog::Value;
        serializer.emit_arguments("fork_digest", &format_args!("{:?}", self.fork_digest))?;
        Value::serialize(&self.finalized_epoch, record, "finalized_epoch", serializer)?;
        serializer.emit_arguments("finalized_root", &format_args!("{}", self.finalized_root))?;
        Value::serialize(&self.head_slot, record, "head_slot", serializer)?;
        serializer.emit_arguments("head_root", &format_args!("{}", self.head_root))?;
        slog::Result::Ok(())
    }
}<|MERGE_RESOLUTION|>--- conflicted
+++ resolved
@@ -14,17 +14,10 @@
 use strum::IntoStaticStr;
 use superstruct::superstruct;
 use types::blob_sidecar::BlobIdentifier;
-use types::data_column_sidecar::{ColumnIndex, DataColumnIdentifier};
 use types::{
-<<<<<<< HEAD
-    blob_sidecar::BlobSidecar, ChainSpec, DataColumnSidecar, Epoch, EthSpec, Hash256,
-    LightClientBootstrap, LightClientFinalityUpdate, LightClientOptimisticUpdate,
-    RuntimeVariableList, SignedBeaconBlock, Slot,
-=======
     blob_sidecar::BlobSidecar, ChainSpec, ColumnIndex, DataColumnIdentifier, DataColumnSidecar,
     Epoch, EthSpec, Hash256, LightClientBootstrap, LightClientFinalityUpdate,
     LightClientOptimisticUpdate, RuntimeVariableList, SignedBeaconBlock, Slot,
->>>>>>> 677f96a3
 };
 
 /// Maximum length of error message.
