use super::common::ResponseType;
use super::{BlockComponent, PeerId, SINGLE_BLOCK_LOOKUP_MAX_ATTEMPTS};
use crate::sync::block_lookups::common::RequestState;
use crate::sync::network_context::{
    LookupRequestResult, PeerGroup, ReqId, RpcRequestSendError, SendErrorProcessor,
    SyncNetworkContext,
};
use beacon_chain::data_column_verification::CustodyDataColumn;
use beacon_chain::BeaconChainTypes;
use derivative::Derivative;
use lighthouse_network::service::api_types::Id;
use rand::seq::IteratorRandom;
use std::collections::HashSet;
use std::fmt::Debug;
use std::sync::Arc;
use std::time::{Duration, Instant};
use store::Hash256;
use strum::IntoStaticStr;
use types::blob_sidecar::FixedBlobSidecarList;
use types::{DataColumnSidecarList, EthSpec, SignedBeaconBlock};

// Dedicated enum for LookupResult to force its usage
#[must_use = "LookupResult must be handled with on_lookup_result"]
pub enum LookupResult {
    /// Lookup completed successfully
    Completed,
    /// Lookup is expecting some future event from the network
    Pending,
}

#[derive(Debug, PartialEq, Eq, IntoStaticStr)]
pub enum LookupRequestError {
    /// Too many failed attempts
    TooManyAttempts {
        /// The failed attempts were primarily due to processing failures.
        cannot_process: bool,
    },
    /// No peers left to serve this lookup
    NoPeers,
    /// Error sending event to network
    SendFailedNetwork(RpcRequestSendError),
    /// Error sending event to processor
    SendFailedProcessor(SendErrorProcessor),
    /// Inconsistent lookup request state
    BadState(String),
    /// Lookup failed for some other reason and should be dropped
    Failed,
    /// Received MissingComponents when all components have been processed. This should never
    /// happen, and indicates some internal bug
    MissingComponentsAfterAllProcessed,
    /// Attempted to retrieve a not known lookup id
    UnknownLookup,
    /// Received a download result for a different request id than the in-flight request.
    /// There should only exist a single request at a time. Having multiple requests is a bug and
    /// can result in undefined state, so it's treated as a hard error and the lookup is dropped.
    UnexpectedRequestId {
        expected_req_id: ReqId,
        req_id: ReqId,
    },
}

#[derive(Derivative)]
#[derivative(Debug(bound = "T: BeaconChainTypes"))]
pub struct SingleBlockLookup<T: BeaconChainTypes> {
    pub id: Id,
    pub block_request_state: BlockRequestState<T::EthSpec>,
    pub blob_request_state: BlobRequestState<T::EthSpec>,
    pub custody_request_state: CustodyRequestState<T::EthSpec>,
    /// Peers that claim to have imported this set of block components
    #[derivative(Debug(format_with = "fmt_peer_set_as_len"))]
    peers: HashSet<PeerId>,
    block_root: Hash256,
    awaiting_parent: Option<Hash256>,
    created: Instant,
}

impl<T: BeaconChainTypes> SingleBlockLookup<T> {
    pub fn new(
        requested_block_root: Hash256,
        peers: &[PeerId],
        id: Id,
        awaiting_parent: Option<Hash256>,
    ) -> Self {
        Self {
            id,
            block_request_state: BlockRequestState::new(requested_block_root),
            blob_request_state: BlobRequestState::new(requested_block_root),
            custody_request_state: CustodyRequestState::new(requested_block_root),
            peers: HashSet::from_iter(peers.iter().copied()),
            block_root: requested_block_root,
            awaiting_parent,
            created: Instant::now(),
        }
    }

    /// Get the block root that is being requested.
    pub fn block_root(&self) -> Hash256 {
        self.block_root
    }

    pub fn awaiting_parent(&self) -> Option<Hash256> {
        self.awaiting_parent
    }

    /// Mark this lookup as awaiting a parent lookup from being processed. Meanwhile don't send
    /// components for processing.
    pub fn set_awaiting_parent(&mut self, parent_root: Hash256) {
        self.awaiting_parent = Some(parent_root)
    }

    /// Mark this lookup as no longer awaiting a parent lookup. Components can be sent for
    /// processing.
    pub fn resolve_awaiting_parent(&mut self) {
        self.awaiting_parent = None;
    }

    /// Returns the time elapsed since this lookup was created
    pub fn elapsed_since_created(&self) -> Duration {
        self.created.elapsed()
    }

    /// Maybe insert a verified response into this lookup. Returns true if imported
    pub fn add_child_components(&mut self, block_component: BlockComponent<T::EthSpec>) -> bool {
        match block_component {
            BlockComponent::Block(block) => self
                .block_request_state
                .state
                .insert_verified_response(block),
            BlockComponent::Blob(_) | BlockComponent::DataColumn(_) => {
                // For now ignore single blobs and columns, as the blob request state assumes all blobs are
                // attributed to the same peer = the peer serving the remaining blobs. Ignoring this
                // block component has a minor effect, causing the node to re-request this blob
                // once the parent chain is successfully resolved
                false
            }
        }
    }

    /// Check the block root matches the requested block root.
    pub fn is_for_block(&self, block_root: Hash256) -> bool {
        self.block_root() == block_root
    }

    /// Returns true if the block has already been downloaded.
    pub fn all_components_processed(&self) -> bool {
        self.block_request_state.state.is_processed()
            && self.blob_request_state.state.is_processed()
            && self.custody_request_state.state.is_processed()
    }

    /// Returns true if this request is expecting some event to make progress
    pub fn is_awaiting_event(&self) -> bool {
        self.awaiting_parent.is_some()
            || self.block_request_state.state.is_awaiting_event()
            || self.blob_request_state.state.is_awaiting_event()
            || self.custody_request_state.state.is_awaiting_event()
    }

    /// Makes progress on all requests of this lookup. Any error is not recoverable and must result
    /// in dropping the lookup. May mark the lookup as completed.
    pub fn continue_requests(
        &mut self,
        cx: &mut SyncNetworkContext<T>,
    ) -> Result<LookupResult, LookupRequestError> {
        // TODO: Check what's necessary to download, specially for blobs
        self.continue_request::<BlockRequestState<T::EthSpec>>(cx)?;
        self.continue_request::<BlobRequestState<T::EthSpec>>(cx)?;
        self.continue_request::<CustodyRequestState<T::EthSpec>>(cx)?;

        // If all components of this lookup are already processed, there will be no future events
        // that can make progress so it must be dropped. Consider the lookup completed.
        // This case can happen if we receive the components from gossip during a retry.
<<<<<<< HEAD
        if self.block_request_state.state.is_processed()
            && self.blob_request_state.state.is_processed()
            && self.custody_request_state.state.is_processed()
        {
=======
        if self.all_components_processed() {
>>>>>>> 677f96a3
            Ok(LookupResult::Completed)
        } else {
            Ok(LookupResult::Pending)
        }
    }

    /// Potentially makes progress on this request if it's in a progress-able state
    fn continue_request<R: RequestState<T>>(
        &mut self,
        cx: &mut SyncNetworkContext<T>,
    ) -> Result<(), LookupRequestError> {
        let id = self.id;
        let awaiting_parent = self.awaiting_parent.is_some();
        let downloaded_block = self
            .block_request_state
            .state
            .peek_downloaded_data()
            .cloned();
        let block_is_processed = self.block_request_state.state.is_processed();
        let request = R::request_state_mut(self);

        // Attempt to progress awaiting downloads
        if request.get_state().is_awaiting_download() {
            // Verify the current request has not exceeded the maximum number of attempts.
            let request_state = request.get_state();
            if request_state.failed_attempts() >= SINGLE_BLOCK_LOOKUP_MAX_ATTEMPTS {
                let cannot_process = request_state.more_failed_processing_attempts();
                return Err(LookupRequestError::TooManyAttempts { cannot_process });
            }

            let Some(peer_id) = self.use_rand_available_peer() else {
                // Allow lookup to not have any peers and do nothing. This is an optimization to not
                // lose progress of lookups created from a block with unknown parent before we receive
                // attestations for said block.
                // Lookup sync event safety: If a lookup requires peers to make progress, and does
                // not receive any new peers for some time it will be dropped. If it receives a new
                // peer it must attempt to make progress.
                R::request_state_mut(self)
                    .get_state_mut()
                    .update_awaiting_download_status("no peers");
                return Ok(());
            };

            let request = R::request_state_mut(self);
            match request.make_request(id, peer_id, downloaded_block, cx)? {
                LookupRequestResult::RequestSent(req_id) => {
                    // Lookup sync event safety: If make_request returns `RequestSent`, we are
                    // guaranteed that `BlockLookups::on_download_response` will be called exactly
                    // with this `req_id`.
                    request.get_state_mut().on_download_start(req_id)?
                }
                LookupRequestResult::NoRequestNeeded => {
                    // Lookup sync event safety: Advances this request to the terminal `Processed`
                    // state. If all requests reach this state, the request is marked as completed
                    // in `Self::continue_requests`.
                    request.get_state_mut().on_completed_request()?
                }
                // Sync will receive a future event to make progress on the request, do nothing now
                LookupRequestResult::Pending(reason) => {
                    // Lookup sync event safety: Refer to the code paths constructing
                    // `LookupRequestResult::Pending`
                    request
                        .get_state_mut()
                        .update_awaiting_download_status(reason);
                    return Ok(());
                }
            }

        // Otherwise, attempt to progress awaiting processing
        // If this request is awaiting a parent lookup to be processed, do not send for processing.
        // The request will be rejected with unknown parent error.
        //
        // TODO: The condition `block_is_processed || Block` can be dropped after checking for
        // unknown parent root when import RPC blobs
        } else if !awaiting_parent
            && (block_is_processed || matches!(R::response_type(), ResponseType::Block))
        {
            // maybe_start_processing returns Some if state == AwaitingProcess. This pattern is
            // useful to conditionally access the result data.
            if let Some(result) = request.get_state_mut().maybe_start_processing() {
                // Lookup sync event safety: If `send_for_processing` returns Ok() we are guaranteed
                // that `BlockLookups::on_processing_result` will be called exactly once with this
                // lookup_id
                return R::send_for_processing(id, result, cx);
            }
            // Lookup sync event safety: If the request is not in `AwaitingDownload` or
            // `AwaitingProcessing` state it is guaranteed to receive some event to make progress.
        }

        // Lookup sync event safety: If a lookup is awaiting a parent we are guaranteed to either:
        // (1) attempt to make progress with `BlockLookups::continue_child_lookups` if the parent
        // lookup completes, or (2) get dropped if the parent fails and is dropped.

        Ok(())
    }

    /// Get all unique peers that claim to have imported this set of block components
    pub fn all_peers(&self) -> impl Iterator<Item = &PeerId> + '_ {
        self.peers.iter()
    }

    /// Add peer to all request states. The peer must be able to serve this request.
    /// Returns true if the peer was newly inserted into some request state.
    pub fn add_peer(&mut self, peer_id: PeerId) -> bool {
        self.peers.insert(peer_id)
    }

    /// Remove peer from available peers.
    pub fn remove_peer(&mut self, peer_id: &PeerId) {
        self.peers.remove(peer_id);
    }

    /// Returns true if this lookup has zero peers
    pub fn has_no_peers(&self) -> bool {
        self.peers.is_empty()
    }

    /// Selects a random peer from available peers if any
    fn use_rand_available_peer(&mut self) -> Option<PeerId> {
        self.peers.iter().choose(&mut rand::thread_rng()).copied()
    }
}

/// The state of the block request component of a `SingleBlockLookup`.
#[derive(Derivative)]
#[derivative(Debug)]
pub struct BlockRequestState<E: EthSpec> {
    #[derivative(Debug = "ignore")]
    pub requested_block_root: Hash256,
    pub state: SingleLookupRequestState<Arc<SignedBeaconBlock<E>>>,
}

impl<E: EthSpec> BlockRequestState<E> {
    pub fn new(block_root: Hash256) -> Self {
        Self {
            requested_block_root: block_root,
            state: SingleLookupRequestState::new(),
        }
    }
}

/// The state of the blob request component of a `SingleBlockLookup`.
#[derive(Derivative)]
#[derivative(Debug)]
pub struct BlobRequestState<E: EthSpec> {
    #[derivative(Debug = "ignore")]
    pub block_root: Hash256,
    pub state: SingleLookupRequestState<FixedBlobSidecarList<E>>,
}

impl<E: EthSpec> BlobRequestState<E> {
    pub fn new(block_root: Hash256) -> Self {
        Self {
            block_root,
            state: SingleLookupRequestState::new(),
        }
    }
}

<<<<<<< HEAD
/// The state of the blob request component of a `SingleBlockLookup`.
#[derive(Derivative)]
#[derivative(Debug)]
pub struct CustodyRequestState<E: EthSpec> {
    #[derivative(Debug = "ignore")]
    pub block_root: Hash256,
    pub state: SingleLookupRequestState<Vec<CustodyDataColumn<E>>>,
}

impl<E: EthSpec> CustodyRequestState<E> {
    pub fn new(block_root: Hash256) -> Self {
        Self {
            block_root,
            state: SingleLookupRequestState::new(),
        }
    }
}

/// The state of the block request component of a `SingleBlockLookup`.
=======
/// The state of the custody request component of a `SingleBlockLookup`.
>>>>>>> 677f96a3
#[derive(Derivative)]
#[derivative(Debug)]
pub struct CustodyRequestState<E: EthSpec> {
    #[derivative(Debug = "ignore")]
    pub block_root: Hash256,
    pub state: SingleLookupRequestState<DataColumnSidecarList<E>>,
}

impl<E: EthSpec> CustodyRequestState<E> {
    pub fn new(block_root: Hash256) -> Self {
        Self {
            block_root,
            state: SingleLookupRequestState::new(),
        }
    }
}

#[derive(Debug, Clone)]
pub struct DownloadResult<T: Clone> {
    pub value: T,
    pub block_root: Hash256,
    pub seen_timestamp: Duration,
    pub peer_group: PeerGroup,
}

#[derive(IntoStaticStr)]
pub enum State<T: Clone> {
    AwaitingDownload(&'static str),
    Downloading(ReqId),
    AwaitingProcess(DownloadResult<T>),
    /// Request is processing, sent by lookup sync
    Processing(DownloadResult<T>),
    /// Request is processed:
    Processed,
}

/// Object representing the state of a single block or blob lookup request.
#[derive(Debug)]
pub struct SingleLookupRequestState<T: Clone> {
    /// State of this request.
    state: State<T>,
    /// How many times have we attempted to process this block or blob.
    failed_processing: u8,
    /// How many times have we attempted to download this block or blob.
    failed_downloading: u8,
}

impl<T: Clone> SingleLookupRequestState<T> {
    pub fn new() -> Self {
        Self {
            state: State::AwaitingDownload("not started"),
            failed_processing: 0,
            failed_downloading: 0,
        }
    }

    pub fn is_awaiting_download(&self) -> bool {
        match self.state {
            State::AwaitingDownload { .. } => true,
            State::Downloading { .. }
            | State::AwaitingProcess { .. }
            | State::Processing { .. }
            | State::Processed { .. } => false,
        }
    }

    pub fn is_processed(&self) -> bool {
        match self.state {
            State::AwaitingDownload { .. }
            | State::Downloading { .. }
            | State::AwaitingProcess { .. }
            | State::Processing { .. } => false,
            State::Processed { .. } => true,
        }
    }

    /// Returns true if we can expect some future event to progress this block component request
    /// specifically.
    pub fn is_awaiting_event(&self) -> bool {
        match self.state {
            // No event will progress this request specifically, but the request may be put on hold
            // due to some external event
            State::AwaitingDownload { .. } => false,
            // Network will emit a download success / error event
            State::Downloading { .. } => true,
            // Not awaiting any external event
            State::AwaitingProcess { .. } => false,
            // Beacon processor will emit a processing result event
            State::Processing { .. } => true,
            // Request complete, no future event left
            State::Processed { .. } => false,
        }
    }

    pub fn peek_downloaded_data(&self) -> Option<&T> {
        match &self.state {
            State::AwaitingDownload { .. } => None,
            State::Downloading { .. } => None,
            State::AwaitingProcess(result) => Some(&result.value),
            State::Processing(result) => Some(&result.value),
            State::Processed { .. } => None,
        }
    }

    /// Switch to `AwaitingProcessing` if the request is in `AwaitingDownload` state, otherwise
    /// ignore.
    pub fn insert_verified_response(&mut self, result: DownloadResult<T>) -> bool {
        if let State::AwaitingDownload { .. } = &self.state {
            self.state = State::AwaitingProcess(result);
            true
        } else {
            false
        }
    }

    /// Append metadata on why this request is in AwaitingDownload status. Very helpful to debug
    /// stuck lookups. Not fallible as it's purely informational.
    pub fn update_awaiting_download_status(&mut self, new_status: &'static str) {
        if let State::AwaitingDownload(status) = &mut self.state {
            *status = new_status
        }
    }

    /// Switch to `Downloading` if the request is in `AwaitingDownload` state, otherwise returns None.
    pub fn on_download_start(&mut self, req_id: ReqId) -> Result<(), LookupRequestError> {
        match &self.state {
            State::AwaitingDownload { .. } => {
                self.state = State::Downloading(req_id);
                Ok(())
            }
            other => Err(LookupRequestError::BadState(format!(
                "Bad state on_download_start expected AwaitingDownload got {other}"
            ))),
        }
    }

    /// Registers a failure in downloading a block. This might be a peer disconnection or a wrong
    /// block.
    pub fn on_download_failure(&mut self, req_id: ReqId) -> Result<(), LookupRequestError> {
        match &self.state {
            State::Downloading(expected_req_id) => {
                if req_id != *expected_req_id {
                    return Err(LookupRequestError::UnexpectedRequestId {
                        expected_req_id: *expected_req_id,
                        req_id,
                    });
                }
                self.failed_downloading = self.failed_downloading.saturating_add(1);
                self.state = State::AwaitingDownload("not started");
                Ok(())
            }
            other => Err(LookupRequestError::BadState(format!(
                "Bad state on_download_failure expected Downloading got {other}"
            ))),
        }
    }

    pub fn on_download_success(
        &mut self,
        req_id: ReqId,
        result: DownloadResult<T>,
    ) -> Result<(), LookupRequestError> {
        match &self.state {
            State::Downloading(expected_req_id) => {
                if req_id != *expected_req_id {
                    return Err(LookupRequestError::UnexpectedRequestId {
                        expected_req_id: *expected_req_id,
                        req_id,
                    });
                }
                self.state = State::AwaitingProcess(result);
                Ok(())
            }
            other => Err(LookupRequestError::BadState(format!(
                "Bad state on_download_success expected Downloading got {other}"
            ))),
        }
    }

    /// Switch to `Processing` if the request is in `AwaitingProcess` state, otherwise returns None.
    pub fn maybe_start_processing(&mut self) -> Option<DownloadResult<T>> {
        // For 2 lines replace state with placeholder to gain ownership of `result`
        match &self.state {
            State::AwaitingProcess(result) => {
                let result = result.clone();
                self.state = State::Processing(result.clone());
                Some(result)
            }
            _ => None,
        }
    }

    /// Revert into `AwaitingProcessing`, if the payload if not invalid and can be submitted for
    /// processing latter.
    pub fn revert_to_awaiting_processing(&mut self) -> Result<(), LookupRequestError> {
        match &self.state {
            State::Processing(result) => {
                self.state = State::AwaitingProcess(result.clone());
                Ok(())
            }
            other => Err(LookupRequestError::BadState(format!(
                "Bad state on revert_to_awaiting_processing expected Processing got {other}"
            ))),
        }
    }

    /// Registers a failure in processing a block.
    pub fn on_processing_failure(&mut self) -> Result<PeerGroup, LookupRequestError> {
        match &self.state {
            State::Processing(result) => {
                let peers_source = result.peer_group.clone();
                self.failed_processing = self.failed_processing.saturating_add(1);
                self.state = State::AwaitingDownload("not started");
                Ok(peers_source)
            }
            other => Err(LookupRequestError::BadState(format!(
                "Bad state on_processing_failure expected Processing got {other}"
            ))),
        }
    }

    pub fn on_processing_success(&mut self) -> Result<(), LookupRequestError> {
        match &self.state {
            State::Processing(_) => {
                self.state = State::Processed;
                Ok(())
            }
            other => Err(LookupRequestError::BadState(format!(
                "Bad state on_processing_success expected Processing got {other}"
            ))),
        }
    }

    /// Mark a request as complete without any download or processing
    pub fn on_completed_request(&mut self) -> Result<(), LookupRequestError> {
        match &self.state {
            State::AwaitingDownload { .. } => {
                self.state = State::Processed;
                Ok(())
            }
            other => Err(LookupRequestError::BadState(format!(
                "Bad state on_completed_request expected AwaitingDownload got {other}"
            ))),
        }
    }

    /// The total number of failures, whether it be processing or downloading.
    pub fn failed_attempts(&self) -> u8 {
        self.failed_processing + self.failed_downloading
    }

    pub fn more_failed_processing_attempts(&self) -> bool {
        self.failed_processing >= self.failed_downloading
    }
}

// Display is used in the BadState assertions above
impl<T: Clone> std::fmt::Display for State<T> {
    fn fmt(&self, f: &mut std::fmt::Formatter<'_>) -> std::fmt::Result {
        write!(f, "{}", Into::<&'static str>::into(self))
    }
}

// Debug is used in the log_stuck_lookups print to include some more info. Implements custom Debug
// to not dump an entire block or blob to terminal which don't add valuable data.
impl<T: Clone> std::fmt::Debug for State<T> {
    fn fmt(&self, f: &mut std::fmt::Formatter<'_>) -> std::fmt::Result {
        match self {
            Self::AwaitingDownload(status) => write!(f, "AwaitingDownload({:?})", status),
            Self::Downloading(req_id) => write!(f, "Downloading({:?})", req_id),
            Self::AwaitingProcess(d) => write!(f, "AwaitingProcess({:?})", d.peer_group),
            Self::Processing(d) => write!(f, "Processing({:?})", d.peer_group),
            Self::Processed { .. } => write!(f, "Processed"),
        }
    }
}

fn fmt_peer_set_as_len(
    peer_set: &HashSet<PeerId>,
    f: &mut std::fmt::Formatter,
) -> Result<(), std::fmt::Error> {
    write!(f, "{}", peer_set.len())
}<|MERGE_RESOLUTION|>--- conflicted
+++ resolved
@@ -5,7 +5,6 @@
     LookupRequestResult, PeerGroup, ReqId, RpcRequestSendError, SendErrorProcessor,
     SyncNetworkContext,
 };
-use beacon_chain::data_column_verification::CustodyDataColumn;
 use beacon_chain::BeaconChainTypes;
 use derivative::Derivative;
 use lighthouse_network::service::api_types::Id;
@@ -170,14 +169,7 @@
         // If all components of this lookup are already processed, there will be no future events
         // that can make progress so it must be dropped. Consider the lookup completed.
         // This case can happen if we receive the components from gossip during a retry.
-<<<<<<< HEAD
-        if self.block_request_state.state.is_processed()
-            && self.blob_request_state.state.is_processed()
-            && self.custody_request_state.state.is_processed()
-        {
-=======
         if self.all_components_processed() {
->>>>>>> 677f96a3
             Ok(LookupResult::Completed)
         } else {
             Ok(LookupResult::Pending)
@@ -301,6 +293,42 @@
     }
 }
 
+/// The state of the blob request component of a `SingleBlockLookup`.
+#[derive(Derivative)]
+#[derivative(Debug)]
+pub struct BlobRequestState<E: EthSpec> {
+    #[derivative(Debug = "ignore")]
+    pub block_root: Hash256,
+    pub state: SingleLookupRequestState<FixedBlobSidecarList<E>>,
+}
+
+impl<E: EthSpec> BlobRequestState<E> {
+    pub fn new(block_root: Hash256) -> Self {
+        Self {
+            block_root,
+            state: SingleLookupRequestState::new(),
+        }
+    }
+}
+
+/// The state of the custody request component of a `SingleBlockLookup`.
+#[derive(Derivative)]
+#[derivative(Debug)]
+pub struct CustodyRequestState<E: EthSpec> {
+    #[derivative(Debug = "ignore")]
+    pub block_root: Hash256,
+    pub state: SingleLookupRequestState<DataColumnSidecarList<E>>,
+}
+
+impl<E: EthSpec> CustodyRequestState<E> {
+    pub fn new(block_root: Hash256) -> Self {
+        Self {
+            block_root,
+            state: SingleLookupRequestState::new(),
+        }
+    }
+}
+
 /// The state of the block request component of a `SingleBlockLookup`.
 #[derive(Derivative)]
 #[derivative(Debug)]
@@ -314,64 +342,6 @@
     pub fn new(block_root: Hash256) -> Self {
         Self {
             requested_block_root: block_root,
-            state: SingleLookupRequestState::new(),
-        }
-    }
-}
-
-/// The state of the blob request component of a `SingleBlockLookup`.
-#[derive(Derivative)]
-#[derivative(Debug)]
-pub struct BlobRequestState<E: EthSpec> {
-    #[derivative(Debug = "ignore")]
-    pub block_root: Hash256,
-    pub state: SingleLookupRequestState<FixedBlobSidecarList<E>>,
-}
-
-impl<E: EthSpec> BlobRequestState<E> {
-    pub fn new(block_root: Hash256) -> Self {
-        Self {
-            block_root,
-            state: SingleLookupRequestState::new(),
-        }
-    }
-}
-
-<<<<<<< HEAD
-/// The state of the blob request component of a `SingleBlockLookup`.
-#[derive(Derivative)]
-#[derivative(Debug)]
-pub struct CustodyRequestState<E: EthSpec> {
-    #[derivative(Debug = "ignore")]
-    pub block_root: Hash256,
-    pub state: SingleLookupRequestState<Vec<CustodyDataColumn<E>>>,
-}
-
-impl<E: EthSpec> CustodyRequestState<E> {
-    pub fn new(block_root: Hash256) -> Self {
-        Self {
-            block_root,
-            state: SingleLookupRequestState::new(),
-        }
-    }
-}
-
-/// The state of the block request component of a `SingleBlockLookup`.
-=======
-/// The state of the custody request component of a `SingleBlockLookup`.
->>>>>>> 677f96a3
-#[derive(Derivative)]
-#[derivative(Debug)]
-pub struct CustodyRequestState<E: EthSpec> {
-    #[derivative(Debug = "ignore")]
-    pub block_root: Hash256,
-    pub state: SingleLookupRequestState<DataColumnSidecarList<E>>,
-}
-
-impl<E: EthSpec> CustodyRequestState<E> {
-    pub fn new(block_root: Hash256) -> Self {
-        Self {
-            block_root,
             state: SingleLookupRequestState::new(),
         }
     }
