--- conflicted
+++ resolved
@@ -5,11 +5,7 @@
 use crate::sync::network_context::{LookupRequestResult, PeerGroup, ReqId, SyncNetworkContext};
 use beacon_chain::data_column_verification::CustodyDataColumn;
 use beacon_chain::BeaconChainTypes;
-<<<<<<< HEAD
-=======
 use derivative::Derivative;
-use itertools::Itertools;
->>>>>>> 1d616054
 use rand::seq::IteratorRandom;
 use std::collections::HashSet;
 use std::fmt::Debug;
@@ -67,12 +63,9 @@
     pub custody_request_state: CustodyRequestState<T::EthSpec>,
     block_root: Hash256,
     awaiting_parent: Option<Hash256>,
-<<<<<<< HEAD
     /// Peers that claim to have imported this block
     peers: HashSet<PeerId>,
-=======
     created: Instant,
->>>>>>> 1d616054
 }
 
 impl<T: BeaconChainTypes> SingleBlockLookup<T> {
@@ -89,11 +82,8 @@
             custody_request_state: CustodyRequestState::new(requested_block_root),
             block_root: requested_block_root,
             awaiting_parent,
-<<<<<<< HEAD
             peers: peers.iter().copied().collect(),
-=======
             created: Instant::now(),
->>>>>>> 1d616054
         }
     }
 
@@ -287,7 +277,10 @@
 }
 
 /// The state of the blob request component of a `SingleBlockLookup`.
+#[derive(Derivative)]
+#[derivative(Debug)]
 pub struct CustodyRequestState<E: EthSpec> {
+    #[derivative(Debug = "ignore")]
     pub block_root: Hash256,
     pub state: SingleLookupRequestState<Vec<CustodyDataColumn<E>>>,
 }
@@ -327,22 +320,15 @@
     pub peer_group: PeerGroup,
 }
 
-<<<<<<< HEAD
-#[derive(Debug, IntoStaticStr)]
-=======
-#[derive(PartialEq, Eq, IntoStaticStr)]
->>>>>>> 1d616054
+#[derive(IntoStaticStr)]
 pub enum State<T: Clone> {
     AwaitingDownload,
     Downloading(ReqId),
     AwaitingProcess(DownloadResult<T>),
     /// Request is processing, sent by lookup sync
     Processing(DownloadResult<T>),
-<<<<<<< HEAD
     /// Request is processed:
-    /// - `Processed(Some)` if lookup sync downloaded and sent to process this request
-    /// - `Processed(None)` if another source (i.e. gossip) sent this component for processing
-    Processed(Option<PeerGroup>),
+    Processed,
 }
 
 /// Object representing the state of a single block or blob lookup request.
@@ -350,24 +336,6 @@
 pub struct SingleLookupRequestState<T: Clone> {
     /// State of this request.
     state: State<T>,
-=======
-    /// Request is processed
-    Processed,
-}
-
-/// Object representing the state of a single block or blob lookup request.
-#[derive(PartialEq, Eq, Derivative)]
-#[derivative(Debug)]
-pub struct SingleLookupRequestState<T: Clone> {
-    /// State of this request.
-    state: State<T>,
-    /// Peers that should have this block or blob.
-    #[derivative(Debug(format_with = "fmt_peer_set"))]
-    available_peers: HashSet<PeerId>,
-    /// Peers from which we have requested this block.
-    #[derivative(Debug = "ignore")]
-    used_peers: HashSet<PeerId>,
->>>>>>> 1d616054
     /// How many times have we attempted to process this block or blob.
     failed_processing: u8,
     /// How many times have we attempted to download this block or blob.
@@ -524,13 +492,8 @@
 
     pub fn on_processing_success(&mut self) -> Result<(), LookupRequestError> {
         match &self.state {
-<<<<<<< HEAD
-            State::Processing(result) => {
-                self.state = State::Processed(Some(result.peer_group.clone()));
-=======
             State::Processing(_) => {
                 self.state = State::Processed;
->>>>>>> 1d616054
                 Ok(())
             }
             other => Err(LookupRequestError::BadState(format!(
@@ -539,25 +502,6 @@
         }
     }
 
-<<<<<<< HEAD
-    pub fn on_post_process_validation_failure(
-        &mut self,
-    ) -> Result<Option<PeerGroup>, LookupRequestError> {
-        match &self.state {
-            State::Processed(peer_group) => {
-                let peer_group = peer_group.clone();
-                self.failed_processing = self.failed_processing.saturating_add(1);
-                self.state = State::AwaitingDownload;
-                Ok(peer_group)
-            }
-            other => Err(LookupRequestError::BadState(format!(
-                "Bad state on_post_process_validation_failure expected Processed got {other}"
-            ))),
-        }
-    }
-
-=======
->>>>>>> 1d616054
     /// Mark a request as complete without any download or processing
     pub fn on_completed_request(&mut self) -> Result<(), LookupRequestError> {
         match &self.state {
@@ -595,16 +539,9 @@
         match self {
             Self::AwaitingDownload { .. } => write!(f, "AwaitingDownload"),
             Self::Downloading(req_id) => write!(f, "Downloading({:?})", req_id),
-            Self::AwaitingProcess(d) => write!(f, "AwaitingProcess({:?})", d.peer_id),
-            Self::Processing(d) => write!(f, "Processing({:?})", d.peer_id),
+            Self::AwaitingProcess(d) => write!(f, "AwaitingProcess({:?})", d.peer_group),
+            Self::Processing(d) => write!(f, "Processing({:?})", d.peer_group),
             Self::Processed { .. } => write!(f, "Processed"),
         }
     }
-}
-
-fn fmt_peer_set(
-    peer_set: &HashSet<PeerId>,
-    f: &mut std::fmt::Formatter,
-) -> Result<(), std::fmt::Error> {
-    write!(f, "{}", peer_set.len())
 }