//! This contains the logic for the long range (batch) sync strategy.
//!
//! The general premise is to group peers by their self-proclaimed finalized blocks and head
//! blocks. Once grouped, the peers become sources to download a specific `Chain`. A `Chain` is a
//! collection of blocks that terminates at the specified target head.
//!
//! This sync strategy can be separated into two distinct forms:
//!  - Finalized Chain Sync
//!  - Head Chain Sync
//!
//!  ## Finalized chain sync
//!
//!  This occurs when a peer connects that claims to have a finalized head slot that is greater
//!  than our own. In this case, we form a chain from our last finalized epoch, to their claimed
//!  finalized slot. Any peer that also claims to have this last finalized slot is added to a pool
//!  of peers from which batches of blocks may be downloaded. Blocks are downloaded until the
//!  finalized slot of the chain is reached. Once reached, all peers within the pool are sent a
//!  STATUS message to potentially start a head chain sync, or check if further finalized chains
//!  need to be downloaded.
//!
//!  A few interesting notes about finalized chain syncing:
//!  - Only one finalized chain can sync at a time
//!  - The finalized chain with the largest peer pool takes priority.
//!  - As one finalized chain completes, others are checked to see if we they can be continued,
//!    otherwise they are removed.
//!
//!  ## Head Chain Sync
//!
//!  If a peer joins and there is no active finalized chains being synced, and it's head is beyond
//!  our `SLOT_IMPORT_TOLERANCE` a chain is formed starting from this peers finalized epoch (this
//!  has been necessarily downloaded by our node, otherwise we would start a finalized chain sync)
//!  to this peers head slot. Any other peers that match this head slot and head root, are added to
//!  this chain's peer pool, which will be downloaded in parallel.
//!
//!  Unlike finalized chains, head chains can be synced in parallel.
//!
//!  ## Batch Syncing
//!
//!  Each chain is downloaded in batches of blocks. The batched blocks are processed sequentially
//!  and further batches are requested as current blocks are being processed.

use super::block_storage::BlockStorage;
use super::chain::{BatchId, ChainId, RemoveChain, SyncingChain};
use super::chain_collection::ChainCollection;
use super::sync_type::RangeSyncType;
use crate::metrics;
use crate::status::ToStatusMessage;
use crate::sync::network_context::SyncNetworkContext;
use crate::sync::BatchProcessResult;
use beacon_chain::block_verification_types::RpcBlock;
use beacon_chain::{BeaconChain, BeaconChainTypes};
use lighthouse_network::rpc::GoodbyeReason;
use lighthouse_network::service::api_types::Id;
use lighthouse_network::PeerId;
use lighthouse_network::SyncInfo;
use lru_cache::LRUTimeCache;
use slog::{crit, debug, trace, warn};
use std::collections::HashMap;
use std::sync::Arc;
use types::{Epoch, EthSpec, Hash256, Slot};

/// For how long we store failed finalized chains to prevent retries.
const FAILED_CHAINS_EXPIRY_SECONDS: u64 = 30;

/// The primary object dealing with long range/batch syncing. This contains all the active and
/// non-active chains that need to be processed before the syncing is considered complete. This
/// holds the current state of the long range sync.
pub struct RangeSync<T: BeaconChainTypes, C = BeaconChain<T>> {
    /// The beacon chain for processing.
    beacon_chain: Arc<C>,
    /// Last known sync info of our useful connected peers. We use this information to create Head
    /// chains after all finalized chains have ended.
    awaiting_head_peers: HashMap<PeerId, SyncInfo>,
    /// A collection of chains that need to be downloaded. This stores any head or finalized chains
    /// that need to be downloaded.
    chains: ChainCollection<T, C>,
    /// Chains that have failed and are stored to prevent being retried.
    failed_chains: LRUTimeCache<Hash256>,
    /// The syncing logger.
    log: slog::Logger,
}

impl<T: BeaconChainTypes, C> RangeSync<T, C>
where
    C: BlockStorage + ToStatusMessage,
    T: BeaconChainTypes,
{
    pub fn new(beacon_chain: Arc<C>, log: slog::Logger) -> Self {
        RangeSync {
            beacon_chain: beacon_chain.clone(),
            chains: ChainCollection::new(beacon_chain, log.clone()),
            failed_chains: LRUTimeCache::new(std::time::Duration::from_secs(
                FAILED_CHAINS_EXPIRY_SECONDS,
            )),
            awaiting_head_peers: HashMap::new(),
            log,
        }
    }

    pub fn state(
        &self,
    ) -> Result<Option<(RangeSyncType, Slot /* from */, Slot /* to */)>, &'static str> {
        self.chains.state()
    }

    /// A useful peer has been added. The SyncManager has identified this peer as needing either
    /// a finalized or head chain sync. This processes the peer and starts/resumes any chain that
    /// may need to be synced as a result. A new peer, may increase the peer pool of a finalized
    /// chain, this may result in a different finalized chain from syncing as finalized chains are
    /// prioritised by peer-pool size.
    pub fn add_peer(
        &mut self,
        network: &mut SyncNetworkContext<T>,
        local_info: SyncInfo,
        peer_id: PeerId,
        remote_info: SyncInfo,
    ) {
        // evaluate which chain to sync from

        // determine if we need to run a sync to the nearest finalized state or simply sync to
        // its current head

        // convenience variable
        let remote_finalized_slot = remote_info
            .finalized_epoch
            .start_slot(T::EthSpec::slots_per_epoch());

        // NOTE: A peer that has been re-status'd may now exist in multiple finalized chains. This
        // is OK since we since only one finalized chain at a time.

        // determine which kind of sync to perform and set up the chains
        match RangeSyncType::new(self.beacon_chain.as_ref(), &local_info, &remote_info) {
            RangeSyncType::Finalized => {
                // Make sure we have not recently tried this chain
                if self.failed_chains.contains(&remote_info.finalized_root) {
                    debug!(self.log, "Disconnecting peer that belongs to previously failed chain";
                        "failed_root" => %remote_info.finalized_root, "peer_id" => %peer_id);
                    network.goodbye_peer(peer_id, GoodbyeReason::IrrelevantNetwork);
                    return;
                }

                // Finalized chain search
                debug!(self.log, "Finalization sync peer joined"; "peer_id" => %peer_id);
                self.awaiting_head_peers.remove(&peer_id);

                // Because of our change in finalized sync batch size from 2 to 1 and our transition
                // to using exact epoch boundaries for batches (rather than one slot past the epoch
                // boundary), we need to sync finalized sync to 2 epochs + 1 slot past our peer's
                // finalized slot in order to finalize the chain locally.
                let target_head_slot =
                    remote_finalized_slot + (2 * T::EthSpec::slots_per_epoch()) + 1;

                // Note: We keep current head chains. These can continue syncing whilst we complete
                // this new finalized chain.

                self.chains.add_peer_or_create_chain(
                    local_info.finalized_epoch,
                    remote_info.finalized_root,
                    target_head_slot,
                    peer_id,
                    RangeSyncType::Finalized,
                    network,
                );

                self.chains
                    .update(network, &local_info, &mut self.awaiting_head_peers);
            }
            RangeSyncType::Head => {
                // This peer requires a head chain sync

                if self.chains.is_finalizing_sync() {
                    // If there are finalized chains to sync, finish these first, before syncing head
                    // chains.
                    trace!(self.log, "Waiting for finalized sync to complete";
                        "peer_id" => %peer_id, "awaiting_head_peers" => &self.awaiting_head_peers.len());
                    self.awaiting_head_peers.insert(peer_id, remote_info);
                    return;
                }

                // if the peer existed in any other head chain, remove it.
                self.remove_peer(network, &peer_id);
                self.awaiting_head_peers.remove(&peer_id);

                // The new peer has the same finalized (earlier filters should prevent a peer with an
                // earlier finalized chain from reaching here).

                let start_epoch = std::cmp::min(local_info.head_slot, remote_finalized_slot)
                    .epoch(T::EthSpec::slots_per_epoch());
                self.chains.add_peer_or_create_chain(
                    start_epoch,
                    remote_info.head_root,
                    remote_info.head_slot,
                    peer_id,
                    RangeSyncType::Head,
                    network,
                );
                self.chains
                    .update(network, &local_info, &mut self.awaiting_head_peers);
            }
        }
    }

    /// A `BlocksByRange` response has been received from the network.
    ///
    /// This function finds the chain that made this request. Once found, processes the result.
    /// This request could complete a chain or simply add to its progress.
    pub fn blocks_by_range_response(
        &mut self,
        network: &mut SyncNetworkContext<T>,
        peer_id: PeerId,
        chain_id: ChainId,
        batch_id: BatchId,
        request_id: Id,
        blocks: Vec<RpcBlock<T::EthSpec>>,
    ) {
        // check if this chunk removes the chain
        match self.chains.call_by_id(chain_id, |chain| {
            chain.on_block_response(network, batch_id, &peer_id, request_id, blocks)
        }) {
            Ok((removed_chain, sync_type)) => {
                if let Some((removed_chain, remove_reason)) = removed_chain {
                    self.on_chain_removed(
                        removed_chain,
                        sync_type,
                        remove_reason,
                        network,
                        "block response",
                    );
                }
            }
            Err(_) => {
                trace!(self.log, "BlocksByRange response for removed chain"; "chain" => chain_id)
            }
        }
    }

    pub fn handle_block_process_result(
        &mut self,
        network: &mut SyncNetworkContext<T>,
        chain_id: ChainId,
        batch_id: Epoch,
        result: BatchProcessResult,
    ) {
        // check if this response removes the chain
        match self.chains.call_by_id(chain_id, |chain| {
            chain.on_batch_process_result(network, batch_id, &result)
        }) {
            Ok((None, _sync_type)) => {
                // Chain was found and not removed
            }
            Ok((Some((removed_chain, remove_reason)), sync_type)) => {
                self.on_chain_removed(
                    removed_chain,
                    sync_type,
                    remove_reason,
                    network,
                    "batch processing result",
                );
            }

            Err(_) => {
                trace!(self.log, "BlocksByRange response for removed chain"; "chain" => chain_id)
            }
        }
    }

    /// A peer has disconnected. This removes the peer from any ongoing chains and mappings. A
    /// disconnected peer could remove a chain
    pub fn peer_disconnect(&mut self, network: &mut SyncNetworkContext<T>, peer_id: &PeerId) {
        // if the peer is in the awaiting head mapping, remove it
        self.awaiting_head_peers.remove(peer_id);

        // remove the peer from any peer pool, failing its batches
        self.remove_peer(network, peer_id);
    }

    /// When a peer gets removed, both the head and finalized chains need to be searched to check
    /// which pool the peer is in. The chain may also have a batch or batches awaiting
    /// for this peer. If so we mark the batch as failed. The batch may then hit it's maximum
    /// retries. In this case, we need to remove the chain.
    fn remove_peer(&mut self, network: &mut SyncNetworkContext<T>, peer_id: &PeerId) {
        for (removed_chain, sync_type, remove_reason) in self
            .chains
            .call_all(|chain| chain.remove_peer(peer_id, network))
        {
            self.on_chain_removed(
                removed_chain,
                sync_type,
                remove_reason,
                network,
                "peer removed",
            );
        }
    }

    /// An RPC error has occurred.
    ///
    /// Check to see if the request corresponds to a pending batch. If so, re-request it if possible, if there have
    /// been too many failed attempts for the batch, remove the chain.
    pub fn inject_error(
        &mut self,
        network: &mut SyncNetworkContext<T>,
        peer_id: PeerId,
        batch_id: BatchId,
        chain_id: ChainId,
        request_id: Id,
    ) {
        // check that this request is pending
        match self.chains.call_by_id(chain_id, |chain| {
            chain.inject_error(network, batch_id, &peer_id, request_id)
        }) {
            Ok((removed_chain, sync_type)) => {
                if let Some((removed_chain, remove_reason)) = removed_chain {
                    self.on_chain_removed(
                        removed_chain,
                        sync_type,
                        remove_reason,
                        network,
                        "RPC error",
                    );
                }
            }
            Err(_) => {
                trace!(self.log, "BlocksByRange response for removed chain"; "chain" => chain_id)
            }
        }
    }

    fn on_chain_removed(
        &mut self,
        chain: SyncingChain<T>,
        sync_type: RangeSyncType,
        remove_reason: RemoveChain,
        network: &mut SyncNetworkContext<T>,
        op: &'static str,
    ) {
        if remove_reason.is_critical() {
            crit!(self.log, "Chain removed"; "sync_type" => ?sync_type, &chain, "reason" => ?remove_reason, "op" => op);
        } else {
            debug!(self.log, "Chain removed"; "sync_type" => ?sync_type, &chain, "reason" => ?remove_reason, "op" => op);
        }

        if let RemoveChain::ChainFailed { blacklist, .. } = remove_reason {
            if RangeSyncType::Finalized == sync_type && blacklist {
                warn!(self.log, "Chain failed! Syncing to its head won't be retried for at least the next {} seconds", FAILED_CHAINS_EXPIRY_SECONDS; &chain);
                self.failed_chains.insert(chain.target_head_root);
            }
        }

        metrics::inc_counter_vec_by(
            &metrics::SYNCING_CHAINS_DROPPED_BLOCKS,
            &[sync_type.as_str()],
            chain.pending_blocks() as u64,
        );

        network.status_peers(self.beacon_chain.as_ref(), chain.peers());

        let status = self.beacon_chain.status_message();
        let local = SyncInfo {
            head_slot: status.head_slot,
            head_root: status.head_root,
            finalized_epoch: status.finalized_epoch,
            finalized_root: status.finalized_root,
        };

        // update the state of the collection
        self.chains
            .update(network, &local, &mut self.awaiting_head_peers);
    }

    /// Kickstarts sync.
    pub fn resume(&mut self, network: &mut SyncNetworkContext<T>) {
        for (removed_chain, sync_type, remove_reason) in
            self.chains.call_all(|chain| chain.resume(network))
        {
            self.on_chain_removed(
                removed_chain,
                sync_type,
                remove_reason,
                network,
                "chain resumed",
            );
        }
    }
}

#[cfg(test)]
mod tests {
    use crate::network_beacon_processor::NetworkBeaconProcessor;
    use crate::NetworkMessage;

    use super::*;
    use crate::sync::network_context::{BlockOrBlob, RangeRequestId};
    use beacon_chain::builder::Witness;
    use beacon_chain::eth1_chain::CachingEth1Backend;
    use beacon_chain::parking_lot::RwLock;
    use beacon_chain::test_utils::{BeaconChainHarness, EphemeralHarnessType};
    use beacon_chain::EngineState;
    use beacon_processor::WorkEvent as BeaconWorkEvent;
    use lighthouse_network::service::api_types::SyncRequestId;
    use lighthouse_network::{
        rpc::StatusMessage, service::api_types::AppRequestId, NetworkGlobals,
    };
    use slog::{o, Drain};
    use slot_clock::TestingSlotClock;
    use std::collections::HashSet;
    use store::MemoryStore;
    use tokio::sync::mpsc;
    use types::{ForkName, MinimalEthSpec as E};

    #[derive(Debug)]
    struct FakeStorage {
        known_blocks: RwLock<HashSet<Hash256>>,
        status: RwLock<StatusMessage>,
    }

    impl Default for FakeStorage {
        fn default() -> Self {
            FakeStorage {
                known_blocks: RwLock::new(HashSet::new()),
                status: RwLock::new(StatusMessage {
                    fork_digest: [0; 4],
                    finalized_root: Hash256::zero(),
                    finalized_epoch: 0usize.into(),
                    head_root: Hash256::zero(),
                    head_slot: 0usize.into(),
                }),
            }
        }
    }

    impl FakeStorage {
        fn remember_block(&self, block_root: Hash256) {
            self.known_blocks.write().insert(block_root);
        }

        #[allow(dead_code)]
        fn forget_block(&self, block_root: &Hash256) {
            self.known_blocks.write().remove(block_root);
        }
    }

    impl BlockStorage for FakeStorage {
        fn is_block_known(&self, block_root: &store::Hash256) -> bool {
            self.known_blocks.read().contains(block_root)
        }
    }

    impl ToStatusMessage for FakeStorage {
        fn status_message(&self) -> StatusMessage {
            self.status.read().clone()
        }
    }

    type TestBeaconChainType =
        Witness<TestingSlotClock, CachingEth1Backend<E>, E, MemoryStore<E>, MemoryStore<E>>;

    fn build_log(level: slog::Level, enabled: bool) -> slog::Logger {
        let decorator = slog_term::TermDecorator::new().build();
        let drain = slog_term::FullFormat::new(decorator).build().fuse();
        let drain = slog_async::Async::new(drain).build().fuse();

        if enabled {
            slog::Logger::root(drain.filter_level(level).fuse(), o!())
        } else {
            slog::Logger::root(drain.filter(|_| false).fuse(), o!())
        }
    }

    #[allow(unused)]
    struct TestRig {
        log: slog::Logger,
        /// To check what does sync send to the beacon processor.
        beacon_processor_rx: mpsc::Receiver<BeaconWorkEvent<E>>,
        /// To set up different scenarios where sync is told about known/unknown blocks.
        chain: Arc<FakeStorage>,
        /// Needed by range to handle communication with the network.
        cx: SyncNetworkContext<TestBeaconChainType>,
        /// To check what the network receives from Range.
        network_rx: mpsc::UnboundedReceiver<NetworkMessage<E>>,
        /// To modify what the network declares about various global variables, in particular about
        /// the sync state of a peer.
        globals: Arc<NetworkGlobals<E>>,
    }

    impl RangeSync<TestBeaconChainType, FakeStorage> {
        fn assert_state(&self, expected_state: RangeSyncType) {
            assert_eq!(
                self.state()
                    .expect("State is ok")
                    .expect("Range is syncing")
                    .0,
                expected_state
            )
        }

        #[allow(dead_code)]
        fn assert_not_syncing(&self) {
            assert!(
                self.state().expect("State is ok").is_none(),
                "Range should not be syncing."
            );
        }
    }

    impl TestRig {
        fn local_info(&self) -> SyncInfo {
            let StatusMessage {
                fork_digest: _,
                finalized_root,
                finalized_epoch,
                head_root,
                head_slot,
            } = self.chain.status.read().clone();
            SyncInfo {
                head_slot,
                head_root,
                finalized_epoch,
                finalized_root,
            }
        }

        /// Reads an BlocksByRange request to a given peer from the network receiver channel.
        #[track_caller]
        fn grab_request(
            &mut self,
            expected_peer: &PeerId,
            fork_name: ForkName,
        ) -> (AppRequestId, Option<AppRequestId>) {
            let block_req_id = if let Ok(NetworkMessage::SendRequest {
                peer_id,
                request: _,
                request_id,
            }) = self.network_rx.try_recv()
            {
                assert_eq!(&peer_id, expected_peer);
                request_id
            } else {
                panic!("Should have sent a batch request to the peer")
            };
            let blob_req_id = match fork_name {
                ForkName::Deneb | ForkName::Electra => {
                    if let Ok(NetworkMessage::SendRequest {
                        peer_id,
                        request: _,
                        request_id,
                    }) = self.network_rx.try_recv()
                    {
                        assert_eq!(&peer_id, expected_peer);
                        Some(request_id)
                    } else {
                        panic!("Should have sent a batch request to the peer")
                    }
                }
                _ => None,
            };
            (block_req_id, blob_req_id)
        }

        fn complete_range_block_and_blobs_response(
            &mut self,
            block_req: AppRequestId,
            blob_req_opt: Option<AppRequestId>,
        ) -> (ChainId, BatchId, Id) {
            if blob_req_opt.is_some() {
                match block_req {
<<<<<<< HEAD
                    RequestId::Sync(crate::sync::manager::RequestId::RangeBlockComponents(id)) => {
=======
                    AppRequestId::Sync(SyncRequestId::RangeBlockAndBlobs { id }) => {
>>>>>>> 96b00ef6
                        let _ = self
                            .cx
                            .range_block_and_blob_response(id, BlockOrBlob::Block(None));
                        let response = self
                            .cx
                            .range_block_and_blob_response(id, BlockOrBlob::Blob(None))
                            .unwrap();
                        let (chain_id, batch_id) =
                            TestRig::unwrap_range_request_id(response.sender_id);
                        (chain_id, batch_id, id)
                    }
                    other => panic!("unexpected request {:?}", other),
                }
            } else {
                match block_req {
<<<<<<< HEAD
                    RequestId::Sync(crate::sync::manager::RequestId::RangeBlockComponents(id)) => {
=======
                    AppRequestId::Sync(SyncRequestId::RangeBlockAndBlobs { id }) => {
>>>>>>> 96b00ef6
                        let response = self
                            .cx
                            .range_block_and_blob_response(id, BlockOrBlob::Block(None))
                            .unwrap();
                        let (chain_id, batch_id) =
                            TestRig::unwrap_range_request_id(response.sender_id);
                        (chain_id, batch_id, id)
                    }
                    other => panic!("unexpected request {:?}", other),
                }
            }
        }

        fn unwrap_range_request_id(sender_id: RangeRequestId) -> (ChainId, BatchId) {
            if let RangeRequestId::RangeSync { chain_id, batch_id } = sender_id {
                (chain_id, batch_id)
            } else {
                panic!("expected RangeSync request: {:?}", sender_id)
            }
        }

        /// Produce a head peer
        fn head_peer(
            &self,
        ) -> (
            PeerId,
            SyncInfo, /* Local info */
            SyncInfo, /* Remote info */
        ) {
            let local_info = self.local_info();

            // Get a peer with an advanced head
            let head_root = Hash256::random();
            let head_slot = local_info.head_slot + 1;
            let remote_info = SyncInfo {
                head_root,
                head_slot,
                ..local_info
            };
            let peer_id = PeerId::random();
            (peer_id, local_info, remote_info)
        }

        fn finalized_peer(
            &self,
        ) -> (
            PeerId,
            SyncInfo, /* Local info */
            SyncInfo, /* Remote info */
        ) {
            let local_info = self.local_info();

            let finalized_root = Hash256::random();
            let finalized_epoch = local_info.finalized_epoch + 2;
            let head_slot = finalized_epoch.start_slot(E::slots_per_epoch());
            let head_root = Hash256::random();
            let remote_info = SyncInfo {
                finalized_epoch,
                finalized_root,
                head_slot,
                head_root,
            };

            let peer_id = PeerId::random();
            (peer_id, local_info, remote_info)
        }

        #[track_caller]
        fn expect_empty_processor(&mut self) {
            match self.beacon_processor_rx.try_recv() {
                Ok(work) => {
                    panic!("Expected empty processor. Instead got {}", work.work_type());
                }
                Err(e) => match e {
                    mpsc::error::TryRecvError::Empty => {}
                    mpsc::error::TryRecvError::Disconnected => unreachable!("bad coded test?"),
                },
            }
        }

        #[track_caller]
        fn expect_chain_segment(&mut self) {
            match self.beacon_processor_rx.try_recv() {
                Ok(work) => {
                    assert_eq!(work.work_type(), beacon_processor::CHAIN_SEGMENT);
                }
                other => panic!("Expected chain segment process, found {:?}", other),
            }
        }
    }

    fn range(log_enabled: bool) -> (TestRig, RangeSync<TestBeaconChainType, FakeStorage>) {
        let log = build_log(slog::Level::Trace, log_enabled);
        // Initialise a new beacon chain
        let harness = BeaconChainHarness::<EphemeralHarnessType<E>>::builder(E)
            .default_spec()
            .logger(log.clone())
            .deterministic_keypairs(1)
            .fresh_ephemeral_store()
            .build();
        let chain = harness.chain;

        let fake_store = Arc::new(FakeStorage::default());
        let range_sync = RangeSync::<TestBeaconChainType, FakeStorage>::new(
            fake_store.clone(),
            log.new(o!("component" => "range")),
        );
        let (network_tx, network_rx) = mpsc::unbounded_channel();
        let globals = Arc::new(NetworkGlobals::new_test_globals(Vec::new(), &log));
        let (network_beacon_processor, beacon_processor_rx) =
            NetworkBeaconProcessor::null_for_testing(
                globals.clone(),
                chain.clone(),
                harness.runtime.task_executor.clone(),
                log.clone(),
            );
        let cx = SyncNetworkContext::new(
            network_tx,
            Arc::new(network_beacon_processor),
            chain,
            log.new(o!("component" => "network_context")),
        );
        let test_rig = TestRig {
            log,
            beacon_processor_rx,
            chain: fake_store,
            cx,
            network_rx,
            globals,
        };
        (test_rig, range_sync)
    }

    #[test]
    fn head_chain_removed_while_finalized_syncing() {
        // NOTE: this is a regression test.
        let (mut rig, mut range) = range(false);

        // Get a peer with an advanced head
        let (head_peer, local_info, remote_info) = rig.head_peer();
        range.add_peer(&mut rig.cx, local_info, head_peer, remote_info);
        range.assert_state(RangeSyncType::Head);

        let fork = rig
            .cx
            .chain
            .spec
            .fork_name_at_epoch(rig.cx.chain.epoch().unwrap());

        // Sync should have requested a batch, grab the request.
        let _ = rig.grab_request(&head_peer, fork);

        // Now get a peer with an advanced finalized epoch.
        let (finalized_peer, local_info, remote_info) = rig.finalized_peer();
        range.add_peer(&mut rig.cx, local_info, finalized_peer, remote_info);
        range.assert_state(RangeSyncType::Finalized);

        // Sync should have requested a batch, grab the request
        let _ = rig.grab_request(&finalized_peer, fork);

        // Fail the head chain by disconnecting the peer.
        range.remove_peer(&mut rig.cx, &head_peer);
        range.assert_state(RangeSyncType::Finalized);
    }

    #[test]
    fn state_update_while_purging() {
        // NOTE: this is a regression test.
        let (mut rig, mut range) = range(true);

        // Get a peer with an advanced head
        let (head_peer, local_info, head_info) = rig.head_peer();
        let head_peer_root = head_info.head_root;
        range.add_peer(&mut rig.cx, local_info, head_peer, head_info);
        range.assert_state(RangeSyncType::Head);

        let fork = rig
            .cx
            .chain
            .spec
            .fork_name_at_epoch(rig.cx.chain.epoch().unwrap());

        // Sync should have requested a batch, grab the request.
        let _ = rig.grab_request(&head_peer, fork);

        // Now get a peer with an advanced finalized epoch.
        let (finalized_peer, local_info, remote_info) = rig.finalized_peer();
        let finalized_peer_root = remote_info.finalized_root;
        range.add_peer(&mut rig.cx, local_info, finalized_peer, remote_info);
        range.assert_state(RangeSyncType::Finalized);

        // Sync should have requested a batch, grab the request
        let _ = rig.grab_request(&finalized_peer, fork);

        // Now the chain knows both chains target roots.
        rig.chain.remember_block(head_peer_root);
        rig.chain.remember_block(finalized_peer_root);

        // Add an additional peer to the second chain to make range update it's status
        let (finalized_peer, local_info, remote_info) = rig.finalized_peer();
        range.add_peer(&mut rig.cx, local_info, finalized_peer, remote_info);
    }

    #[test]
    fn pause_and_resume_on_ee_offline() {
        let (mut rig, mut range) = range(true);
        let fork = rig
            .cx
            .chain
            .spec
            .fork_name_at_epoch(rig.cx.chain.epoch().unwrap());

        // add some peers
        let (peer1, local_info, head_info) = rig.head_peer();
        range.add_peer(&mut rig.cx, local_info, peer1, head_info);
        let (block_req, blob_req_opt) = rig.grab_request(&peer1, fork);

        let (chain1, batch1, id1) =
            rig.complete_range_block_and_blobs_response(block_req, blob_req_opt);

        // make the ee offline
        rig.cx.update_execution_engine_state(EngineState::Offline);

        // send the response to the request
        range.blocks_by_range_response(&mut rig.cx, peer1, chain1, batch1, id1, vec![]);

        // the beacon processor shouldn't have received any work
        rig.expect_empty_processor();

        // while the ee is offline, more peers might arrive. Add a new finalized peer.
        let (peer2, local_info, finalized_info) = rig.finalized_peer();
        range.add_peer(&mut rig.cx, local_info, peer2, finalized_info);
        let (block_req, blob_req_opt) = rig.grab_request(&peer2, fork);

        let (chain2, batch2, id2) =
            rig.complete_range_block_and_blobs_response(block_req, blob_req_opt);

        // send the response to the request
        range.blocks_by_range_response(&mut rig.cx, peer2, chain2, batch2, id2, vec![]);

        // the beacon processor shouldn't have received any work
        rig.expect_empty_processor();

        // make the beacon processor available again.
        rig.cx.update_execution_engine_state(EngineState::Online);

        // now resume range, we should have two processing requests in the beacon processor.
        range.resume(&mut rig.cx);

        rig.expect_chain_segment();
        rig.expect_chain_segment();
    }
}<|MERGE_RESOLUTION|>--- conflicted
+++ resolved
@@ -564,11 +564,7 @@
         ) -> (ChainId, BatchId, Id) {
             if blob_req_opt.is_some() {
                 match block_req {
-<<<<<<< HEAD
-                    RequestId::Sync(crate::sync::manager::RequestId::RangeBlockComponents(id)) => {
-=======
                     AppRequestId::Sync(SyncRequestId::RangeBlockAndBlobs { id }) => {
->>>>>>> 96b00ef6
                         let _ = self
                             .cx
                             .range_block_and_blob_response(id, BlockOrBlob::Block(None));
@@ -584,11 +580,7 @@
                 }
             } else {
                 match block_req {
-<<<<<<< HEAD
-                    RequestId::Sync(crate::sync::manager::RequestId::RangeBlockComponents(id)) => {
-=======
                     AppRequestId::Sync(SyncRequestId::RangeBlockAndBlobs { id }) => {
->>>>>>> 96b00ef6
                         let response = self
                             .cx
                             .range_block_and_blob_response(id, BlockOrBlob::Block(None))
