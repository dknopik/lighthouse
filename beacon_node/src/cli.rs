use clap::{App, Arg, ArgGroup};
use strum::VariantNames;
use types::ProgressiveBalancesMode;

pub fn cli_app<'a, 'b>() -> App<'a, 'b> {
    App::new("beacon_node")
        .visible_aliases(&["b", "bn", "beacon"])
        .version(crate_version!())
        .author("Sigma Prime <contact@sigmaprime.io>")
        .setting(clap::AppSettings::ColoredHelp)
        .about("The primary component which connects to the Ethereum 2.0 P2P network and \
                downloads, verifies and stores blocks. Provides a HTTP API for querying \
                the beacon chain and publishing messages to the network.")
        /*
         * Configuration directory locations.
         */
        .arg(
            Arg::with_name("network-dir")
                .long("network-dir")
                .value_name("DIR")
                .help("Data directory for network keys. Defaults to network/ inside the beacon node \
                       dir.")
                .takes_value(true)
        )
        .arg(
            Arg::with_name("freezer-dir")
                .long("freezer-dir")
                .value_name("DIR")
                .help("Data directory for the freezer database.")
                .takes_value(true)
        )
        .arg(
            Arg::with_name("blobs-dir")
                .long("blobs-dir")
                .value_name("DIR")
                .help("Data directory for the blobs database.")
                .takes_value(true)
        )
        /*
         * Network parameters.
         */
        .arg(
            Arg::with_name("subscribe-all-subnets")
                .long("subscribe-all-subnets")
                .help("Subscribe to all subnets regardless of validator count. \
                       This will also advertise the beacon node as being long-lived subscribed to all subnets.")
                .takes_value(false),
        )
        .arg(
            Arg::with_name("import-all-attestations")
                .long("import-all-attestations")
                .help("Import and aggregate all attestations, regardless of validator subscriptions. \
                       This will only import attestations from already-subscribed subnets, use with \
                       --subscribe-all-subnets to ensure all attestations are received for import.")
                .takes_value(false),
        )
        .arg(
            Arg::with_name("disable-packet-filter")
                .long("disable-packet-filter")
                .help("Disables the discovery packet filter. Useful for testing in smaller networks")
                .takes_value(false),
        )
        .arg(
            Arg::with_name("shutdown-after-sync")
                .long("shutdown-after-sync")
                .help("Shutdown beacon node as soon as sync is completed. Backfill sync will \
                       not be performed before shutdown.")
                .takes_value(false),
        )
        .arg(
            Arg::with_name("zero-ports")
                .long("zero-ports")
                .short("z")
                .help("Sets all listening TCP/UDP ports to 0, allowing the OS to choose some \
                       arbitrary free ports.")
                .takes_value(false),
        )
        .arg(
            Arg::with_name("listen-address")
                .long("listen-address")
                .value_name("ADDRESS")
                .help("The address lighthouse will listen for UDP and TCP connections. To listen \
                      over IpV4 and IpV6 set this flag twice with the different values.\n\
                      Examples:\n\
                      - --listen-address '0.0.0.0' will listen over IPv4.\n\
                      - --listen-address '::' will listen over IPv6.\n\
                      - --listen-address '0.0.0.0' --listen-address '::' will listen over both \
                      IPv4 and IPv6. The order of the given addresses is not relevant. However, \
                      multiple IPv4, or multiple IPv6 addresses will not be accepted.")
                .multiple(true)
                .max_values(2)
                .default_value("0.0.0.0")
                .takes_value(true)
        )
        .arg(
            Arg::with_name("port")
                .long("port")
                .value_name("PORT")
                .help("The TCP/UDP ports to listen on. There are two UDP ports. \
                      The discovery UDP port will be set to this value and the Quic UDP port will be set to this value + 1. The discovery port can be modified by the \
                      --discovery-port flag and the quic port can be modified by the --quic-port flag. If listening over both IPv4 and IPv6 the --port flag \
                      will apply to the IPv4 address and --port6 to the IPv6 address.")
                .default_value("9000")
                .takes_value(true),
        )
        .arg(
            Arg::with_name("port6")
                .long("port6")
                .value_name("PORT")
                .help("The TCP/UDP ports to listen on over IPv6 when listening over both IPv4 and \
                      IPv6. Defaults to 9090 when required. The Quic UDP port will be set to this value + 1.")
                .default_value("9090")
                .takes_value(true),
        )
        .arg(
            Arg::with_name("discovery-port")
                .long("discovery-port")
                .value_name("PORT")
                .help("The UDP port that discovery will listen on. Defaults to `port`")
                .takes_value(true),
        )
        .arg(
            Arg::with_name("quic-port")
                .long("quic-port")
                .value_name("PORT")
                .help("The UDP port that quic will listen on. Defaults to `port` + 1")
                .takes_value(true),
        )
        .arg(
            Arg::with_name("discovery-port6")
                .long("discovery-port6")
                .value_name("PORT")
                .help("The UDP port that discovery will listen on over IPv6 if listening over \
                      both IPv4 and IPv6. Defaults to `port6`")
                .takes_value(true),
        )
        .arg(
            Arg::with_name("quic-port6")
                .long("quic-port6")
                .value_name("PORT")
                .help("The UDP port that quic will listen on over IPv6 if listening over \
                      both IPv4 and IPv6. Defaults to `port6` + 1")
                .takes_value(true),
        )
        .arg(
            Arg::with_name("target-peers")
                .long("target-peers")
                .help("The target number of peers.")
                .takes_value(true),
        )
        .arg(
            Arg::with_name("boot-nodes")
                .long("boot-nodes")
                .allow_hyphen_values(true)
                .value_name("ENR/MULTIADDR LIST")
                .help("One or more comma-delimited base64-encoded ENR's to bootstrap the p2p network. Multiaddr is also supported.")
                .takes_value(true),
        )
        .arg(
            Arg::with_name("network-load")
                .long("network-load")
                .value_name("INTEGER")
                .help("Lighthouse's network can be tuned for bandwidth/performance. Setting this to a high value, will increase the bandwidth lighthouse uses, increasing the likelihood of redundant information in exchange for faster communication. This can increase profit of validators marginally by receiving messages faster on the network. Lower values decrease bandwidth usage, but makes communication slower which can lead to validator performance reduction. Values are in the range [1,5].")
                .default_value("3")
                .set(clap::ArgSettings::Hidden)
                .takes_value(true),
        )
        .arg(
            Arg::with_name("disable-upnp")
                .long("disable-upnp")
                .help("Disables UPnP support. Setting this will prevent Lighthouse from attempting to automatically establish external port mappings.")
                .takes_value(false),
        )
        .arg(
            Arg::with_name("private")
                .long("private")
                .help("Prevents sending various client identification information.")
                .takes_value(false),
        )
        .arg(
            Arg::with_name("enr-udp-port")
                .long("enr-udp-port")
                .value_name("PORT")
                .help("The UDP4 port of the local ENR. Set this only if you are sure other nodes \
                      can connect to your local node on this port over IPv4.")
                .takes_value(true),
        )
        .arg(
            Arg::with_name("enr-quic-port")
                .long("enr-quic-port")
                .value_name("PORT")
                .help("The quic UDP4 port that will be set on the local ENR. Set this only if you are sure other nodes \
                      can connect to your local node on this port over IPv4.")
                .takes_value(true),
        )
        .arg(
            Arg::with_name("enr-udp6-port")
                .long("enr-udp6-port")
                .value_name("PORT")
                .help("The UDP6 port of the local ENR. Set this only if you are sure other nodes \
                      can connect to your local node on this port over IPv6.")
                .takes_value(true),
        )
        .arg(
            Arg::with_name("enr-quic6-port")
                .long("enr-quic6-port")
                .value_name("PORT")
                .help("The quic UDP6 port that will be set on the local ENR. Set this only if you are sure other nodes \
                      can connect to your local node on this port over IPv6.")
                .takes_value(true),
        )
        .arg(
            Arg::with_name("enr-tcp-port")
                .long("enr-tcp-port")
                .value_name("PORT")
                .help("The TCP4 port of the local ENR. Set this only if you are sure other nodes \
                      can connect to your local node on this port over IPv4. The --port flag is \
                      used if this is not set.")
                .takes_value(true),
        )
        .arg(
            Arg::with_name("enr-tcp6-port")
                .long("enr-tcp6-port")
                .value_name("PORT")
                .help("The TCP6 port of the local ENR. Set this only if you are sure other nodes \
                      can connect to your local node on this port over IPv6. The --port6 flag is \
                      used if this is not set.")
                .takes_value(true),
        )
        .arg(
            Arg::with_name("enr-address")
                .long("enr-address")
                .value_name("ADDRESS")
                .help("The IP address/ DNS address to broadcast to other peers on how to reach \
                      this node. If a DNS address is provided, the enr-address is set to the IP \
                      address it resolves to and does not auto-update based on PONG responses in \
                      discovery. Set this only if you are sure other nodes can connect to your \
                      local node on this address. This will update the `ip4` or `ip6` ENR fields \
                      accordingly. To update both, set this flag twice with the different values.")
                .multiple(true)
                .max_values(2)
                .takes_value(true),
        )
        .arg(
            Arg::with_name("enr-match")
                .short("e")
                .long("enr-match")
                .help("Sets the local ENR IP address and port to match those set for lighthouse. \
                      Specifically, the IP address will be the value of --listen-address and the \
                      UDP port will be --discovery-port.")
        )
        .arg(
            Arg::with_name("disable-enr-auto-update")
                .short("x")
                .long("disable-enr-auto-update")
                .help("Discovery automatically updates the nodes local ENR with an external IP address and port as seen by other peers on the network. \
                This disables this feature, fixing the ENR's IP/PORT to those specified on boot."),
        )
        .arg(
            Arg::with_name("libp2p-addresses")
                .long("libp2p-addresses")
                .value_name("MULTIADDR")
                .help("One or more comma-delimited multiaddrs to manually connect to a libp2p peer \
                       without an ENR.")
                .takes_value(true),
        )
        // NOTE: This is hidden because it is primarily a developer feature for testnets and
        // debugging. We remove it from the list to avoid clutter.
        .arg(
            Arg::with_name("disable-discovery")
                .long("disable-discovery")
                .help("Disables the discv5 discovery protocol. The node will not search for new peers or participate in the discovery protocol.")
                .hidden(true)
        )
        .arg(
            Arg::with_name("disable-quic")
                .long("disable-quic")
                .help("Disables the quic transport. The node will rely solely on the TCP transport for libp2p connections.")
        )
        .arg(
            Arg::with_name("disable-peer-scoring")
                .long("disable-peer-scoring")
                .help("Disables peer scoring in lighthouse. WARNING: This is a dev only flag is only meant to be used in local testing scenarios \
                        Using this flag on a real network may cause your node to become eclipsed and see a different view of the network")
                .takes_value(false)
                .hidden(true),
        )
        .arg(
            Arg::with_name("trusted-peers")
                .long("trusted-peers")
                .value_name("TRUSTED_PEERS")
                .help("One or more comma-delimited trusted peer ids which always have the highest score according to the peer scoring system.")
                .takes_value(true),
        )
        .arg(
            Arg::with_name("genesis-backfill")
                .long("genesis-backfill")
                .help("Attempts to download blocks all the way back to genesis when checkpoint syncing.")
                .takes_value(false),
        )
        .arg(
            Arg::with_name("enable-private-discovery")
                .long("enable-private-discovery")
                .help("Lighthouse by default does not discover private IP addresses. Set this flag to enable connection attempts to local addresses.")
                .takes_value(false),
        )
        .arg(
            Arg::with_name("self-limiter")
            .long("self-limiter")
            .help(
                "Enables the outbound rate limiter (requests made by this node).\
                \
                Rate limit quotas per protocol can be set in the form of \
                <protocol_name>:<tokens>/<time_in_seconds>. To set quotas for multiple protocols, \
                separate them by ';'. If the self rate limiter is enabled and a protocol is not \
                present in the configuration, the quotas used for the inbound rate limiter will be \
                used."
            )
            .min_values(0)
            .hidden(true)
        )
        .arg(
            Arg::with_name("proposer-only")
                .long("proposer-only")
                .help("Sets this beacon node at be a block proposer only node. \
                       This will run the beacon node in a minimal configuration that is sufficient for block publishing only. This flag should be used \
                       for a beacon node being referenced by validator client using the --proposer-node flag. This configuration is for enabling more secure setups.")
                .takes_value(false),
        )
        .arg(
            Arg::with_name("inbound-rate-limiter")
            .long("inbound-rate-limiter")
            .help(
                "Configures the inbound rate limiter (requests received by this node).\
                \
                Rate limit quotas per protocol can be set in the form of \
                <protocol_name>:<tokens>/<time_in_seconds>. To set quotas for multiple protocols, \
                separate them by ';'. If the inbound rate limiter is enabled and a protocol is not \
                present in the configuration, the default quotas will be used. \
                \
                This is enabled by default, using default quotas. To disable rate limiting pass \
                `disabled` to this option instead."
            )
            .takes_value(true)
            .hidden(true)
        )
        .arg(
            Arg::with_name("disable-backfill-rate-limiting")
                .long("disable-backfill-rate-limiting")
                .help("Disable the backfill sync rate-limiting. This allow users to just sync the entire chain as fast \
                    as possible, however it can result in resource contention which degrades staking performance. Stakers \
                    should generally choose to avoid this flag since backfill sync is not required for staking.")
                .takes_value(false),
        )
        /* REST API related arguments */
        .arg(
            Arg::with_name("http")
                .long("http")
                .help("Enable the RESTful HTTP API server. Disabled by default.")
                .takes_value(false),
        )
        .arg(
            Arg::with_name("http-address")
                .long("http-address")
                .requires("enable_http")
                .value_name("ADDRESS")
                .help("Set the listen address for the RESTful HTTP API server.")
                .default_value_if("enable_http", None, "127.0.0.1")
                .takes_value(true),
        )
        .arg(
            Arg::with_name("http-port")
                .long("http-port")
                .requires("enable_http")
                .value_name("PORT")
                .help("Set the listen TCP port for the RESTful HTTP API server.")
                .default_value_if("enable_http", None, "5052")
                .takes_value(true),
        )
        .arg(
            Arg::with_name("http-allow-origin")
                .long("http-allow-origin")
                .requires("enable_http")
                .value_name("ORIGIN")
                .help("Set the value of the Access-Control-Allow-Origin response HTTP header. \
                    Use * to allow any origin (not recommended in production). \
                    If no value is supplied, the CORS allowed origin is set to the listen \
                    address of this server (e.g., http://localhost:5052).")
                .takes_value(true),
        )
        .arg(
            Arg::with_name("http-disable-legacy-spec")
                .long("http-disable-legacy-spec")
                .requires("enable_http")
                .hidden(true)
        )
        .arg(
            Arg::with_name("http-spec-fork")
                .long("http-spec-fork")
                .requires("enable_http")
                .value_name("FORK")
                .help("Serve the spec for a specific hard fork on /eth/v1/config/spec. It should \
                       not be necessary to set this flag.")
                .takes_value(true)
        )
        .arg(
            Arg::with_name("http-enable-tls")
                .long("http-enable-tls")
                .help("Serves the RESTful HTTP API server over TLS. This feature is currently \
                    experimental.")
                .takes_value(false)
                .requires("http-tls-cert")
                .requires("http-tls-key")
        )
        .arg(
            Arg::with_name("http-tls-cert")
                .long("http-tls-cert")
                .requires("enable_http")
                .help("The path of the certificate to be used when serving the HTTP API server \
                    over TLS.")
                .takes_value(true)
        )
        .arg(
            Arg::with_name("http-tls-key")
                .long("http-tls-key")
                .requires("enable_http")
                .help("The path of the private key to be used when serving the HTTP API server \
                    over TLS. Must not be password-protected.")
                .takes_value(true)
        )
        .arg(
            Arg::with_name("http-allow-sync-stalled")
                .long("http-allow-sync-stalled")
                .requires("enable_http")
                .help("Forces the HTTP to indicate that the node is synced when sync is actually \
                    stalled. This is useful for very small testnets. TESTING ONLY. DO NOT USE ON \
                    MAINNET.")
        )
        .arg(
            Arg::with_name("http-sse-capacity-multiplier")
                .long("http-sse-capacity-multiplier")
                .requires("enable_http")
                .takes_value(true)
                .default_value_if("enable_http", None, "1")
                .value_name("N")
                .help("Multiplier to apply to the length of HTTP server-sent-event (SSE) channels. \
                       Increasing this value can prevent messages from being dropped.")
        )
        .arg(
            Arg::with_name("http-duplicate-block-status")
                .long("http-duplicate-block-status")
                .requires("enable_http")
                .takes_value(true)
                .default_value_if("enable_http", None, "202")
                .value_name("STATUS_CODE")
                .help("Status code to send when a block that is already known is POSTed to the \
                       HTTP API.")
        )
        .arg(
            Arg::with_name("http-enable-beacon-processor")
                .long("http-enable-beacon-processor")
                .requires("enable_http")
                .value_name("BOOLEAN")
                .help("The beacon processor is a scheduler which provides quality-of-service and \
                    DoS protection. When set to \"true\", HTTP API requests will be queued and scheduled \
                    alongside other tasks. When set to \"false\", HTTP API responses will be executed \
                    immediately.")
                .takes_value(true)
                .default_value_if("enable_http", None, "true")
        )
        /* Prometheus metrics HTTP server related arguments */
        .arg(
            Arg::with_name("metrics")
                .long("metrics")
                .help("Enable the Prometheus metrics HTTP server. Disabled by default.")
                .takes_value(false),
        )
        .arg(
            Arg::with_name("metrics-address")
                .long("metrics-address")
                .value_name("ADDRESS")
                .requires("metrics")
                .help("Set the listen address for the Prometheus metrics HTTP server.")
                .default_value_if("metrics", None, "127.0.0.1")
                .takes_value(true),
        )
        .arg(
            Arg::with_name("metrics-port")
                .long("metrics-port")
                .requires("metrics")
                .value_name("PORT")
                .help("Set the listen TCP port for the Prometheus metrics HTTP server.")
                .default_value_if("metrics", None, "5054")
                .takes_value(true),
        )
        .arg(
            Arg::with_name("metrics-allow-origin")
                .long("metrics-allow-origin")
                .value_name("ORIGIN")
                .requires("metrics")
                .help("Set the value of the Access-Control-Allow-Origin response HTTP header. \
                    Use * to allow any origin (not recommended in production). \
                    If no value is supplied, the CORS allowed origin is set to the listen \
                    address of this server (e.g., http://localhost:5054).")
                .takes_value(true),
        )
        .arg(
            Arg::with_name("shuffling-cache-size")
            .long("shuffling-cache-size")
            .help("Some HTTP API requests can be optimised by caching the shufflings at each epoch. \
            This flag allows the user to set the shuffling cache size in epochs. \
            Shufflings are dependent on validator count and setting this value to a large number can consume a large amount of memory.")
            .takes_value(true)
        )

        /*
         * Monitoring metrics
         */

        .arg(
            Arg::with_name("monitoring-endpoint")
                .long("monitoring-endpoint")
                .value_name("ADDRESS")
                .help("Enables the monitoring service for sending system metrics to a remote endpoint. \
                This can be used to monitor your setup on certain services (e.g. beaconcha.in). \
                This flag sets the endpoint where the beacon node metrics will be sent. \
                Note: This will send information to a remote sever which may identify and associate your \
                validators, IP address and other personal information. Always use a HTTPS connection \
                and never provide an untrusted URL.")
                .takes_value(true),
        )
        .arg(
            Arg::with_name("monitoring-endpoint-period")
                .long("monitoring-endpoint-period")
                .value_name("SECONDS")
                .help("Defines how many seconds to wait between each message sent to \
                       the monitoring-endpoint. Default: 60s")
                .requires("monitoring-endpoint")
                .takes_value(true),
        )

        /*
         * Standard staking flags
         */

        .arg(
            Arg::with_name("staking")
                .long("staking")
                .help("Standard option for a staking beacon node. This will enable the HTTP server \
                       on localhost:5052 and import deposit logs from the execution node. This is \
                       equivalent to `--http` on merge-ready networks, or `--http --eth1` pre-merge")
                .takes_value(false)
        )

        /*
         * Eth1 Integration
         */
        .arg(
            Arg::with_name("eth1")
                .long("eth1")
                .help("If present the node will connect to an eth1 node. This is required for \
                       block production, you must use this flag if you wish to serve a validator.")
                .takes_value(false),
        )
        .arg(
            Arg::with_name("dummy-eth1")
                .long("dummy-eth1")
                .conflicts_with("eth1")
                .help("If present, uses an eth1 backend that generates static dummy data.\
                      Identical to the method used at the 2019 Canada interop.")
        )
        .arg(
            Arg::with_name("eth1-endpoint")
                .long("eth1-endpoint")
                .value_name("HTTP-ENDPOINT")
                .help("Deprecated. Use --eth1-endpoints.")
                .takes_value(true)
        )
        .arg(
            Arg::with_name("eth1-endpoints")
                .long("eth1-endpoints")
                .value_name("HTTP-ENDPOINTS")
                .conflicts_with("eth1-endpoint")
                .help("One http endpoint for a web3 connection to an execution node. \
                       Note: This flag is now only useful for testing, use `--execution-endpoint` \
                       flag to connect to an execution node on mainnet and testnets.
                       Defaults to http://127.0.0.1:8545.")
                .takes_value(true)
        )
        .arg(
            Arg::with_name("eth1-purge-cache")
                .long("eth1-purge-cache")
                .value_name("PURGE-CACHE")
                .help("Purges the eth1 block and deposit caches")
                .takes_value(false)
        )
        .arg(
            Arg::with_name("eth1-blocks-per-log-query")
                .long("eth1-blocks-per-log-query")
                .value_name("BLOCKS")
                .help("Specifies the number of blocks that a deposit log query should span. \
                    This will reduce the size of responses from the Eth1 endpoint.")
                .default_value("1000")
                .takes_value(true)
        )
        .arg(
            Arg::with_name("eth1-cache-follow-distance")
                .long("eth1-cache-follow-distance")
                .value_name("BLOCKS")
                .help("Specifies the distance between the Eth1 chain head and the last block which \
                       should be imported into the cache. Setting this value lower can help \
                       compensate for irregular Proof-of-Work block times, but setting it too low \
                       can make the node vulnerable to re-orgs.")
                .takes_value(true)
        )
        .arg(
            Arg::with_name("slots-per-restore-point")
                .long("slots-per-restore-point")
                .value_name("SLOT_COUNT")
                .help("Specifies how often a freezer DB restore point should be stored. \
                       Cannot be changed after initialization. \
                       [default: 8192 (mainnet) or 64 (minimal)]")
                .takes_value(true)
        )
        .arg(
            Arg::with_name("hierarchy-exponents")
                .long("hierarchy-exponents")
                .value_name("EXPONENTS")
                .help("Specifies the frequency for storing full state snapshots and hierarchical \
                        diffs in the freezer DB. Accepts a comma-separated list of ascending \
                        exponents. Each exponent defines an interval for storing diffs to the layer \
                        above. The last exponent defines the interval for full snapshots. \
                        For example, a config of '4,8,12' would store a full snapshot every \
                        4096 (2^12) slots, first-level diffs every 256 (2^8) slots, and second-level \
                        diffs every 16 (2^4) slots. \
                        Cannot be changed after initialization. \
                        [default: 5,9,11,13,16,18,21]")
                .takes_value(true)
        )
        .arg(
            Arg::with_name("epochs-per-migration")
                .long("epochs-per-migration")
                .value_name("N")
                .help("The number of epochs to wait between running the migration of data from the \
                       hot DB to the cold DB. Less frequent runs can be useful for minimizing disk \
                       writes")
                .default_value("1")
                .takes_value(true)
        )
        .arg(
            Arg::with_name("block-cache-size")
                .long("block-cache-size")
                .value_name("SIZE")
                .help("Specifies how many blocks the database should cache in memory [default: 5]")
                .takes_value(true)
        )
        .arg(
            Arg::with_name("historic-state-cache-size")
                .long("historic-state-cache-size")
                .value_name("SIZE")
                .help("Specifies how many states from the freezer database should cache in memory [default: 1]")
                .takes_value(true)
        )
        /*
         * Execution Layer Integration
         */
        .arg(
            Arg::with_name("merge")
                .long("merge")
                .help("Deprecated. The feature activates automatically when --execution-endpoint \
                    is supplied.")
                .takes_value(false)
                .hidden(true)
        )
        .arg(
            Arg::with_name("execution-endpoint")
                .long("execution-endpoint")
                .value_name("EXECUTION-ENDPOINT")
                .alias("execution-endpoints")
                .help("Server endpoint for an execution layer JWT-authenticated HTTP \
                       JSON-RPC connection. Uses the same endpoint to populate the \
                       deposit cache.")
                .takes_value(true)
        )
        .arg(
            Arg::with_name("execution-jwt")
                .long("execution-jwt")
                .value_name("EXECUTION-JWT")
                .alias("jwt-secrets")
                .help("File path which contains the hex-encoded JWT secret for the \
                       execution endpoint provided in the --execution-endpoint flag.")
                .requires("execution-endpoint")
                .takes_value(true)
        )
        .arg(
            Arg::with_name("execution-jwt-secret-key")
                .long("execution-jwt-secret-key")
                .value_name("EXECUTION-JWT-SECRET-KEY")
                .alias("jwt-secret-key")
                .help("Hex-encoded JWT secret for the \
                       execution endpoint provided in the --execution-endpoint flag.")
                .requires("execution-endpoint")
                .conflicts_with("execution-jwt")
                .takes_value(true)
        )
        .arg(
            Arg::with_name("execution-jwt-id")
                .long("execution-jwt-id")
                .value_name("EXECUTION-JWT-ID")
                .alias("jwt-id")
                .help("Used by the beacon node to communicate a unique identifier to execution nodes \
                       during JWT authentication. It corresponds to the 'id' field in the JWT claims object.\
                       Set to empty by default")
                .requires("execution-jwt")
                .takes_value(true)
        )
        .arg(
            Arg::with_name("execution-jwt-version")
                .long("execution-jwt-version")
                .value_name("EXECUTION-JWT-VERSION")
                .alias("jwt-version")
                .help("Used by the beacon node to communicate a client version to execution nodes \
                       during JWT authentication. It corresponds to the 'clv' field in the JWT claims object.\
                       Set to empty by default")
                .requires("execution-jwt")
                .takes_value(true)
        )
        .arg(
            Arg::with_name("suggested-fee-recipient")
                .long("suggested-fee-recipient")
                .value_name("SUGGESTED-FEE-RECIPIENT")
                .help("Emergency fallback fee recipient for use in case the validator client does \
                       not have one configured. You should set this flag on the validator \
                       client instead of (or in addition to) setting it here.")
                .requires("execution-endpoint")
                .takes_value(true)
        )
        .arg(
            Arg::with_name("builder")
                .long("builder")
                .alias("payload-builder")
                .alias("payload-builders")
                .help("The URL of a service compatible with the MEV-boost API.")
                .requires("execution-endpoint")
                .takes_value(true)
        )
        .arg(
            Arg::with_name("execution-timeout-multiplier")
                .long("execution-timeout-multiplier")
                .value_name("NUM")
                .help("Unsigned integer to multiply the default execution timeouts by.")
                .default_value("1")
                .takes_value(true)
        )
        /* Deneb settings */
        .arg(
            Arg::with_name("trusted-setup-file-override")
                .long("trusted-setup-file-override")
                .value_name("FILE")
                .help("Path to a json file containing the trusted setup params. \
                      NOTE: This will override the trusted setup that is generated \
                      from the mainnet kzg ceremony. Use with caution")
                .takes_value(true)
        )
        /*
         * Database.
         */
        .arg(
            Arg::with_name("purge-db")
                .long("purge-db")
                .help("If present, the chain database will be deleted. Use with caution.")
        )
        .arg(
            Arg::with_name("compact-db")
                .long("compact-db")
                .help("If present, apply compaction to the database on start-up. Use with caution. \
                       It is generally not recommended unless auto-compaction is disabled.")
        )
        .arg(
            Arg::with_name("auto-compact-db")
                .long("auto-compact-db")
                .help("Enable or disable automatic compaction of the database on finalization.")
                .takes_value(true)
                .default_value("true")
        )
        .arg(
            Arg::with_name("state-cache-size")
                .long("state-cache-size")
                .value_name("SIZE")
                .help("Specifies how many states the database should cache in memory [default: 128]")
                .takes_value(true)
        )
        .arg(
            Arg::with_name("diff-buffer-cache-size")
                .long("diff-buffer-cache-size")
                .value_name("SIZE")
                .help("The maximum number of diff buffers to hold in memory. This cache is used \
                       when fetching historic states [default: 16]")
                .takes_value(true)
        )
        .arg(
            Arg::with_name("compression-level")
                .long("compression-level")
                .value_name("LEVEL")
                .help("Compression level (-99 to 22) for zstd compression applied to states on disk \
                       [default: 1]. You may change the compression level freely without re-syncing.")
                .takes_value(true)
        )
        .arg(
            Arg::with_name("prune-payloads")
                .long("prune-payloads")
                .help("Prune execution payloads from Lighthouse's database. This saves space but \
                       imposes load on the execution client, as payloads need to be \
                       reconstructed and sent to syncing peers.")
                .takes_value(true)
                .default_value("true")
        )
        .arg(
<<<<<<< HEAD
            Arg::with_name("epochs-per-state-diff")
                .long("epochs-per-state-diff")
                .value_name("EPOCHS")
                .help("Number of epochs between state diffs stored in the database. Lower values \
                       result in more writes and more data stored, while higher values result in \
                       more block replaying and longer load times in case of cache miss.")
                .default_value("16")
                .takes_value(true)
        )
=======
            Arg::with_name("prune-blobs")
                .long("prune-blobs")
                .value_name("BOOLEAN")
                .help("Prune blobs from Lighthouse's database when they are older than the data \
                       data availability boundary relative to the current epoch.")
                .takes_value(true)
                .default_value("true")
        )
        .arg(
            Arg::with_name("epochs-per-blob-prune")
                .long("epochs-per-blob-prune")
                .value_name("EPOCHS")
                .help("The epoch interval with which to prune blobs from Lighthouse's \
                       database when they are older than the data availability boundary \
                       relative to the current epoch.")
                .takes_value(true)
                .default_value("1")
        )
        .arg(
            Arg::with_name("blob-prune-margin-epochs")
                .long("blob-prune-margin-epochs")
                .value_name("EPOCHS")
                .help("The margin for blob pruning in epochs. The oldest blobs are pruned \
                       up until data_availability_boundary - blob_prune_margin_epochs.")
                .takes_value(true)
                .default_value("0")
        )

>>>>>>> 57edc0f3
        /*
         * Misc.
         */
        .arg(
            Arg::with_name("graffiti")
                .long("graffiti")
                .help(
                    "Specify your custom graffiti to be included in blocks. \
                    Defaults to the current version and commit, truncated to fit in 32 bytes. "
                )
                .value_name("GRAFFITI")
                .takes_value(true)
        )
        .arg(
            Arg::with_name("max-skip-slots")
                .long("max-skip-slots")
                .help(
                    "Refuse to skip more than this many slots when processing an attestation. \
                    This prevents nodes on minority forks from wasting our time and disk space, \
                    but could also cause unnecessary consensus failures, so is disabled by default."
                )
                .value_name("NUM_SLOTS")
                .takes_value(true)
        )
        /*
         * Slasher.
         */
        .arg(
            Arg::with_name("slasher")
                .long("slasher")
                .help(
                    "Run a slasher alongside the beacon node. It is currently only recommended for \
                     expert users because of the immaturity of the slasher UX and the extra \
                     resources required."
                )
                .takes_value(false)
        )
        .arg(
            Arg::with_name("slasher-dir")
                .long("slasher-dir")
                .help(
                    "Set the slasher's database directory."
                )
                .value_name("PATH")
                .takes_value(true)
                .requires("slasher")
        )
        .arg(
            Arg::with_name("slasher-update-period")
                .long("slasher-update-period")
                .help(
                    "Configure how often the slasher runs batch processing."
                )
                .value_name("SECONDS")
                .requires("slasher")
                .takes_value(true)
        )
        .arg(
            Arg::with_name("slasher-slot-offset")
                .long("slasher-slot-offset")
                .help(
                    "Set the delay from the start of the slot at which the slasher should ingest \
                     attestations. Only effective if the slasher-update-period is a multiple of the \
                     slot duration."
                )
                .value_name("SECONDS")
                .requires("slasher")
                .takes_value(true)
        )
        .arg(
            Arg::with_name("slasher-history-length")
                .long("slasher-history-length")
                .help(
                    "Configure how many epochs of history the slasher keeps. Immutable after \
                     initialization."
                )
                .value_name("EPOCHS")
                .requires("slasher")
                .takes_value(true)
        )
        .arg(
            Arg::with_name("slasher-max-db-size")
                .long("slasher-max-db-size")
                .help(
                    "Maximum size of the MDBX database used by the slasher."
                )
                .value_name("GIGABYTES")
                .requires("slasher")
                .takes_value(true)
        )
        .arg(
            Arg::with_name("slasher-att-cache-size")
                .long("slasher-att-cache-size")
                .help("Set the maximum number of attestation roots for the slasher to cache")
                .value_name("COUNT")
                .requires("slasher")
                .takes_value(true)
        )
        .arg(
            Arg::with_name("slasher-chunk-size")
                .long("slasher-chunk-size")
                .help(
                    "Number of epochs per validator per chunk stored on disk."
                )
                .value_name("EPOCHS")
                .requires("slasher")
                .takes_value(true)
        )
        .arg(
            Arg::with_name("slasher-validator-chunk-size")
                .long("slasher-validator-chunk-size")
                .help(
                    "Number of validators per chunk stored on disk."
                )
                .value_name("NUM_VALIDATORS")
                .requires("slasher")
                .takes_value(true)
        )
        .arg(
            Arg::with_name("slasher-broadcast")
                .long("slasher-broadcast")
                .help("Broadcast slashings found by the slasher to the rest of the network \
                       [Enabled by default].")
                .takes_value(true)
                .default_value("true")
        )
        .arg(
            Arg::with_name("slasher-backend")
                .long("slasher-backend")
                .value_name("DATABASE")
                .help("Set the database backend to be used by the slasher.")
                .takes_value(true)
                .possible_values(slasher::DatabaseBackend::VARIANTS)
                .requires("slasher")
        )
        .arg(
            Arg::with_name("wss-checkpoint")
                .long("wss-checkpoint")
                .help(
                    "Specify a weak subjectivity checkpoint in `block_root:epoch` format to verify \
                     the node's sync against. The block root should be 0x-prefixed. Note that this \
                     flag is for verification only, to perform a checkpoint sync from a recent \
                     state use --checkpoint-sync-url."
                )
                .value_name("WSS_CHECKPOINT")
                .takes_value(true)
        )
        .arg(
            Arg::with_name("checkpoint-state")
                .long("checkpoint-state")
                .help("Set a checkpoint state to start syncing from. Must be aligned and match \
                       --checkpoint-block. Using --checkpoint-sync-url instead is recommended.")
                .value_name("STATE_SSZ")
                .takes_value(true)
                .requires("checkpoint-block")
        )
        .arg(
            Arg::with_name("checkpoint-block")
                .long("checkpoint-block")
                .help("Set a checkpoint block to start syncing from. Must be aligned and match \
                       --checkpoint-state. Using --checkpoint-sync-url instead is recommended.")
                .value_name("BLOCK_SSZ")
                .takes_value(true)
                .requires("checkpoint-state")
        )
        .arg(
            Arg::with_name("checkpoint-sync-url")
                .long("checkpoint-sync-url")
                .help("Set the remote beacon node HTTP endpoint to use for checkpoint sync.")
                .value_name("BEACON_NODE")
                .takes_value(true)
                .conflicts_with("checkpoint-state")
        )
        .arg(
            Arg::with_name("checkpoint-sync-url-timeout")
                .long("checkpoint-sync-url-timeout")
                .help("Set the timeout for checkpoint sync calls to remote beacon node HTTP endpoint.")
                .value_name("SECONDS")
                .takes_value(true)
                .default_value("180")
        )
        .arg(
            Arg::with_name("reconstruct-historic-states")
                .long("reconstruct-historic-states")
                .help("After a checkpoint sync, reconstruct historic states in the database. This requires syncing all the way back to genesis.")
                .takes_value(false)
        )
        .arg(
            Arg::with_name("validator-monitor-auto")
                .long("validator-monitor-auto")
                .help("Enables the automatic detection and monitoring of validators connected to the \
                    HTTP API and using the subnet subscription endpoint. This generally has the \
                    effect of providing additional logging and metrics for locally controlled \
                    validators.")
        )
        .arg(
            Arg::with_name("validator-monitor-pubkeys")
                .long("validator-monitor-pubkeys")
                .help("A comma-separated list of 0x-prefixed validator public keys. \
                        These validators will receive special monitoring and additional \
                        logging.")
                .value_name("PUBKEYS")
                .takes_value(true)
        )
        .arg(
            Arg::with_name("validator-monitor-file")
                .long("validator-monitor-file")
                .help("As per --validator-monitor-pubkeys, but the comma-separated list is \
                    contained within a file at the given path.")
                .value_name("PATH")
                .takes_value(true)
        )
        .arg(
            Arg::with_name("validator-monitor-individual-tracking-threshold")
                .long("validator-monitor-individual-tracking-threshold")
                .help("Once the validator monitor reaches this number of local validators \
                    it will stop collecting per-validator Prometheus metrics and issuing \
                    per-validator logs. Instead, it will provide aggregate metrics and logs. \
                    This avoids infeasibly high cardinality in the Prometheus database and \
                    high log volume when using many validators. Defaults to 64.")
                .value_name("INTEGER")
                .takes_value(true)
        )
        .arg(
            Arg::with_name("disable-lock-timeouts")
                .long("disable-lock-timeouts")
                .help("Disable the timeouts applied to some internal locks by default. This can \
                       lead to less spurious failures on slow hardware but is considered \
                       experimental as it may obscure performance issues.")
                .takes_value(false)
        )
        .arg(
            Arg::with_name("disable-proposer-reorgs")
                .long("disable-proposer-reorgs")
                .help("Do not attempt to reorg late blocks from other validators when proposing.")
                .takes_value(false)
        )
        .arg(
            Arg::with_name("proposer-reorg-threshold")
                .long("proposer-reorg-threshold")
                .value_name("PERCENT")
                .help("Percentage of vote weight below which to attempt a proposer reorg. \
                       Default: 20%")
                .conflicts_with("disable-proposer-reorgs")
        )
        .arg(
            Arg::with_name("proposer-reorg-epochs-since-finalization")
                .long("proposer-reorg-epochs-since-finalization")
                .value_name("EPOCHS")
                .help("Maximum number of epochs since finalization at which proposer reorgs are \
                       allowed. Default: 2")
                .conflicts_with("disable-proposer-reorgs")
        )
        .arg(
            Arg::with_name("proposer-reorg-cutoff")
                .long("proposer-reorg-cutoff")
                .value_name("MILLISECONDS")
                .help("Maximum delay after the start of the slot at which to propose a reorging \
                       block. Lower values can prevent failed reorgs by ensuring the block has \
                       ample time to propagate and be processed by the network. The default is \
                       1/12th of a slot (1 second on mainnet)")
                .conflicts_with("disable-proposer-reorgs")
        )
        .arg(
            Arg::with_name("proposer-reorg-disallowed-offsets")
                .long("proposer-reorg-disallowed-offsets")
                .value_name("N1,N2,...")
                .help("Comma-separated list of integer offsets which can be used to avoid \
                       proposing reorging blocks at certain slots. An offset of N means that \
                       reorging proposals will not be attempted at any slot such that \
                       `slot % SLOTS_PER_EPOCH == N`. By default only re-orgs at offset 0 will be \
                       avoided. Any offsets supplied with this flag will impose additional \
                       restrictions.")
                .conflicts_with("disable-proposer-reorgs")
        )
        .arg(
            Arg::with_name("prepare-payload-lookahead")
                .long("prepare-payload-lookahead")
                .value_name("MILLISECONDS")
                .help("The time before the start of a proposal slot at which payload attributes \
                       should be sent. Low values are useful for execution nodes which don't \
                       improve their payload after the first call, and high values are useful \
                       for ensuring the EL is given ample notice. Default: 1/3 of a slot.")
                .takes_value(true)
        )
        .arg(
            Arg::with_name("always-prepare-payload")
                .long("always-prepare-payload")
                .help("Send payload attributes with every fork choice update. This is intended for \
                       use by block builders, relays and developers. You should set a fee \
                       recipient on this BN and also consider adjusting the \
                       --prepare-payload-lookahead flag.")
                .takes_value(false)
        )
        .arg(
            Arg::with_name("fork-choice-before-proposal-timeout")
                .long("fork-choice-before-proposal-timeout")
                .help("Set the maximum number of milliseconds to wait for fork choice before \
                       proposing a block. You can prevent waiting at all by setting the timeout \
                       to 0, however you risk proposing atop the wrong parent block.")
                .default_value("250")
                .takes_value(true)
        )
        .arg(
            Arg::with_name("paranoid-block-proposal")
                .long("paranoid-block-proposal")
                .help("Paranoid enough to be reading the source? Nice. This flag reverts some \
                       block proposal optimisations and forces the node to check every attestation \
                       it includes super thoroughly. This may be useful in an emergency, but not \
                       otherwise.")
                .hidden(true)
                .takes_value(false)
        )
        .arg(
            Arg::with_name("builder-fallback-skips")
                .long("builder-fallback-skips")
                .help("If this node is proposing a block and has seen this number of skip slots \
                        on the canonical chain in a row, it will NOT query any connected builders, \
                        and will use the local execution engine for payload construction.")
                .default_value("3")
                .takes_value(true)
        )
        .arg(
            Arg::with_name("builder-fallback-skips-per-epoch")
                .long("builder-fallback-skips-per-epoch")
                .help("If this node is proposing a block and has seen this number of skip slots \
                        on the canonical chain in the past `SLOTS_PER_EPOCH`, it will NOT query \
                        any connected builders, and will use the local execution engine for \
                        payload construction.")
                .default_value("8")
                .takes_value(true)
        )
        .arg(
            Arg::with_name("builder-fallback-epochs-since-finalization")
                .long("builder-fallback-epochs-since-finalization")
                .help("If this node is proposing a block and the chain has not finalized within \
                        this number of epochs, it will NOT query any connected builders, \
                        and will use the local execution engine for payload construction. Setting \
                        this value to anything less than 2 will cause the node to NEVER query \
                        connected builders. Setting it to 2 will cause this condition to be hit \
                        if there are skips slots at the start of an epoch, right before this node \
                        is set to propose.")
                .default_value("3")
                .takes_value(true)
        )
        .arg(
            Arg::with_name("builder-fallback-disable-checks")
                .long("builder-fallback-disable-checks")
                .help("This flag disables all checks related to chain health. This means the builder \
                        API will always be used for payload construction, regardless of recent chain \
                        conditions.")
                .takes_value(false)
        )
        .arg(
            Arg::with_name("builder-profit-threshold")
                .long("builder-profit-threshold")
                .value_name("WEI_VALUE")
                .help("The minimum reward in wei provided to the proposer by a block builder for \
                    an external payload to be considered for inclusion in a proposal. If this \
                    threshold is not met, the local EE's payload will be used. This is currently \
                    *NOT* in comparison to the value of the local EE's payload. It simply checks \
                    whether the total proposer reward from an external payload is equal to or \
                    greater than this value. In the future, a comparison to a local payload is \
                    likely to be added. Example: Use 250000000000000000 to set the threshold to \
                     0.25 ETH.")
                .default_value("0")
                .takes_value(true)
        )
        .arg(
            Arg::with_name("ignore-builder-override-suggestion-threshold")
                .long("ignore-builder-override-suggestion-threshold")
                .value_name("PERCENTAGE")
                .help("When the EE advises Lighthouse to ignore the builder payload, this flag \
                    specifies a percentage threshold for the difference between the reward from \
                    the builder payload and the local EE's payload. This threshold must be met \
                    for Lighthouse to consider ignoring the EE's suggestion. If the reward from \
                    the builder's payload doesn't exceed the local payload by at least this \
                    percentage, the local payload will be used. The conditions under which the \
                    EE may make this suggestion depend on the EE's implementation, with the \
                    primary intent being to safeguard against potential censorship attacks \
                    from builders. Setting this flag to 0 will cause Lighthouse to always \
                    ignore the EE's suggestion. Default: 10.0 (equivalent to 10%).")
                .default_value("10.0")
                .takes_value(true)
        )
        .arg(
            Arg::with_name("builder-user-agent")
                .long("builder-user-agent")
                .value_name("STRING")
                .help("The HTTP user agent to send alongside requests to the builder URL. The \
                       default is Lighthouse's version string.")
                .requires("builder")
                .takes_value(true)
        )
        .arg(
            Arg::with_name("count-unrealized")
                .long("count-unrealized")
                .hidden(true)
                .help("This flag is deprecated and has no effect.")
                .takes_value(true)
                .default_value("true")
        )
        .arg(
            Arg::with_name("count-unrealized-full")
                .long("count-unrealized-full")
                .hidden(true)
                .help("This flag is deprecated and has no effect.")
                .takes_value(true)
                .default_value("false")
        )
        .arg(
            Arg::with_name("reset-payload-statuses")
                .long("reset-payload-statuses")
                .help("When present, Lighthouse will forget the payload statuses of any \
                       already-imported blocks. This can assist in the recovery from a consensus \
                       failure caused by the execution layer.")
                .takes_value(false)
        )
        .arg(
            Arg::with_name("disable-deposit-contract-sync")
                .long("disable-deposit-contract-sync")
                .help("Explictly disables syncing of deposit logs from the execution node. \
                      This overrides any previous option that depends on it. \
                      Useful if you intend to run a non-validating beacon node.")
                .takes_value(false)
        )
        .arg(
            Arg::with_name("disable-optimistic-finalized-sync")
                .long("disable-optimistic-finalized-sync")
                .help("Force Lighthouse to verify every execution block hash with the execution \
                       client during finalized sync. By default block hashes will be checked in \
                       Lighthouse and only passed to the EL if initial verification fails.")
        )
        .arg(
            Arg::with_name("light-client-server")
                .long("light-client-server")
                .help("Act as a full node supporting light clients on the p2p network \
                       [experimental]")
                .takes_value(false)
        )
        .arg(
            Arg::with_name("gui")
                .long("gui")
                .help("Enable the graphical user interface and all its requirements. \
                      This enables --http and --validator-monitor-auto and enables SSE logging.")
                .takes_value(false)
        )
        .arg(
            Arg::with_name("always-prefer-builder-payload")
            .long("always-prefer-builder-payload")
            .help("If set, the beacon node always uses the payload from the builder instead of the local payload.")
            // The builder profit threshold flag is used to provide preference
            // to local payloads, therefore it fundamentally conflicts with
            // always using the builder.
            .conflicts_with("builder-profit-threshold")
            .conflicts_with("ignore-builder-override-suggestion-threshold")
        )
        .arg(
            Arg::with_name("invalid-gossip-verified-blocks-path")
            .long("invalid-gossip-verified-blocks-path")
            .value_name("PATH")
            .help("If a block succeeds gossip validation whilst failing full validation, store \
                    the block SSZ as a file at this path. This feature is only recommended for \
                    developers. This directory is not pruned, users should be careful to avoid \
                    filling up their disks.")
        )
        .arg(
            Arg::with_name("progressive-balances")
                .long("progressive-balances")
                .value_name("MODE")
                .help("Options to enable or disable the progressive balances cache for \
                        unrealized FFG progression calculation. The default `checked` mode compares \
                        the progressive balances from the cache against results from the existing \
                        method. If there is a mismatch, it falls back to the existing method. The \
                        optimized mode (`fast`) is faster but is still experimental, and is \
                        not recommended for mainnet usage at this time.")
                .takes_value(true)
                .possible_values(ProgressiveBalancesMode::VARIANTS)
        )
        .arg(
            Arg::with_name("unsafe-and-dangerous-mode")
            .long("unsafe-and-dangerous-mode")
            .help("Don't use this flag unless you know what you're doing. Go back and download a \
                   stable Lighthouse release")
        )
        .arg(
            Arg::with_name("beacon-processor-max-workers")
                .long("beacon-processor-max-workers")
                .value_name("INTEGER")
                .help("Specifies the maximum concurrent tasks for the task scheduler. Increasing \
                        this value may increase resource consumption. Reducing the value \
                        may result in decreased resource usage and diminished performance. The \
                        default value is the number of logical CPU cores on the host.")
                .takes_value(true)
        )
        .arg(
            Arg::with_name("beacon-processor-work-queue-len")
                .long("beacon-processor-work-queue-len")
                .value_name("INTEGER")
                .help("Specifies the length of the inbound event queue. \
                        Higher values may prevent messages from being dropped while lower values \
                        may help protect the node from becoming overwhelmed.")
                .default_value("16384")
                .takes_value(true)
        )
        .arg(
            Arg::with_name("beacon-processor-reprocess-queue-len")
                .long("beacon-processor-reprocess-queue-len")
                .value_name("INTEGER")
                .help("Specifies the length of the queue for messages requiring delayed processing. \
                        Higher values may prevent messages from being dropped while lower values \
                        may help protect the node from becoming overwhelmed.")
                .default_value("12288")
                .takes_value(true)
        )
        .arg(
            Arg::with_name("beacon-processor-attestation-batch-size")
                .long("beacon-processor-attestation-batch-size")
                .value_name("INTEGER")
                .help("Specifies the number of gossip attestations in a signature verification batch. \
                       Higher values may reduce CPU usage in a healthy network whilst lower values may \
                       increase CPU usage in an unhealthy or hostile network.")
                .default_value("64")
                .takes_value(true)
        )
        .arg(
            Arg::with_name("beacon-processor-aggregate-batch-size")
                .long("beacon-processor-aggregate-batch-size")
                .value_name("INTEGER")
                .help("Specifies the number of gossip aggregate attestations in a signature \
                       verification batch. \
                       Higher values may reduce CPU usage in a healthy network while lower values may \
                       increase CPU usage in an unhealthy or hostile network.")
                .default_value("64")
                .takes_value(true)
        )
        .group(ArgGroup::with_name("enable_http").args(&["http", "gui", "staking"]).multiple(true))
}<|MERGE_RESOLUTION|>--- conflicted
+++ resolved
@@ -816,7 +816,6 @@
                 .default_value("true")
         )
         .arg(
-<<<<<<< HEAD
             Arg::with_name("epochs-per-state-diff")
                 .long("epochs-per-state-diff")
                 .value_name("EPOCHS")
@@ -826,7 +825,7 @@
                 .default_value("16")
                 .takes_value(true)
         )
-=======
+        .arg(
             Arg::with_name("prune-blobs")
                 .long("prune-blobs")
                 .value_name("BOOLEAN")
@@ -855,7 +854,6 @@
                 .default_value("0")
         )
 
->>>>>>> 57edc0f3
         /*
          * Misc.
          */
