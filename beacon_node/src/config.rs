--- conflicted
+++ resolved
@@ -163,17 +163,10 @@
             cli_args.is_present("light-client-server");
     }
 
-<<<<<<< HEAD
-=======
     if cli_args.is_present("light-client-server") {
         client_config.chain.enable_light_client_server = true;
     }
 
-    if let Some(cache_size) = clap_utils::parse_optional(cli_args, "shuffling-cache-size")? {
-        client_config.chain.shuffling_cache_size = cache_size;
-    }
-
->>>>>>> 20f53e77
     /*
      * Prometheus metrics HTTP server
      */
