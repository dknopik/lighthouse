--- conflicted
+++ resolved
@@ -6,7 +6,6 @@
 # See more keys and their definitions at https://doc.rust-lang.org/cargo/reference/manifest.html
 
 [dependencies]
-directory = { workspace = true }
 eth2_keystore = { workspace = true }
 eth2_wallet = { workspace = true }
 filesystem = { workspace = true }
@@ -18,9 +17,4 @@
 slog = { workspace = true }
 types = { workspace = true }
 validator_dir = { workspace = true }
-<<<<<<< HEAD
-regex = { workspace = true }
-rpassword = "5.0.0"
-=======
-zeroize = { workspace = true }
->>>>>>> 42c64a27
+zeroize = { workspace = true }