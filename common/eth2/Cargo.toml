--- conflicted
+++ resolved
@@ -7,11 +7,8 @@
 
 [dependencies]
 derivative = { workspace = true }
-<<<<<<< HEAD
+either = { workspace = true }
 enr = { version = "0.13.0", features = ["ed25519"] }
-=======
-either = { workspace = true }
->>>>>>> 62a0f25f
 eth2_keystore = { workspace = true }
 ethereum_serde_utils = { workspace = true }
 ethereum_ssz = { workspace = true }
