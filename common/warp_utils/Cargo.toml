--- conflicted
+++ resolved
@@ -6,22 +6,14 @@
 # See more keys and their definitions at https://doc.rust-lang.org/cargo/reference/manifest.html
 
 [dependencies]
-<<<<<<< HEAD
-warp = { workspace = true }
-eth2 = { workspace = true }
-types = { workspace = true }
-=======
-beacon_chain = { workspace = true }
 bytes = { workspace = true }
 eth2 = { workspace = true }
 headers = "0.3.2"
 metrics = { workspace = true }
->>>>>>> 42c64a27
 safe_arith = { workspace = true }
 serde = { workspace = true }
 serde_array_query = "0.1.0"
 serde_json = { workspace = true }
-state_processing = { workspace = true }
 tokio = { workspace = true }
 types = { workspace = true }
 warp = { workspace = true }