use crate::{ForkChoiceStore, InvalidationOperation};
use proto_array::{Block as ProtoBlock, ExecutionStatus, ProtoArrayForkChoice};
use ssz_derive::{Decode, Encode};
use std::cmp::Ordering;
use std::marker::PhantomData;
use std::time::Duration;
use types::{
    consts::merge::INTERVALS_PER_SLOT, AttestationShufflingId, BeaconBlock, BeaconState,
    BeaconStateError, ChainSpec, Checkpoint, Epoch, EthSpec, ExecutionBlockHash, Hash256,
    IndexedAttestation, RelativeEpoch, SignedBeaconBlock, Slot,
};

#[derive(Debug)]
pub enum Error<T> {
    InvalidAttestation(InvalidAttestation),
    InvalidBlock(InvalidBlock),
    ProtoArrayError(String),
    InvalidProtoArrayBytes(String),
    InvalidLegacyProtoArrayBytes(String),
    FailedToProcessInvalidExecutionPayload(String),
    MissingProtoArrayBlock(Hash256),
    UnknownAncestor {
        ancestor_slot: Slot,
        descendant_root: Hash256,
    },
    InconsistentOnTick {
        previous_slot: Slot,
        time: Slot,
    },
    BeaconStateError(BeaconStateError),
    AttemptToRevertJustification {
        store: Slot,
        state: Slot,
    },
    ForkChoiceStoreError(T),
    UnableToSetJustifiedCheckpoint(T),
    AfterBlockFailed(T),
    InvalidAnchor {
        block_slot: Slot,
        state_slot: Slot,
    },
    InvalidPayloadStatus {
        block_slot: Slot,
        block_root: Hash256,
        payload_verification_status: PayloadVerificationStatus,
    },
    MissingJustifiedBlock {
        justified_checkpoint: Checkpoint,
    },
    MissingFinalizedBlock {
        finalized_checkpoint: Checkpoint,
    },
}

impl<T> From<InvalidAttestation> for Error<T> {
    fn from(e: InvalidAttestation) -> Self {
        Error::InvalidAttestation(e)
    }
}

#[derive(Debug)]
pub enum InvalidBlock {
    UnknownParent(Hash256),
    FutureSlot {
        current_slot: Slot,
        block_slot: Slot,
    },
    FinalizedSlot {
        finalized_slot: Slot,
        block_slot: Slot,
    },
    NotFinalizedDescendant {
        finalized_root: Hash256,
        block_ancestor: Option<Hash256>,
    },
}

#[derive(Debug)]
pub enum InvalidAttestation {
    /// The attestations aggregation bits were empty when they shouldn't be.
    EmptyAggregationBitfield,
    /// The `attestation.data.beacon_block_root` block is unknown.
    UnknownHeadBlock { beacon_block_root: Hash256 },
    /// The `attestation.data.slot` is not from the same epoch as `data.target.epoch` and therefore
    /// the attestation is invalid.
    BadTargetEpoch { target: Epoch, slot: Slot },
    /// The target root of the attestation points to a block that we have not verified.
    UnknownTargetRoot(Hash256),
    /// The attestation is for an epoch in the future (with respect to the gossip clock disparity).
    FutureEpoch {
        attestation_epoch: Epoch,
        current_epoch: Epoch,
    },
    /// The attestation is for an epoch in the past (with respect to the gossip clock disparity).
    PastEpoch {
        attestation_epoch: Epoch,
        current_epoch: Epoch,
    },
    /// The attestation references a target root that does not match what is stored in our
    /// database.
    InvalidTarget {
        attestation: Hash256,
        local: Hash256,
    },
    /// The attestation is attesting to a state that is later than itself. (Viz., attesting to the
    /// future).
    AttestsToFutureBlock { block: Slot, attestation: Slot },
}

impl<T> From<String> for Error<T> {
    fn from(e: String) -> Self {
        Error::ProtoArrayError(e)
    }
}

/// Indicates if a block has been verified by an execution payload.
///
/// There is no variant for "invalid", since such a block should never be added to fork choice.
#[derive(Clone, Copy, Debug, PartialEq)]
pub enum PayloadVerificationStatus {
    /// An EL has declared the execution payload to be valid.
    Verified,
    /// An EL has not yet made a determination about the execution payload.
    NotVerified,
    /// The block is either pre-merge-fork, or prior to the terminal PoW block.
    Irrelevant,
}

/// Calculate how far `slot` lies from the start of its epoch.
///
/// ## Specification
///
/// Equivalent to:
///
/// https://github.com/ethereum/eth2.0-specs/blob/v0.12.1/specs/phase0/fork-choice.md#compute_slots_since_epoch_start
pub fn compute_slots_since_epoch_start<E: EthSpec>(slot: Slot) -> Slot {
    slot - slot
        .epoch(E::slots_per_epoch())
        .start_slot(E::slots_per_epoch())
}

/// Calculate the first slot in `epoch`.
///
/// ## Specification
///
/// Equivalent to:
///
/// https://github.com/ethereum/eth2.0-specs/blob/v0.12.1/specs/phase0/beacon-chain.md#compute_start_slot_at_epoch
fn compute_start_slot_at_epoch<E: EthSpec>(epoch: Epoch) -> Slot {
    epoch.start_slot(E::slots_per_epoch())
}

/// Called whenever the current time increases.
///
/// ## Specification
///
/// Equivalent to:
///
/// https://github.com/ethereum/eth2.0-specs/blob/v0.12.1/specs/phase0/fork-choice.md#on_tick
fn on_tick<T, E>(store: &mut T, time: Slot) -> Result<(), Error<T::Error>>
where
    T: ForkChoiceStore<E>,
    E: EthSpec,
{
    let previous_slot = store.get_current_slot();

    if time > previous_slot + 1 {
        return Err(Error::InconsistentOnTick {
            previous_slot,
            time,
        });
    }

    // Update store time.
    store.set_current_slot(time);

    let current_slot = store.get_current_slot();

    // Reset proposer boost if this is a new slot.
    if current_slot > previous_slot {
        store.set_proposer_boost_root(Hash256::zero());
    }

    // Not a new epoch, return.
    if !(current_slot > previous_slot && compute_slots_since_epoch_start::<E>(current_slot) == 0) {
        return Ok(());
    }

    if store.best_justified_checkpoint().epoch > store.justified_checkpoint().epoch {
        store
            .set_justified_checkpoint(*store.best_justified_checkpoint())
            .map_err(Error::ForkChoiceStoreError)?;
    }

    Ok(())
}

/// Used for queuing attestations from the current slot. Only contains the minimum necessary
/// information about the attestation.
#[derive(Clone, PartialEq, Encode, Decode)]
pub struct QueuedAttestation {
    slot: Slot,
    attesting_indices: Vec<u64>,
    block_root: Hash256,
    target_epoch: Epoch,
}

impl<E: EthSpec> From<&IndexedAttestation<E>> for QueuedAttestation {
    fn from(a: &IndexedAttestation<E>) -> Self {
        Self {
            slot: a.data.slot,
            attesting_indices: a.attesting_indices[..].to_vec(),
            block_root: a.data.beacon_block_root,
            target_epoch: a.data.target.epoch,
        }
    }
}

/// Returns all values in `self.queued_attestations` that have a slot that is earlier than the
/// current slot. Also removes those values from `self.queued_attestations`.
fn dequeue_attestations(
    current_slot: Slot,
    queued_attestations: &mut Vec<QueuedAttestation>,
) -> Vec<QueuedAttestation> {
    let remaining = queued_attestations.split_off(
        queued_attestations
            .iter()
            .position(|a| a.slot >= current_slot)
            .unwrap_or(queued_attestations.len()),
    );

    std::mem::replace(queued_attestations, remaining)
}

/// Denotes whether an attestation we are processing was received from a block or from gossip.
/// Equivalent to the `is_from_block` `bool` in:
///
/// https://github.com/ethereum/consensus-specs/blob/dev/specs/phase0/fork-choice.md#validate_on_attestation
pub enum AttestationFromBlock {
    True,
    False,
}

/// Parameters which are cached between calls to `Self::get_head`.
#[derive(Clone, Copy)]
pub struct ForkchoiceUpdateParameters {
    pub head_root: Hash256,
    pub head_hash: Option<ExecutionBlockHash>,
    pub finalized_hash: Option<ExecutionBlockHash>,
}

/// Provides an implementation of "Ethereum 2.0 Phase 0 -- Beacon Chain Fork Choice":
///
/// https://github.com/ethereum/eth2.0-specs/blob/v0.12.1/specs/phase0/fork-choice.md#ethereum-20-phase-0----beacon-chain-fork-choice
///
/// ## Detail
///
/// This struct wraps `ProtoArrayForkChoice` and provides:
///
/// - Management of the justified state and caching of balances.
/// - Queuing of attestations from the current slot.
pub struct ForkChoice<T, E> {
    /// Storage for `ForkChoice`, modelled off the spec `Store` object.
    fc_store: T,
    /// The underlying representation of the block DAG.
    proto_array: ProtoArrayForkChoice,
    /// Attestations that arrived at the current slot and must be queued for later processing.
    queued_attestations: Vec<QueuedAttestation>,
    /// Stores a cache of the values required to be sent to the execution layer.
    forkchoice_update_parameters: Option<ForkchoiceUpdateParameters>,
    _phantom: PhantomData<E>,
}

impl<T, E> PartialEq for ForkChoice<T, E>
where
    T: ForkChoiceStore<E> + PartialEq,
    E: EthSpec,
{
    fn eq(&self, other: &Self) -> bool {
        self.fc_store == other.fc_store
            && self.proto_array == other.proto_array
            && self.queued_attestations == other.queued_attestations
    }
}

impl<T, E> ForkChoice<T, E>
where
    T: ForkChoiceStore<E>,
    E: EthSpec,
{
    /// Instantiates `Self` from an anchor (genesis or another finalized checkpoint).
    pub fn from_anchor(
        fc_store: T,
        anchor_block_root: Hash256,
        anchor_block: &SignedBeaconBlock<E>,
        anchor_state: &BeaconState<E>,
    ) -> Result<Self, Error<T::Error>> {
        // Sanity check: the anchor must lie on an epoch boundary.
        if anchor_block.slot() % E::slots_per_epoch() != 0 {
            return Err(Error::InvalidAnchor {
                block_slot: anchor_block.slot(),
                state_slot: anchor_state.slot(),
            });
        }

        let finalized_block_slot = anchor_block.slot();
        let finalized_block_state_root = anchor_block.state_root();
        let current_epoch_shuffling_id =
            AttestationShufflingId::new(anchor_block_root, anchor_state, RelativeEpoch::Current)
                .map_err(Error::BeaconStateError)?;
        let next_epoch_shuffling_id =
            AttestationShufflingId::new(anchor_block_root, anchor_state, RelativeEpoch::Next)
                .map_err(Error::BeaconStateError)?;

        // Default any non-merge execution block hashes to 0x000..000.
        let execution_status = anchor_block.message_merge().map_or_else(
            |()| ExecutionStatus::irrelevant(),
            |message| {
                let execution_payload = &message.body.execution_payload;
                if execution_payload == &<_>::default() {
                    // A default payload does not have execution enabled.
                    ExecutionStatus::irrelevant()
                } else {
                    // Assume that this payload is valid, since the anchor should be a trusted block and
                    // state.
                    ExecutionStatus::Valid(message.body.execution_payload.block_hash)
                }
            },
        );

        let proto_array = ProtoArrayForkChoice::new(
            finalized_block_slot,
            finalized_block_state_root,
            *fc_store.justified_checkpoint(),
            *fc_store.finalized_checkpoint(),
            current_epoch_shuffling_id,
            next_epoch_shuffling_id,
            execution_status,
        )?;

        Ok(Self {
            fc_store,
            proto_array,
            queued_attestations: vec![],
            forkchoice_update_parameters: None,
            _phantom: PhantomData,
        })
    }

    /// Instantiates `Self` from some existing components.
    ///
    /// This is useful if the existing components have been loaded from disk after a process
    /// restart.
    pub fn from_components(
        fc_store: T,
        proto_array: ProtoArrayForkChoice,
        queued_attestations: Vec<QueuedAttestation>,
    ) -> Self {
        Self {
            fc_store,
            proto_array,
            queued_attestations,
            forkchoice_update_parameters: None,
            _phantom: PhantomData,
        }
    }

    /// Returns cached information that can be used to issue a `forkchoiceUpdated` message to an
    /// execution engine.
    ///
    /// These values are updated each time `Self::get_head` is called. May return `None` if
    /// `Self::get_head` has not yet been called.
    pub fn get_forkchoice_update_parameters(&self) -> Option<ForkchoiceUpdateParameters> {
        self.forkchoice_update_parameters
    }

    /// Returns the block root of an ancestor of `block_root` at the given `slot`. (Note: `slot` refers
    /// to the block that is *returned*, not the one that is supplied.)
    ///
    /// The result may be `Ok(None)` if the block does not descend from the finalized block. This
    /// is an artifact of proto-array, sometimes it contains descendants of blocks that have been
    /// pruned.
    ///
    /// ## Specification
    ///
    /// Equivalent to:
    ///
    /// https://github.com/ethereum/eth2.0-specs/blob/v0.12.1/specs/phase0/fork-choice.md#get_ancestor
    fn get_ancestor(
        &self,
        block_root: Hash256,
        ancestor_slot: Slot,
    ) -> Result<Option<Hash256>, Error<T::Error>>
    where
        T: ForkChoiceStore<E>,
        E: EthSpec,
    {
        let block = self
            .proto_array
            .get_block(&block_root)
            .ok_or(Error::MissingProtoArrayBlock(block_root))?;

        match block.slot.cmp(&ancestor_slot) {
            Ordering::Greater => Ok(self
                .proto_array
                .core_proto_array()
                .iter_block_roots(&block_root)
                // Search for a slot that is **less than or equal to** the target slot. We check
                // for lower slots to account for skip slots.
                .find(|(_, slot)| *slot <= ancestor_slot)
                .map(|(root, _)| root)),
            Ordering::Less => Ok(Some(block_root)),
            Ordering::Equal =>
            // Root is older than queried slot, thus a skip slot. Return most recent root prior
            // to slot.
            {
                Ok(Some(block_root))
            }
        }
    }

    /// Run the fork choice rule to determine the head.
    ///
    /// ## Specification
    ///
    /// Is equivalent to:
    ///
    /// https://github.com/ethereum/eth2.0-specs/blob/v0.12.1/specs/phase0/fork-choice.md#get_head
    pub fn get_head(
        &mut self,
        current_slot: Slot,
        spec: &ChainSpec,
    ) -> Result<Hash256, Error<T::Error>> {
        self.update_time(current_slot)?;

        let store = &mut self.fc_store;

<<<<<<< HEAD
        // FIXME(sproul): plumb VList through fork choice
        let justified_balances = store.justified_balances().to_vec();

        self.proto_array
            .find_head::<E>(
                *store.justified_checkpoint(),
                *store.finalized_checkpoint(),
                &justified_balances,
                store.proposer_boost_root(),
                spec,
            )
            .map_err(Into::into)
=======
        let head_root = self.proto_array.find_head::<E>(
            *store.justified_checkpoint(),
            *store.finalized_checkpoint(),
            store.justified_balances(),
            store.proposer_boost_root(),
            spec,
        )?;

        // Cache some values for the next forkchoiceUpdate call to the execution layer.
        let head_hash = self
            .get_block(&head_root)
            .and_then(|b| b.execution_status.block_hash());
        let finalized_root = self.finalized_checkpoint().root;
        let finalized_hash = self
            .get_block(&finalized_root)
            .and_then(|b| b.execution_status.block_hash());
        self.forkchoice_update_parameters = Some(ForkchoiceUpdateParameters {
            head_root,
            head_hash,
            finalized_hash,
        });

        Ok(head_root)
>>>>>>> 98604437
    }

    /// Returns `true` if the given `store` should be updated to set
    /// `state.current_justified_checkpoint` its `justified_checkpoint`.
    ///
    /// ## Specification
    ///
    /// Is equivalent to:
    ///
    /// https://github.com/ethereum/eth2.0-specs/blob/v0.12.1/specs/phase0/fork-choice.md#should_update_justified_checkpoint
    fn should_update_justified_checkpoint(
        &mut self,
        current_slot: Slot,
        state: &BeaconState<E>,
        spec: &ChainSpec,
    ) -> Result<bool, Error<T::Error>> {
        self.update_time(current_slot)?;

        let new_justified_checkpoint = &state.current_justified_checkpoint();

        if compute_slots_since_epoch_start::<E>(self.fc_store.get_current_slot())
            < spec.safe_slots_to_update_justified
        {
            return Ok(true);
        }

        let justified_slot =
            compute_start_slot_at_epoch::<E>(self.fc_store.justified_checkpoint().epoch);

        // This sanity check is not in the spec, but the invariant is implied.
        if justified_slot >= state.slot() {
            return Err(Error::AttemptToRevertJustification {
                store: justified_slot,
                state: state.slot(),
            });
        }

        // We know that the slot for `new_justified_checkpoint.root` is not greater than
        // `state.slot`, since a state cannot justify its own slot.
        //
        // We know that `new_justified_checkpoint.root` is an ancestor of `state`, since a `state`
        // only ever justifies ancestors.
        //
        // A prior `if` statement protects against a justified_slot that is greater than
        // `state.slot`
        let justified_ancestor =
            self.get_ancestor(new_justified_checkpoint.root, justified_slot)?;
        if justified_ancestor != Some(self.fc_store.justified_checkpoint().root) {
            return Ok(false);
        }

        Ok(true)
    }

    /// See `ProtoArrayForkChoice::process_execution_payload_invalidation` for documentation.
    pub fn on_invalid_execution_payload(
        &mut self,
        op: &InvalidationOperation,
    ) -> Result<(), Error<T::Error>> {
        self.proto_array
            .process_execution_payload_invalidation(op)
            .map_err(Error::FailedToProcessInvalidExecutionPayload)
    }

    /// Add `block` to the fork choice DAG.
    ///
    /// - `block_root` is the root of `block.
    /// - The root of `state` matches `block.state_root`.
    ///
    /// ## Specification
    ///
    /// Approximates:
    ///
    /// https://github.com/ethereum/eth2.0-specs/blob/v0.12.1/specs/phase0/fork-choice.md#on_block
    ///
    /// It only approximates the specification since it does not run the `state_transition` check.
    /// That should have already been called upstream and it's too expensive to call again.
    ///
    /// ## Notes:
    ///
    /// The supplied block **must** pass the `state_transition` function as it will not be run
    /// here.
    #[allow(clippy::too_many_arguments)]
    pub fn on_block(
        &mut self,
        current_slot: Slot,
        block: &BeaconBlock<E>,
        block_root: Hash256,
        block_delay: Duration,
        state: &BeaconState<E>,
        payload_verification_status: PayloadVerificationStatus,
        spec: &ChainSpec,
    ) -> Result<(), Error<T::Error>> {
        let current_slot = self.update_time(current_slot)?;

        // Parent block must be known.
        if !self.proto_array.contains_block(&block.parent_root()) {
            return Err(Error::InvalidBlock(InvalidBlock::UnknownParent(
                block.parent_root(),
            )));
        }

        // Blocks cannot be in the future. If they are, their consideration must be delayed until
        // the are in the past.
        //
        // Note: presently, we do not delay consideration. We just drop the block.
        if block.slot() > current_slot {
            return Err(Error::InvalidBlock(InvalidBlock::FutureSlot {
                current_slot,
                block_slot: block.slot(),
            }));
        }

        // Check that block is later than the finalized epoch slot (optimization to reduce calls to
        // get_ancestor).
        let finalized_slot =
            compute_start_slot_at_epoch::<E>(self.fc_store.finalized_checkpoint().epoch);
        if block.slot() <= finalized_slot {
            return Err(Error::InvalidBlock(InvalidBlock::FinalizedSlot {
                finalized_slot,
                block_slot: block.slot(),
            }));
        }

        // Check block is a descendant of the finalized block at the checkpoint finalized slot.
        //
        // Note: the specification uses `hash_tree_root(block)` instead of `block.parent_root` for
        // the start of this search. I claim that since `block.slot > finalized_slot` it is
        // equivalent to use the parent root for this search. Doing so reduces a single lookup
        // (trivial), but more importantly, it means we don't need to have added `block` to
        // `self.proto_array` to do this search. See:
        //
        // https://github.com/ethereum/eth2.0-specs/pull/1884
        let block_ancestor = self.get_ancestor(block.parent_root(), finalized_slot)?;
        let finalized_root = self.fc_store.finalized_checkpoint().root;
        if block_ancestor != Some(finalized_root) {
            return Err(Error::InvalidBlock(InvalidBlock::NotFinalizedDescendant {
                finalized_root,
                block_ancestor,
            }));
        }

        // Add proposer score boost if the block is timely.
        let is_before_attesting_interval =
            block_delay < Duration::from_secs(spec.seconds_per_slot / INTERVALS_PER_SLOT);
        if current_slot == block.slot() && is_before_attesting_interval {
            self.fc_store.set_proposer_boost_root(block_root);
        }

        // Update justified checkpoint.
        if state.current_justified_checkpoint().epoch > self.fc_store.justified_checkpoint().epoch {
            if state.current_justified_checkpoint().epoch
                > self.fc_store.best_justified_checkpoint().epoch
            {
                self.fc_store
                    .set_best_justified_checkpoint(state.current_justified_checkpoint());
            }
            if self.should_update_justified_checkpoint(current_slot, state, spec)? {
                self.fc_store
                    .set_justified_checkpoint(state.current_justified_checkpoint())
                    .map_err(Error::UnableToSetJustifiedCheckpoint)?;
            }
        }

        // Update finalized checkpoint.
        if state.finalized_checkpoint().epoch > self.fc_store.finalized_checkpoint().epoch {
            self.fc_store
                .set_finalized_checkpoint(state.finalized_checkpoint());
            self.fc_store
                .set_justified_checkpoint(state.current_justified_checkpoint())
                .map_err(Error::UnableToSetJustifiedCheckpoint)?;
        }

        let target_slot = block
            .slot()
            .epoch(E::slots_per_epoch())
            .start_slot(E::slots_per_epoch());
        let target_root = if block.slot() == target_slot {
            block_root
        } else {
            *state
                .get_block_root(target_slot)
                .map_err(Error::BeaconStateError)?
        };

        self.fc_store
            .on_verified_block(block, block_root, state)
            .map_err(Error::AfterBlockFailed)?;

        let execution_status = if let Ok(execution_payload) = block.body().execution_payload() {
            let block_hash = execution_payload.block_hash;

            if block_hash == ExecutionBlockHash::zero() {
                // The block is post-merge-fork, but pre-terminal-PoW block. We don't need to verify
                // the payload.
                ExecutionStatus::irrelevant()
            } else {
                match payload_verification_status {
                    PayloadVerificationStatus::Verified => ExecutionStatus::Valid(block_hash),
                    PayloadVerificationStatus::NotVerified => ExecutionStatus::Unknown(block_hash),
                    // It would be a logic error to declare a block irrelevant if it has an
                    // execution payload with a non-zero block hash.
                    PayloadVerificationStatus::Irrelevant => {
                        return Err(Error::InvalidPayloadStatus {
                            block_slot: block.slot(),
                            block_root,
                            payload_verification_status,
                        })
                    }
                }
            }
        } else {
            // There is no payload to verify.
            ExecutionStatus::irrelevant()
        };

        // This does not apply a vote to the block, it just makes fork choice aware of the block so
        // it can still be identified as the head even if it doesn't have any votes.
        self.proto_array.process_block(ProtoBlock {
            slot: block.slot(),
            root: block_root,
            parent_root: Some(block.parent_root()),
            target_root,
            current_epoch_shuffling_id: AttestationShufflingId::new(
                block_root,
                state,
                RelativeEpoch::Current,
            )
            .map_err(Error::BeaconStateError)?,
            next_epoch_shuffling_id: AttestationShufflingId::new(
                block_root,
                state,
                RelativeEpoch::Next,
            )
            .map_err(Error::BeaconStateError)?,
            state_root: block.state_root(),
            justified_checkpoint: state.current_justified_checkpoint(),
            finalized_checkpoint: state.finalized_checkpoint(),
            execution_status,
        })?;

        Ok(())
    }

    /// Validates the `epoch` against the current time according to the fork choice store.
    ///
    /// ## Specification
    ///
    /// Equivalent to:
    ///
    /// https://github.com/ethereum/consensus-specs/blob/dev/specs/phase0/fork-choice.md#validate_target_epoch_against_current_time
    fn validate_target_epoch_against_current_time(
        &self,
        target_epoch: Epoch,
    ) -> Result<(), InvalidAttestation> {
        let slot_now = self.fc_store.get_current_slot();
        let epoch_now = slot_now.epoch(E::slots_per_epoch());

        // Attestation must be from the current or previous epoch.
        if target_epoch > epoch_now {
            return Err(InvalidAttestation::FutureEpoch {
                attestation_epoch: target_epoch,
                current_epoch: epoch_now,
            });
        } else if target_epoch + 1 < epoch_now {
            return Err(InvalidAttestation::PastEpoch {
                attestation_epoch: target_epoch,
                current_epoch: epoch_now,
            });
        }
        Ok(())
    }

    /// Validates the `indexed_attestation` for application to fork choice.
    ///
    /// ## Specification
    ///
    /// Equivalent to:
    ///
    /// https://github.com/ethereum/eth2.0-specs/blob/v0.12.1/specs/phase0/fork-choice.md#validate_on_attestation
    fn validate_on_attestation(
        &self,
        indexed_attestation: &IndexedAttestation<E>,
        is_from_block: AttestationFromBlock,
    ) -> Result<(), InvalidAttestation> {
        // There is no point in processing an attestation with an empty bitfield. Reject
        // it immediately.
        //
        // This is not in the specification, however it should be transparent to other nodes. We
        // return early here to avoid wasting precious resources verifying the rest of it.
        if indexed_attestation.attesting_indices.is_empty() {
            return Err(InvalidAttestation::EmptyAggregationBitfield);
        }

        let target = indexed_attestation.data.target;

        if matches!(is_from_block, AttestationFromBlock::False) {
            self.validate_target_epoch_against_current_time(target.epoch)?;
        }

        if target.epoch != indexed_attestation.data.slot.epoch(E::slots_per_epoch()) {
            return Err(InvalidAttestation::BadTargetEpoch {
                target: target.epoch,
                slot: indexed_attestation.data.slot,
            });
        }

        // Attestation target must be for a known block.
        //
        // We do not delay the block for later processing to reduce complexity and DoS attack
        // surface.
        if !self.proto_array.contains_block(&target.root) {
            return Err(InvalidAttestation::UnknownTargetRoot(target.root));
        }

        // Load the block for `attestation.data.beacon_block_root`.
        //
        // This indirectly checks to see if the `attestation.data.beacon_block_root` is in our fork
        // choice. Any known, non-finalized block should be in fork choice, so this check
        // immediately filters out attestations that attest to a block that has not been processed.
        //
        // Attestations must be for a known block. If the block is unknown, we simply drop the
        // attestation and do not delay consideration for later.
        let block = self
            .proto_array
            .get_block(&indexed_attestation.data.beacon_block_root)
            .ok_or(InvalidAttestation::UnknownHeadBlock {
                beacon_block_root: indexed_attestation.data.beacon_block_root,
            })?;

        // If an attestation points to a block that is from an earlier slot than the attestation,
        // then all slots between the block and attestation must be skipped. Therefore if the block
        // is from a prior epoch to the attestation, then the target root must be equal to the root
        // of the block that is being attested to.
        let expected_target = if target.epoch > block.slot.epoch(E::slots_per_epoch()) {
            indexed_attestation.data.beacon_block_root
        } else {
            block.target_root
        };

        if expected_target != target.root {
            return Err(InvalidAttestation::InvalidTarget {
                attestation: target.root,
                local: expected_target,
            });
        }

        // Attestations must not be for blocks in the future. If this is the case, the attestation
        // should not be considered.
        if block.slot > indexed_attestation.data.slot {
            return Err(InvalidAttestation::AttestsToFutureBlock {
                block: block.slot,
                attestation: indexed_attestation.data.slot,
            });
        }

        Ok(())
    }

    /// Register `attestation` with the fork choice DAG so that it may influence future calls to
    /// `Self::get_head`.
    ///
    /// ## Specification
    ///
    /// Approximates:
    ///
    /// https://github.com/ethereum/eth2.0-specs/blob/v0.12.1/specs/phase0/fork-choice.md#on_attestation
    ///
    /// It only approximates the specification since it does not perform
    /// `is_valid_indexed_attestation` since that should already have been called upstream and it's
    /// too expensive to call again.
    ///
    /// ## Notes:
    ///
    /// The supplied `attestation` **must** pass the `in_valid_indexed_attestation` function as it
    /// will not be run here.
    pub fn on_attestation(
        &mut self,
        current_slot: Slot,
        attestation: &IndexedAttestation<E>,
        is_from_block: AttestationFromBlock,
    ) -> Result<(), Error<T::Error>> {
        // Ensure the store is up-to-date.
        self.update_time(current_slot)?;

        // Ignore any attestations to the zero hash.
        //
        // This is an edge case that results from the spec aliasing the zero hash to the genesis
        // block. Attesters may attest to the zero hash if they have never seen a block.
        //
        // We have two options here:
        //
        //  1. Apply all zero-hash attestations to the genesis block.
        //  2. Ignore all attestations to the zero hash.
        //
        // (1) becomes weird once we hit finality and fork choice drops the genesis block. (2) is
        // fine because votes to the genesis block are not useful; all validators implicitly attest
        // to genesis just by being present in the chain.
        if attestation.data.beacon_block_root == Hash256::zero() {
            return Ok(());
        }

        self.validate_on_attestation(attestation, is_from_block)?;

        if attestation.data.slot < self.fc_store.get_current_slot() {
            for validator_index in attestation.attesting_indices.iter() {
                self.proto_array.process_attestation(
                    *validator_index as usize,
                    attestation.data.beacon_block_root,
                    attestation.data.target.epoch,
                )?;
            }
        } else {
            // The spec declares:
            //
            // ```
            // Attestations can only affect the fork choice of subsequent slots.
            // Delay consideration in the fork choice until their slot is in the past.
            // ```
            self.queued_attestations
                .push(QueuedAttestation::from(attestation));
        }

        Ok(())
    }

    /// Call `on_tick` for all slots between `fc_store.get_current_slot()` and the provided
    /// `current_slot`. Returns the value of `self.fc_store.get_current_slot`.
    pub fn update_time(&mut self, current_slot: Slot) -> Result<Slot, Error<T::Error>> {
        while self.fc_store.get_current_slot() < current_slot {
            let previous_slot = self.fc_store.get_current_slot();
            // Note: we are relying upon `on_tick` to update `fc_store.time` to ensure we don't
            // get stuck in a loop.
            on_tick(&mut self.fc_store, previous_slot + 1)?
        }

        // Process any attestations that might now be eligible.
        self.process_attestation_queue()?;

        Ok(self.fc_store.get_current_slot())
    }

    /// Processes and removes from the queue any queued attestations which may now be eligible for
    /// processing due to the slot clock incrementing.
    fn process_attestation_queue(&mut self) -> Result<(), Error<T::Error>> {
        for attestation in dequeue_attestations(
            self.fc_store.get_current_slot(),
            &mut self.queued_attestations,
        ) {
            for validator_index in attestation.attesting_indices.iter() {
                self.proto_array.process_attestation(
                    *validator_index as usize,
                    attestation.block_root,
                    attestation.target_epoch,
                )?;
            }
        }

        Ok(())
    }

    /// Returns `true` if the block is known **and** a descendant of the finalized root.
    pub fn contains_block(&self, block_root: &Hash256) -> bool {
        self.proto_array.contains_block(block_root) && self.is_descendant_of_finalized(*block_root)
    }

    /// Returns a `ProtoBlock` if the block is known **and** a descendant of the finalized root.
    pub fn get_block(&self, block_root: &Hash256) -> Option<ProtoBlock> {
        if self.is_descendant_of_finalized(*block_root) {
            self.proto_array.get_block(block_root)
        } else {
            None
        }
    }

    /// Returns the `ProtoBlock` for the justified checkpoint.
    ///
    /// ## Notes
    ///
    /// This does *not* return the "best justified checkpoint". It returns the justified checkpoint
    /// that is used for computing balances.
    pub fn get_justified_block(&self) -> Result<ProtoBlock, Error<T::Error>> {
        let justified_checkpoint = self.justified_checkpoint();
        self.get_block(&justified_checkpoint.root)
            .ok_or(Error::MissingJustifiedBlock {
                justified_checkpoint,
            })
    }

    /// Returns the `ProtoBlock` for the finalized checkpoint.
    pub fn get_finalized_block(&self) -> Result<ProtoBlock, Error<T::Error>> {
        let finalized_checkpoint = self.finalized_checkpoint();
        self.get_block(&finalized_checkpoint.root)
            .ok_or(Error::MissingFinalizedBlock {
                finalized_checkpoint,
            })
    }

    /// Return `true` if `block_root` is equal to the finalized root, or a known descendant of it.
    pub fn is_descendant_of_finalized(&self, block_root: Hash256) -> bool {
        self.proto_array
            .is_descendant(self.fc_store.finalized_checkpoint().root, block_root)
    }

    /// Returns `Ok(false)` if a block is not viable to be imported optimistically.
    ///
    /// ## Notes
    ///
    /// Equivalent to the function with the same name in the optimistic sync specs:
    ///
    /// https://github.com/ethereum/consensus-specs/blob/dev/sync/optimistic.md#helpers
    pub fn is_optimistic_candidate_block(
        &self,
        current_slot: Slot,
        block_slot: Slot,
        block_parent_root: &Hash256,
        spec: &ChainSpec,
    ) -> Result<bool, Error<T::Error>> {
        // If the block is sufficiently old, import it.
        if block_slot + spec.safe_slots_to_import_optimistically <= current_slot {
            return Ok(true);
        }

        // If the justified block has execution enabled, then optimistically import any block.
        if self
            .get_justified_block()?
            .execution_status
            .is_execution_enabled()
        {
            return Ok(true);
        }

        // If the parent block has execution enabled, always import the block.
        //
        // TODO(bellatrix): this condition has not yet been merged into the spec.
        //
        // See:
        //
        // https://github.com/ethereum/consensus-specs/pull/2844
        if self
            .proto_array
            .get_block(block_parent_root)
            .map_or(false, |parent| {
                parent.execution_status.is_execution_enabled()
            })
        {
            return Ok(true);
        }

        Ok(false)
    }

    /// Return the current finalized checkpoint.
    pub fn finalized_checkpoint(&self) -> Checkpoint {
        *self.fc_store.finalized_checkpoint()
    }

    /// Return the justified checkpoint.
    pub fn justified_checkpoint(&self) -> Checkpoint {
        *self.fc_store.justified_checkpoint()
    }

    /// Return the best justified checkpoint.
    ///
    /// ## Warning
    ///
    /// This is distinct to the "justified checkpoint" or the "current justified checkpoint". This
    /// "best justified checkpoint" value should only be used internally or for testing.
    pub fn best_justified_checkpoint(&self) -> Checkpoint {
        *self.fc_store.best_justified_checkpoint()
    }

    /// Returns the latest message for a given validator, if any.
    ///
    /// Returns `(block_root, block_slot)`.
    ///
    /// ## Notes
    ///
    /// It may be prudent to call `Self::update_time` before calling this function,
    /// since some attestations might be queued and awaiting processing.
    pub fn latest_message(&self, validator_index: usize) -> Option<(Hash256, Epoch)> {
        self.proto_array.latest_message(validator_index)
    }

    /// Returns a reference to the underlying fork choice DAG.
    pub fn proto_array(&self) -> &ProtoArrayForkChoice {
        &self.proto_array
    }

    /// Returns a reference to the underlying `fc_store`.
    pub fn fc_store(&self) -> &T {
        &self.fc_store
    }

    /// Returns a reference to the currently queued attestations.
    pub fn queued_attestations(&self) -> &[QueuedAttestation] {
        &self.queued_attestations
    }

    /// Returns the store's `proposer_boost_root`.
    pub fn proposer_boost_root(&self) -> Hash256 {
        self.fc_store.proposer_boost_root()
    }

    /// Prunes the underlying fork choice DAG.
    pub fn prune(&mut self) -> Result<(), Error<T::Error>> {
        let finalized_root = self.fc_store.finalized_checkpoint().root;

        self.proto_array
            .maybe_prune(finalized_root)
            .map_err(Into::into)
    }

    /// Instantiate `Self` from some `PersistedForkChoice` generated by a earlier call to
    /// `Self::to_persisted`.
    pub fn from_persisted(
        persisted: PersistedForkChoice,
        fc_store: T,
    ) -> Result<Self, Error<T::Error>> {
        let proto_array = ProtoArrayForkChoice::from_bytes(&persisted.proto_array_bytes)
            .map_err(Error::InvalidProtoArrayBytes)?;

        Ok(Self {
            fc_store,
            proto_array,
            queued_attestations: persisted.queued_attestations,
            forkchoice_update_parameters: None,
            _phantom: PhantomData,
        })
    }

    /// Takes a snapshot of `Self` and stores it in `PersistedForkChoice`, allowing this struct to
    /// be instantiated again later.
    pub fn to_persisted(&self) -> PersistedForkChoice {
        PersistedForkChoice {
            proto_array_bytes: self.proto_array().as_bytes(),
            queued_attestations: self.queued_attestations().to_vec(),
        }
    }
}

/// Helper struct that is used to encode/decode the state of the `ForkChoice` as SSZ bytes.
///
/// This is used when persisting the state of the fork choice to disk.
#[derive(Encode, Decode, Clone)]
pub struct PersistedForkChoice {
    pub proto_array_bytes: Vec<u8>,
    queued_attestations: Vec<QueuedAttestation>,
}

#[cfg(test)]
mod tests {
    use types::{EthSpec, MainnetEthSpec};

    use super::*;

    type E = MainnetEthSpec;

    #[test]
    fn slots_since_epoch_start() {
        for epoch in 0..3 {
            for slot in 0..E::slots_per_epoch() {
                let input = epoch * E::slots_per_epoch() + slot;
                assert_eq!(compute_slots_since_epoch_start::<E>(Slot::new(input)), slot)
            }
        }
    }

    #[test]
    fn start_slot_at_epoch() {
        for epoch in 0..3 {
            assert_eq!(
                compute_start_slot_at_epoch::<E>(Epoch::new(epoch)),
                epoch * E::slots_per_epoch()
            )
        }
    }

    fn get_queued_attestations() -> Vec<QueuedAttestation> {
        (1..4)
            .into_iter()
            .map(|i| QueuedAttestation {
                slot: Slot::new(i),
                attesting_indices: vec![],
                block_root: Hash256::zero(),
                target_epoch: Epoch::new(0),
            })
            .collect()
    }

    fn get_slots(queued_attestations: &[QueuedAttestation]) -> Vec<u64> {
        queued_attestations.iter().map(|a| a.slot.into()).collect()
    }

    fn test_queued_attestations(current_time: Slot) -> (Vec<u64>, Vec<u64>) {
        let mut queued = get_queued_attestations();
        let dequeued = dequeue_attestations(current_time, &mut queued);

        (get_slots(&queued), get_slots(&dequeued))
    }

    #[test]
    fn dequeing_attestations() {
        let (queued, dequeued) = test_queued_attestations(Slot::new(0));
        assert_eq!(queued, vec![1, 2, 3]);
        assert!(dequeued.is_empty());

        let (queued, dequeued) = test_queued_attestations(Slot::new(1));
        assert_eq!(queued, vec![1, 2, 3]);
        assert!(dequeued.is_empty());

        let (queued, dequeued) = test_queued_attestations(Slot::new(2));
        assert_eq!(queued, vec![2, 3]);
        assert_eq!(dequeued, vec![1]);

        let (queued, dequeued) = test_queued_attestations(Slot::new(3));
        assert_eq!(queued, vec![3]);
        assert_eq!(dequeued, vec![1, 2]);

        let (queued, dequeued) = test_queued_attestations(Slot::new(4));
        assert!(queued.is_empty());
        assert_eq!(dequeued, vec![1, 2, 3]);
    }
}<|MERGE_RESOLUTION|>--- conflicted
+++ resolved
@@ -435,20 +435,6 @@
 
         let store = &mut self.fc_store;
 
-<<<<<<< HEAD
-        // FIXME(sproul): plumb VList through fork choice
-        let justified_balances = store.justified_balances().to_vec();
-
-        self.proto_array
-            .find_head::<E>(
-                *store.justified_checkpoint(),
-                *store.finalized_checkpoint(),
-                &justified_balances,
-                store.proposer_boost_root(),
-                spec,
-            )
-            .map_err(Into::into)
-=======
         let head_root = self.proto_array.find_head::<E>(
             *store.justified_checkpoint(),
             *store.finalized_checkpoint(),
@@ -472,7 +458,6 @@
         });
 
         Ok(head_root)
->>>>>>> 98604437
     }
 
     /// Returns `true` if the given `store` should be updated to set
