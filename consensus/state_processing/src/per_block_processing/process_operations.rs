--- conflicted
+++ resolved
@@ -148,11 +148,7 @@
                     validator_participation.add_flag(flag_index)?;
                     let effective_balance = state.get_validator(index)?.effective_balance;
                     proposer_reward_numerator.safe_add_assign(
-<<<<<<< HEAD
-                        get_base_reward(effective_balance, total_active_balance, spec)?
-=======
-                        get_base_reward(state, index, base_reward_per_increment, spec)?
->>>>>>> 7d3948c8
+                        get_base_reward(effective_balance, base_reward_per_increment, spec)?
                             .safe_mul(weight)?,
                     )?;
                 }
