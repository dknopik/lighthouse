use crate::test_utils::TestRandom;
use crate::*;
use derivative::Derivative;
use merkle_proof::{MerkleTree, MerkleTreeError};
use metastruct::metastruct;
use serde::{Deserialize, Serialize};
use ssz_derive::{Decode, Encode};
use std::marker::PhantomData;
use superstruct::superstruct;
use test_random_derive::TestRandom;
use tree_hash::{TreeHash, BYTES_PER_CHUNK};
use tree_hash_derive::TreeHash;

pub type KzgCommitments<E> =
    VariableList<KzgCommitment, <E as EthSpec>::MaxBlobCommitmentsPerBlock>;
pub type KzgCommitmentOpts<E> =
    FixedVector<Option<KzgCommitment>, <E as EthSpec>::MaxBlobsPerBlock>;

/// The number of leaves (including padding) on the `BeaconBlockBody` Merkle tree.
///
/// ## Note
///
/// This constant is set with the assumption that there are `> 8` and `<= 16` fields on the
/// `BeaconBlockBody`. **Tree hashing will fail if this value is set incorrectly.**
pub const NUM_BEACON_BLOCK_BODY_HASH_TREE_ROOT_LEAVES: usize = 16;
/// Index of the `blob_kzg_commitments` leaf in the `BeaconBlockBody` tree post-deneb.
pub const BLOB_KZG_COMMITMENTS_INDEX: usize = 11;

/// The body of a `BeaconChain` block, containing operations.
///
/// This *superstruct* abstracts over the hard-fork.
#[superstruct(
    variants(Base, Altair, Bellatrix, Capella, Deneb, Electra),
    variant_attributes(
        derive(
            Debug,
            Clone,
            Serialize,
            Deserialize,
            Encode,
            Decode,
            TreeHash,
            TestRandom,
            Derivative,
            arbitrary::Arbitrary
        ),
        derivative(PartialEq, Hash(bound = "E: EthSpec, Payload: AbstractExecPayload<E>")),
        serde(
            bound = "E: EthSpec, Payload: AbstractExecPayload<E>",
            deny_unknown_fields
        ),
        arbitrary(bound = "E: EthSpec, Payload: AbstractExecPayload<E>"),
    ),
    specific_variant_attributes(
        Base(metastruct(mappings(beacon_block_body_base_fields(groups(fields))))),
        Altair(metastruct(mappings(beacon_block_body_altair_fields(groups(fields))))),
        Bellatrix(metastruct(mappings(beacon_block_body_bellatrix_fields(groups(fields))))),
        Capella(metastruct(mappings(beacon_block_body_capella_fields(groups(fields))))),
        Deneb(metastruct(mappings(beacon_block_body_deneb_fields(groups(fields))))),
        Electra(metastruct(mappings(beacon_block_body_electra_fields(groups(fields))))),
    ),
    cast_error(ty = "Error", expr = "Error::IncorrectStateVariant"),
    partial_getter_error(ty = "Error", expr = "Error::IncorrectStateVariant")
)]
#[derive(Debug, Clone, Serialize, Deserialize, Derivative, arbitrary::Arbitrary)]
#[derivative(PartialEq, Hash(bound = "E: EthSpec"))]
#[serde(untagged)]
#[serde(bound = "E: EthSpec, Payload: AbstractExecPayload<E>")]
#[arbitrary(bound = "E: EthSpec, Payload: AbstractExecPayload<E>")]
pub struct BeaconBlockBody<E: EthSpec, Payload: AbstractExecPayload<E> = FullPayload<E>> {
    pub randao_reveal: Signature,
    pub eth1_data: Eth1Data,
    pub graffiti: Graffiti,
    pub proposer_slashings: VariableList<ProposerSlashing, E::MaxProposerSlashings>,
    #[superstruct(
        only(Base, Altair, Bellatrix, Capella, Deneb),
        partial_getter(rename = "attester_slashings_base")
    )]
    pub attester_slashings: VariableList<AttesterSlashingBase<E>, E::MaxAttesterSlashings>,
    #[superstruct(only(Electra), partial_getter(rename = "attester_slashings_electra"))]
    pub attester_slashings:
        VariableList<AttesterSlashingElectra<E>, E::MaxAttesterSlashingsElectra>,
    #[superstruct(
        only(Base, Altair, Bellatrix, Capella, Deneb),
        partial_getter(rename = "attestations_base")
    )]
    pub attestations: VariableList<AttestationBase<E>, E::MaxAttestations>,
    #[superstruct(only(Electra), partial_getter(rename = "attestations_electra"))]
    pub attestations: VariableList<AttestationElectra<E>, E::MaxAttestationsElectra>,
    pub deposits: VariableList<Deposit, E::MaxDeposits>,
    pub voluntary_exits: VariableList<SignedVoluntaryExit, E::MaxVoluntaryExits>,
    #[superstruct(only(Altair, Bellatrix, Capella, Deneb, Electra))]
    pub sync_aggregate: SyncAggregate<E>,
    // We flatten the execution payload so that serde can use the name of the inner type,
    // either `execution_payload` for full payloads, or `execution_payload_header` for blinded
    // payloads.
    #[superstruct(
        only(Bellatrix),
        partial_getter(rename = "execution_payload_bellatrix")
    )]
    #[serde(flatten)]
    pub execution_payload: Payload::Bellatrix,
    #[superstruct(only(Capella), partial_getter(rename = "execution_payload_capella"))]
    #[serde(flatten)]
    pub execution_payload: Payload::Capella,
    #[superstruct(only(Deneb), partial_getter(rename = "execution_payload_deneb"))]
    #[serde(flatten)]
    pub execution_payload: Payload::Deneb,
    #[superstruct(only(Electra), partial_getter(rename = "execution_payload_electra"))]
    #[serde(flatten)]
    pub execution_payload: Payload::Electra,
    #[superstruct(only(Capella, Deneb, Electra))]
    pub bls_to_execution_changes:
        VariableList<SignedBlsToExecutionChange, E::MaxBlsToExecutionChanges>,
    #[superstruct(only(Deneb, Electra))]
    pub blob_kzg_commitments: KzgCommitments<E>,
    #[superstruct(only(Electra))]
    pub consolidations: VariableList<SignedConsolidation, E::MaxConsolidations>,
    #[superstruct(only(Base, Altair))]
    #[metastruct(exclude_from(fields))]
    #[ssz(skip_serializing, skip_deserializing)]
    #[tree_hash(skip_hashing)]
    #[serde(skip)]
    #[arbitrary(default)]
    pub _phantom: PhantomData<Payload>,
}

impl<E: EthSpec, Payload: AbstractExecPayload<E>> BeaconBlockBody<E, Payload> {
    pub fn execution_payload(&self) -> Result<Payload::Ref<'_>, Error> {
        self.to_ref().execution_payload()
    }
}

impl<'a, E: EthSpec, Payload: AbstractExecPayload<E>> BeaconBlockBodyRef<'a, E, Payload> {
    pub fn execution_payload(&self) -> Result<Payload::Ref<'a>, Error> {
        match self {
            Self::Base(_) | Self::Altair(_) => Err(Error::IncorrectStateVariant),
            Self::Bellatrix(body) => Ok(Payload::Ref::from(&body.execution_payload)),
            Self::Capella(body) => Ok(Payload::Ref::from(&body.execution_payload)),
            Self::Deneb(body) => Ok(Payload::Ref::from(&body.execution_payload)),
            Self::Electra(body) => Ok(Payload::Ref::from(&body.execution_payload)),
        }
    }

    fn body_merkle_leaves(&self) -> Vec<Hash256> {
        let mut leaves = vec![];
        match self {
            Self::Base(body) => {
                beacon_block_body_base_fields!(body, |_, field| leaves
                    .push(field.tree_hash_root()));
            }
            Self::Altair(body) => {
                beacon_block_body_altair_fields!(body, |_, field| leaves
                    .push(field.tree_hash_root()));
            }
            Self::Bellatrix(body) => {
                beacon_block_body_bellatrix_fields!(body, |_, field| leaves
                    .push(field.tree_hash_root()));
            }
            Self::Capella(body) => {
                beacon_block_body_capella_fields!(body, |_, field| leaves
                    .push(field.tree_hash_root()));
            }
            Self::Deneb(body) => {
                beacon_block_body_deneb_fields!(body, |_, field| leaves
                    .push(field.tree_hash_root()));
            }
            Self::Electra(body) => {
                beacon_block_body_electra_fields!(body, |_, field| leaves
                    .push(field.tree_hash_root()));
            }
        }
        leaves
    }

    /// Produces the proof of inclusion for a `KzgCommitment` in `self.blob_kzg_commitments`
    /// at `index`.
    pub fn kzg_commitment_merkle_proof(
        &self,
        index: usize,
    ) -> Result<FixedVector<Hash256, E::KzgCommitmentInclusionProofDepth>, Error> {
        // We compute the branches by generating 2 merkle trees:
        // 1. Merkle tree for the `blob_kzg_commitments` List object
        // 2. Merkle tree for the `BeaconBlockBody` container
        // We then merge the branches for both the trees all the way up to the root.

        // Part1 (Branches for the subtree rooted at `blob_kzg_commitments`)
        //
        // Branches for `blob_kzg_commitments` without length mix-in
        let blob_leaves = self
            .blob_kzg_commitments()?
            .iter()
            .map(|commitment| commitment.tree_hash_root())
            .collect::<Vec<_>>();
        let depth = E::max_blob_commitments_per_block()
            .next_power_of_two()
            .ilog2();
        let tree = MerkleTree::create(&blob_leaves, depth as usize);
        let (_, mut proof) = tree
            .generate_proof(index, depth as usize)
            .map_err(Error::MerkleTreeError)?;

        // Add the branch corresponding to the length mix-in.
        let length = blob_leaves.len();
        let usize_len = std::mem::size_of::<usize>();
        let mut length_bytes = [0; BYTES_PER_CHUNK];
        length_bytes
            .get_mut(0..usize_len)
            .ok_or(Error::MerkleTreeError(MerkleTreeError::PleaseNotifyTheDevs))?
            .copy_from_slice(&length.to_le_bytes());
        let length_root = Hash256::from_slice(length_bytes.as_slice());
        proof.push(length_root);

        // Part 2
        // Branches for `BeaconBlockBody` container
        let body_leaves = self.body_merkle_leaves();
        let beacon_block_body_depth = body_leaves.len().next_power_of_two().ilog2() as usize;
        let tree = MerkleTree::create(&body_leaves, beacon_block_body_depth);
        let (_, mut proof_body) = tree
            .generate_proof(BLOB_KZG_COMMITMENTS_INDEX, beacon_block_body_depth)
            .map_err(Error::MerkleTreeError)?;
        // Join the proofs for the subtree and the main tree
        proof.append(&mut proof_body);
        debug_assert_eq!(proof.len(), E::kzg_proof_inclusion_proof_depth());

        Ok(proof.into())
    }

    /// Produces the proof of inclusion for `self.blob_kzg_commitments`.
    pub fn kzg_commitments_merkle_proof(
        &self,
    ) -> Result<FixedVector<Hash256, E::KzgCommitmentsInclusionProofDepth>, Error> {
<<<<<<< HEAD
        match self {
            Self::Base(_) | Self::Altair(_) | Self::Bellatrix(_) | Self::Capella(_) => {
                Err(Error::IncorrectStateVariant)
            }
            Self::Deneb(body) => {
                let leaves = [
                    body.randao_reveal.tree_hash_root(),
                    body.eth1_data.tree_hash_root(),
                    body.graffiti.tree_hash_root(),
                    body.proposer_slashings.tree_hash_root(),
                    body.attester_slashings.tree_hash_root(),
                    body.attestations.tree_hash_root(),
                    body.deposits.tree_hash_root(),
                    body.voluntary_exits.tree_hash_root(),
                    body.sync_aggregate.tree_hash_root(),
                    body.execution_payload.tree_hash_root(),
                    body.bls_to_execution_changes.tree_hash_root(),
                    body.blob_kzg_commitments.tree_hash_root(),
                ];
                let beacon_block_body_depth = leaves.len().next_power_of_two().ilog2() as usize;
                let tree = MerkleTree::create(&leaves, beacon_block_body_depth);
                let (_, proof) = tree
                    .generate_proof(BLOB_KZG_COMMITMENTS_INDEX, beacon_block_body_depth)
                    .map_err(Error::MerkleTreeError)?;
                Ok(proof.into())
            }
            Self::Electra(body) => {
                let leaves = [
                    body.randao_reveal.tree_hash_root(),
                    body.eth1_data.tree_hash_root(),
                    body.graffiti.tree_hash_root(),
                    body.proposer_slashings.tree_hash_root(),
                    body.attester_slashings.tree_hash_root(),
                    body.attestations.tree_hash_root(),
                    body.deposits.tree_hash_root(),
                    body.voluntary_exits.tree_hash_root(),
                    body.sync_aggregate.tree_hash_root(),
                    body.execution_payload.tree_hash_root(),
                    body.bls_to_execution_changes.tree_hash_root(),
                    body.blob_kzg_commitments.tree_hash_root(),
                ];
                let beacon_block_body_depth = leaves.len().next_power_of_two().ilog2() as usize;
                let tree = MerkleTree::create(&leaves, beacon_block_body_depth);
                let (_, proof) = tree
                    .generate_proof(BLOB_KZG_COMMITMENTS_INDEX, beacon_block_body_depth)
                    .map_err(Error::MerkleTreeError)?;
                Ok(proof.into())
            }
        }
=======
        let body_leaves = self.body_merkle_leaves();
        let beacon_block_body_depth = body_leaves.len().next_power_of_two().ilog2() as usize;
        let tree = MerkleTree::create(&body_leaves, beacon_block_body_depth);
        let (_, proof) = tree
            .generate_proof(BLOB_KZG_COMMITMENTS_INDEX, beacon_block_body_depth)
            .map_err(Error::MerkleTreeError)?;
        Ok(proof.into())
>>>>>>> 96b00ef6
    }

    /// Return `true` if this block body has a non-zero number of blobs.
    pub fn has_blobs(self) -> bool {
        self.blob_kzg_commitments()
            .map_or(false, |blobs| !blobs.is_empty())
    }

    pub fn attestations_len(&self) -> usize {
        match self {
            Self::Base(body) => body.attestations.len(),
            Self::Altair(body) => body.attestations.len(),
            Self::Bellatrix(body) => body.attestations.len(),
            Self::Capella(body) => body.attestations.len(),
            Self::Deneb(body) => body.attestations.len(),
            Self::Electra(body) => body.attestations.len(),
        }
    }

    pub fn attester_slashings_len(&self) -> usize {
        match self {
            Self::Base(body) => body.attester_slashings.len(),
            Self::Altair(body) => body.attester_slashings.len(),
            Self::Bellatrix(body) => body.attester_slashings.len(),
            Self::Capella(body) => body.attester_slashings.len(),
            Self::Deneb(body) => body.attester_slashings.len(),
            Self::Electra(body) => body.attester_slashings.len(),
        }
    }

    pub fn attestations(&self) -> Box<dyn Iterator<Item = AttestationRef<'a, E>> + 'a> {
        match self {
            Self::Base(body) => Box::new(body.attestations.iter().map(AttestationRef::Base)),
            Self::Altair(body) => Box::new(body.attestations.iter().map(AttestationRef::Base)),
            Self::Bellatrix(body) => Box::new(body.attestations.iter().map(AttestationRef::Base)),
            Self::Capella(body) => Box::new(body.attestations.iter().map(AttestationRef::Base)),
            Self::Deneb(body) => Box::new(body.attestations.iter().map(AttestationRef::Base)),
            Self::Electra(body) => Box::new(body.attestations.iter().map(AttestationRef::Electra)),
        }
    }

    pub fn attester_slashings(&self) -> Box<dyn Iterator<Item = AttesterSlashingRef<'a, E>> + 'a> {
        match self {
            Self::Base(body) => Box::new(
                body.attester_slashings
                    .iter()
                    .map(AttesterSlashingRef::Base),
            ),
            Self::Altair(body) => Box::new(
                body.attester_slashings
                    .iter()
                    .map(AttesterSlashingRef::Base),
            ),
            Self::Bellatrix(body) => Box::new(
                body.attester_slashings
                    .iter()
                    .map(AttesterSlashingRef::Base),
            ),
            Self::Capella(body) => Box::new(
                body.attester_slashings
                    .iter()
                    .map(AttesterSlashingRef::Base),
            ),
            Self::Deneb(body) => Box::new(
                body.attester_slashings
                    .iter()
                    .map(AttesterSlashingRef::Base),
            ),
            Self::Electra(body) => Box::new(
                body.attester_slashings
                    .iter()
                    .map(AttesterSlashingRef::Electra),
            ),
        }
    }
}

impl<'a, E: EthSpec, Payload: AbstractExecPayload<E>> BeaconBlockBodyRefMut<'a, E, Payload> {
    pub fn attestations_mut(
        &'a mut self,
    ) -> Box<dyn Iterator<Item = AttestationRefMut<'a, E>> + 'a> {
        match self {
            Self::Base(body) => Box::new(body.attestations.iter_mut().map(AttestationRefMut::Base)),
            Self::Altair(body) => {
                Box::new(body.attestations.iter_mut().map(AttestationRefMut::Base))
            }
            Self::Bellatrix(body) => {
                Box::new(body.attestations.iter_mut().map(AttestationRefMut::Base))
            }
            Self::Capella(body) => {
                Box::new(body.attestations.iter_mut().map(AttestationRefMut::Base))
            }
            Self::Deneb(body) => {
                Box::new(body.attestations.iter_mut().map(AttestationRefMut::Base))
            }
            Self::Electra(body) => {
                Box::new(body.attestations.iter_mut().map(AttestationRefMut::Electra))
            }
        }
    }
}

impl<'a, E: EthSpec, Payload: AbstractExecPayload<E>> BeaconBlockBodyRef<'a, E, Payload> {
    /// Get the fork_name of this object
    pub fn fork_name(self) -> ForkName {
        match self {
            BeaconBlockBodyRef::Base { .. } => ForkName::Base,
            BeaconBlockBodyRef::Altair { .. } => ForkName::Altair,
            BeaconBlockBodyRef::Bellatrix { .. } => ForkName::Bellatrix,
            BeaconBlockBodyRef::Capella { .. } => ForkName::Capella,
            BeaconBlockBodyRef::Deneb { .. } => ForkName::Deneb,
            BeaconBlockBodyRef::Electra { .. } => ForkName::Electra,
        }
    }
}

// We can convert pre-Bellatrix block bodies without payloads into block bodies "with" payloads.
impl<E: EthSpec> From<BeaconBlockBodyBase<E, BlindedPayload<E>>>
    for BeaconBlockBodyBase<E, FullPayload<E>>
{
    fn from(body: BeaconBlockBodyBase<E, BlindedPayload<E>>) -> Self {
        let BeaconBlockBodyBase {
            randao_reveal,
            eth1_data,
            graffiti,
            proposer_slashings,
            attester_slashings,
            attestations,
            deposits,
            voluntary_exits,
            _phantom,
        } = body;

        BeaconBlockBodyBase {
            randao_reveal,
            eth1_data,
            graffiti,
            proposer_slashings,
            attester_slashings,
            attestations,
            deposits,
            voluntary_exits,
            _phantom: PhantomData,
        }
    }
}

impl<E: EthSpec> From<BeaconBlockBodyAltair<E, BlindedPayload<E>>>
    for BeaconBlockBodyAltair<E, FullPayload<E>>
{
    fn from(body: BeaconBlockBodyAltair<E, BlindedPayload<E>>) -> Self {
        let BeaconBlockBodyAltair {
            randao_reveal,
            eth1_data,
            graffiti,
            proposer_slashings,
            attester_slashings,
            attestations,
            deposits,
            voluntary_exits,
            sync_aggregate,
            _phantom,
        } = body;

        BeaconBlockBodyAltair {
            randao_reveal,
            eth1_data,
            graffiti,
            proposer_slashings,
            attester_slashings,
            attestations,
            deposits,
            voluntary_exits,
            sync_aggregate,
            _phantom: PhantomData,
        }
    }
}

// Likewise bodies with payloads can be transformed into bodies without.
impl<E: EthSpec> From<BeaconBlockBodyBase<E, FullPayload<E>>>
    for (
        BeaconBlockBodyBase<E, BlindedPayload<E>>,
        Option<ExecutionPayload<E>>,
    )
{
    fn from(body: BeaconBlockBodyBase<E, FullPayload<E>>) -> Self {
        let BeaconBlockBodyBase {
            randao_reveal,
            eth1_data,
            graffiti,
            proposer_slashings,
            attester_slashings,
            attestations,
            deposits,
            voluntary_exits,
            _phantom,
        } = body;

        (
            BeaconBlockBodyBase {
                randao_reveal,
                eth1_data,
                graffiti,
                proposer_slashings,
                attester_slashings,
                attestations,
                deposits,
                voluntary_exits,
                _phantom: PhantomData,
            },
            None,
        )
    }
}

impl<E: EthSpec> From<BeaconBlockBodyAltair<E, FullPayload<E>>>
    for (
        BeaconBlockBodyAltair<E, BlindedPayload<E>>,
        Option<ExecutionPayload<E>>,
    )
{
    fn from(body: BeaconBlockBodyAltair<E, FullPayload<E>>) -> Self {
        let BeaconBlockBodyAltair {
            randao_reveal,
            eth1_data,
            graffiti,
            proposer_slashings,
            attester_slashings,
            attestations,
            deposits,
            voluntary_exits,
            sync_aggregate,
            _phantom,
        } = body;

        (
            BeaconBlockBodyAltair {
                randao_reveal,
                eth1_data,
                graffiti,
                proposer_slashings,
                attester_slashings,
                attestations,
                deposits,
                voluntary_exits,
                sync_aggregate,
                _phantom: PhantomData,
            },
            None,
        )
    }
}

impl<E: EthSpec> From<BeaconBlockBodyBellatrix<E, FullPayload<E>>>
    for (
        BeaconBlockBodyBellatrix<E, BlindedPayload<E>>,
        Option<ExecutionPayloadBellatrix<E>>,
    )
{
    fn from(body: BeaconBlockBodyBellatrix<E, FullPayload<E>>) -> Self {
        let BeaconBlockBodyBellatrix {
            randao_reveal,
            eth1_data,
            graffiti,
            proposer_slashings,
            attester_slashings,
            attestations,
            deposits,
            voluntary_exits,
            sync_aggregate,
            execution_payload: FullPayloadBellatrix { execution_payload },
        } = body;

        (
            BeaconBlockBodyBellatrix {
                randao_reveal,
                eth1_data,
                graffiti,
                proposer_slashings,
                attester_slashings,
                attestations,
                deposits,
                voluntary_exits,
                sync_aggregate,
                execution_payload: BlindedPayloadBellatrix {
                    execution_payload_header: From::from(&execution_payload),
                },
            },
            Some(execution_payload),
        )
    }
}

impl<E: EthSpec> From<BeaconBlockBodyCapella<E, FullPayload<E>>>
    for (
        BeaconBlockBodyCapella<E, BlindedPayload<E>>,
        Option<ExecutionPayloadCapella<E>>,
    )
{
    fn from(body: BeaconBlockBodyCapella<E, FullPayload<E>>) -> Self {
        let BeaconBlockBodyCapella {
            randao_reveal,
            eth1_data,
            graffiti,
            proposer_slashings,
            attester_slashings,
            attestations,
            deposits,
            voluntary_exits,
            sync_aggregate,
            execution_payload: FullPayloadCapella { execution_payload },
            bls_to_execution_changes,
        } = body;

        (
            BeaconBlockBodyCapella {
                randao_reveal,
                eth1_data,
                graffiti,
                proposer_slashings,
                attester_slashings,
                attestations,
                deposits,
                voluntary_exits,
                sync_aggregate,
                execution_payload: BlindedPayloadCapella {
                    execution_payload_header: From::from(&execution_payload),
                },
                bls_to_execution_changes,
            },
            Some(execution_payload),
        )
    }
}

impl<E: EthSpec> From<BeaconBlockBodyDeneb<E, FullPayload<E>>>
    for (
        BeaconBlockBodyDeneb<E, BlindedPayload<E>>,
        Option<ExecutionPayloadDeneb<E>>,
    )
{
    fn from(body: BeaconBlockBodyDeneb<E, FullPayload<E>>) -> Self {
        let BeaconBlockBodyDeneb {
            randao_reveal,
            eth1_data,
            graffiti,
            proposer_slashings,
            attester_slashings,
            attestations,
            deposits,
            voluntary_exits,
            sync_aggregate,
            execution_payload: FullPayloadDeneb { execution_payload },
            bls_to_execution_changes,
            blob_kzg_commitments,
        } = body;

        (
            BeaconBlockBodyDeneb {
                randao_reveal,
                eth1_data,
                graffiti,
                proposer_slashings,
                attester_slashings,
                attestations,
                deposits,
                voluntary_exits,
                sync_aggregate,
                execution_payload: BlindedPayloadDeneb {
                    execution_payload_header: From::from(&execution_payload),
                },
                bls_to_execution_changes,
                blob_kzg_commitments,
            },
            Some(execution_payload),
        )
    }
}

impl<E: EthSpec> From<BeaconBlockBodyElectra<E, FullPayload<E>>>
    for (
        BeaconBlockBodyElectra<E, BlindedPayload<E>>,
        Option<ExecutionPayloadElectra<E>>,
    )
{
    fn from(body: BeaconBlockBodyElectra<E, FullPayload<E>>) -> Self {
        let BeaconBlockBodyElectra {
            randao_reveal,
            eth1_data,
            graffiti,
            proposer_slashings,
            attester_slashings,
            attestations,
            deposits,
            voluntary_exits,
            sync_aggregate,
            execution_payload: FullPayloadElectra { execution_payload },
            bls_to_execution_changes,
            blob_kzg_commitments,
            consolidations,
        } = body;

        (
            BeaconBlockBodyElectra {
                randao_reveal,
                eth1_data,
                graffiti,
                proposer_slashings,
                attester_slashings,
                attestations,
                deposits,
                voluntary_exits,
                sync_aggregate,
                execution_payload: BlindedPayloadElectra {
                    execution_payload_header: From::from(&execution_payload),
                },
                bls_to_execution_changes,
                blob_kzg_commitments: blob_kzg_commitments.clone(),
                consolidations,
            },
            Some(execution_payload),
        )
    }
}

// We can clone a full block into a blinded block, without cloning the payload.
impl<E: EthSpec> BeaconBlockBodyBase<E, FullPayload<E>> {
    pub fn clone_as_blinded(&self) -> BeaconBlockBodyBase<E, BlindedPayload<E>> {
        let (block_body, _payload) = self.clone().into();
        block_body
    }
}

impl<E: EthSpec> BeaconBlockBodyAltair<E, FullPayload<E>> {
    pub fn clone_as_blinded(&self) -> BeaconBlockBodyAltair<E, BlindedPayload<E>> {
        let (block_body, _payload) = self.clone().into();
        block_body
    }
}

impl<E: EthSpec> BeaconBlockBodyBellatrix<E, FullPayload<E>> {
    pub fn clone_as_blinded(&self) -> BeaconBlockBodyBellatrix<E, BlindedPayload<E>> {
        let BeaconBlockBodyBellatrix {
            randao_reveal,
            eth1_data,
            graffiti,
            proposer_slashings,
            attester_slashings,
            attestations,
            deposits,
            voluntary_exits,
            sync_aggregate,
            execution_payload: FullPayloadBellatrix { execution_payload },
        } = self;

        BeaconBlockBodyBellatrix {
            randao_reveal: randao_reveal.clone(),
            eth1_data: eth1_data.clone(),
            graffiti: *graffiti,
            proposer_slashings: proposer_slashings.clone(),
            attester_slashings: attester_slashings.clone(),
            attestations: attestations.clone(),
            deposits: deposits.clone(),
            voluntary_exits: voluntary_exits.clone(),
            sync_aggregate: sync_aggregate.clone(),
            execution_payload: BlindedPayloadBellatrix {
                execution_payload_header: execution_payload.into(),
            },
        }
    }
}

impl<E: EthSpec> BeaconBlockBodyCapella<E, FullPayload<E>> {
    pub fn clone_as_blinded(&self) -> BeaconBlockBodyCapella<E, BlindedPayload<E>> {
        let BeaconBlockBodyCapella {
            randao_reveal,
            eth1_data,
            graffiti,
            proposer_slashings,
            attester_slashings,
            attestations,
            deposits,
            voluntary_exits,
            sync_aggregate,
            execution_payload: FullPayloadCapella { execution_payload },
            bls_to_execution_changes,
        } = self;

        BeaconBlockBodyCapella {
            randao_reveal: randao_reveal.clone(),
            eth1_data: eth1_data.clone(),
            graffiti: *graffiti,
            proposer_slashings: proposer_slashings.clone(),
            attester_slashings: attester_slashings.clone(),
            attestations: attestations.clone(),
            deposits: deposits.clone(),
            voluntary_exits: voluntary_exits.clone(),
            sync_aggregate: sync_aggregate.clone(),
            execution_payload: BlindedPayloadCapella {
                execution_payload_header: execution_payload.into(),
            },
            bls_to_execution_changes: bls_to_execution_changes.clone(),
        }
    }
}

impl<E: EthSpec> BeaconBlockBodyDeneb<E, FullPayload<E>> {
    pub fn clone_as_blinded(&self) -> BeaconBlockBodyDeneb<E, BlindedPayload<E>> {
        let BeaconBlockBodyDeneb {
            randao_reveal,
            eth1_data,
            graffiti,
            proposer_slashings,
            attester_slashings,
            attestations,
            deposits,
            voluntary_exits,
            sync_aggregate,
            execution_payload: FullPayloadDeneb { execution_payload },
            bls_to_execution_changes,
            blob_kzg_commitments,
        } = self;

        BeaconBlockBodyDeneb {
            randao_reveal: randao_reveal.clone(),
            eth1_data: eth1_data.clone(),
            graffiti: *graffiti,
            proposer_slashings: proposer_slashings.clone(),
            attester_slashings: attester_slashings.clone(),
            attestations: attestations.clone(),
            deposits: deposits.clone(),
            voluntary_exits: voluntary_exits.clone(),
            sync_aggregate: sync_aggregate.clone(),
            execution_payload: BlindedPayloadDeneb {
                execution_payload_header: execution_payload.into(),
            },
            bls_to_execution_changes: bls_to_execution_changes.clone(),
            blob_kzg_commitments: blob_kzg_commitments.clone(),
        }
    }
}

impl<E: EthSpec> BeaconBlockBodyElectra<E, FullPayload<E>> {
    pub fn clone_as_blinded(&self) -> BeaconBlockBodyElectra<E, BlindedPayload<E>> {
        let BeaconBlockBodyElectra {
            randao_reveal,
            eth1_data,
            graffiti,
            proposer_slashings,
            attester_slashings,
            attestations,
            deposits,
            voluntary_exits,
            sync_aggregate,
            execution_payload: FullPayloadElectra { execution_payload },
            bls_to_execution_changes,
            blob_kzg_commitments,
            consolidations,
        } = self;

        BeaconBlockBodyElectra {
            randao_reveal: randao_reveal.clone(),
            eth1_data: eth1_data.clone(),
            graffiti: *graffiti,
            proposer_slashings: proposer_slashings.clone(),
            attester_slashings: attester_slashings.clone(),
            attestations: attestations.clone(),
            deposits: deposits.clone(),
            voluntary_exits: voluntary_exits.clone(),
            sync_aggregate: sync_aggregate.clone(),
            execution_payload: BlindedPayloadElectra {
                execution_payload_header: execution_payload.into(),
            },
            bls_to_execution_changes: bls_to_execution_changes.clone(),
            blob_kzg_commitments: blob_kzg_commitments.clone(),
            consolidations: consolidations.clone(),
        }
    }
}

impl<E: EthSpec> From<BeaconBlockBody<E, FullPayload<E>>>
    for (
        BeaconBlockBody<E, BlindedPayload<E>>,
        Option<ExecutionPayload<E>>,
    )
{
    fn from(body: BeaconBlockBody<E, FullPayload<E>>) -> Self {
        map_beacon_block_body!(body, |inner, cons| {
            let (block, payload) = inner.into();
            (cons(block), payload.map(Into::into))
        })
    }
}

impl<E: EthSpec> BeaconBlockBody<E> {
    /// Returns the name of the fork pertaining to `self`.
    pub fn fork_name(&self) -> ForkName {
        self.to_ref().fork_name()
    }

    pub fn block_body_merkle_proof(&self, generalized_index: usize) -> Result<Vec<Hash256>, Error> {
        let field_index = match generalized_index {
            light_client_update::EXECUTION_PAYLOAD_INDEX => {
                // Execution payload is a top-level field, subtract off the generalized indices
                // for the internal nodes. Result should be 9, the field offset of the execution
                // payload in the `BeaconBlockBody`:
                // https://github.com/ethereum/consensus-specs/blob/dev/specs/deneb/beacon-chain.md#beaconblockbody
                generalized_index
                    .checked_sub(NUM_BEACON_BLOCK_BODY_HASH_TREE_ROOT_LEAVES)
                    .ok_or(Error::IndexNotSupported(generalized_index))?
            }
            _ => return Err(Error::IndexNotSupported(generalized_index)),
        };

        let attestations_root = if self.fork_name() > ForkName::Electra {
            self.attestations_electra()?.tree_hash_root()
        } else {
            self.attestations_base()?.tree_hash_root()
        };

        let attester_slashings_root = if self.fork_name() > ForkName::Electra {
            self.attester_slashings_electra()?.tree_hash_root()
        } else {
            self.attester_slashings_base()?.tree_hash_root()
        };

        let mut leaves = vec![
            self.randao_reveal().tree_hash_root(),
            self.eth1_data().tree_hash_root(),
            self.graffiti().tree_hash_root(),
            self.proposer_slashings().tree_hash_root(),
            attester_slashings_root,
            attestations_root,
            self.deposits().tree_hash_root(),
            self.voluntary_exits().tree_hash_root(),
        ];

        if let Ok(sync_aggregate) = self.sync_aggregate() {
            leaves.push(sync_aggregate.tree_hash_root())
        }

        if let Ok(execution_payload) = self.execution_payload() {
            leaves.push(execution_payload.tree_hash_root())
        }

        if let Ok(bls_to_execution_changes) = self.bls_to_execution_changes() {
            leaves.push(bls_to_execution_changes.tree_hash_root())
        }

        if let Ok(blob_kzg_commitments) = self.blob_kzg_commitments() {
            leaves.push(blob_kzg_commitments.tree_hash_root())
        }

        let depth = light_client_update::EXECUTION_PAYLOAD_PROOF_LEN;
        let tree = merkle_proof::MerkleTree::create(&leaves, depth);
        let (_, proof) = tree.generate_proof(field_index, depth)?;

        Ok(proof)
    }
}

/// Util method helpful for logging.
pub fn format_kzg_commitments(commitments: &[KzgCommitment]) -> String {
    let commitment_strings: Vec<String> = commitments.iter().map(|x| x.to_string()).collect();
    let commitments_joined = commitment_strings.join(", ");
    let surrounded_commitments = format!("[{}]", commitments_joined);
    surrounded_commitments
}

#[cfg(test)]
mod tests {
    mod base {
        use super::super::*;
        ssz_and_tree_hash_tests!(BeaconBlockBodyBase<MainnetEthSpec>);
    }
    mod altair {
        use super::super::*;
        ssz_and_tree_hash_tests!(BeaconBlockBodyAltair<MainnetEthSpec>);
    }
}<|MERGE_RESOLUTION|>--- conflicted
+++ resolved
@@ -230,57 +230,6 @@
     pub fn kzg_commitments_merkle_proof(
         &self,
     ) -> Result<FixedVector<Hash256, E::KzgCommitmentsInclusionProofDepth>, Error> {
-<<<<<<< HEAD
-        match self {
-            Self::Base(_) | Self::Altair(_) | Self::Bellatrix(_) | Self::Capella(_) => {
-                Err(Error::IncorrectStateVariant)
-            }
-            Self::Deneb(body) => {
-                let leaves = [
-                    body.randao_reveal.tree_hash_root(),
-                    body.eth1_data.tree_hash_root(),
-                    body.graffiti.tree_hash_root(),
-                    body.proposer_slashings.tree_hash_root(),
-                    body.attester_slashings.tree_hash_root(),
-                    body.attestations.tree_hash_root(),
-                    body.deposits.tree_hash_root(),
-                    body.voluntary_exits.tree_hash_root(),
-                    body.sync_aggregate.tree_hash_root(),
-                    body.execution_payload.tree_hash_root(),
-                    body.bls_to_execution_changes.tree_hash_root(),
-                    body.blob_kzg_commitments.tree_hash_root(),
-                ];
-                let beacon_block_body_depth = leaves.len().next_power_of_two().ilog2() as usize;
-                let tree = MerkleTree::create(&leaves, beacon_block_body_depth);
-                let (_, proof) = tree
-                    .generate_proof(BLOB_KZG_COMMITMENTS_INDEX, beacon_block_body_depth)
-                    .map_err(Error::MerkleTreeError)?;
-                Ok(proof.into())
-            }
-            Self::Electra(body) => {
-                let leaves = [
-                    body.randao_reveal.tree_hash_root(),
-                    body.eth1_data.tree_hash_root(),
-                    body.graffiti.tree_hash_root(),
-                    body.proposer_slashings.tree_hash_root(),
-                    body.attester_slashings.tree_hash_root(),
-                    body.attestations.tree_hash_root(),
-                    body.deposits.tree_hash_root(),
-                    body.voluntary_exits.tree_hash_root(),
-                    body.sync_aggregate.tree_hash_root(),
-                    body.execution_payload.tree_hash_root(),
-                    body.bls_to_execution_changes.tree_hash_root(),
-                    body.blob_kzg_commitments.tree_hash_root(),
-                ];
-                let beacon_block_body_depth = leaves.len().next_power_of_two().ilog2() as usize;
-                let tree = MerkleTree::create(&leaves, beacon_block_body_depth);
-                let (_, proof) = tree
-                    .generate_proof(BLOB_KZG_COMMITMENTS_INDEX, beacon_block_body_depth)
-                    .map_err(Error::MerkleTreeError)?;
-                Ok(proof.into())
-            }
-        }
-=======
         let body_leaves = self.body_merkle_leaves();
         let beacon_block_body_depth = body_leaves.len().next_power_of_two().ilog2() as usize;
         let tree = MerkleTree::create(&body_leaves, beacon_block_body_depth);
@@ -288,7 +237,6 @@
             .generate_proof(BLOB_KZG_COMMITMENTS_INDEX, beacon_block_body_depth)
             .map_err(Error::MerkleTreeError)?;
         Ok(proof.into())
->>>>>>> 96b00ef6
     }
 
     /// Return `true` if this block body has a non-zero number of blobs.
