use crate::application_domain::{ApplicationDomain, APPLICATION_DOMAIN_BUILDER};
use crate::blob_sidecar::BlobIdentifier;
use crate::data_column_sidecar::DataColumnIdentifier;
use crate::*;
use int_to_bytes::int_to_bytes4;
use safe_arith::{ArithError, SafeArith};
use serde::{Deserialize, Deserializer, Serialize, Serializer};
use serde_utils::quoted_u64::MaybeQuoted;
use ssz::Encode;
use std::fs::File;
use std::path::Path;
use std::time::Duration;
use tree_hash::TreeHash;

/// Each of the BLS signature domains.
#[derive(Debug, PartialEq, Clone, Copy)]
pub enum Domain {
    BlsToExecutionChange,
    BeaconProposer,
    BeaconAttester,
    Randao,
    Deposit,
    VoluntaryExit,
    SelectionProof,
    AggregateAndProof,
    SyncCommittee,
    ContributionAndProof,
    SyncCommitteeSelectionProof,
    Consolidation,
    ApplicationMask(ApplicationDomain),
}

/// Lighthouse's internal configuration struct.
///
/// Contains a mixture of "preset" and "config" values w.r.t to the EF definitions.
#[derive(arbitrary::Arbitrary, PartialEq, Debug, Clone)]
pub struct ChainSpec {
    /*
     * Config name
     */
    pub config_name: Option<String>,

    /*
     * Constants
     */
    pub genesis_slot: Slot,
    pub far_future_epoch: Epoch,
    pub base_rewards_per_epoch: u64,
    pub deposit_contract_tree_depth: u64,

    /*
     * Misc
     */
    pub max_committees_per_slot: usize,
    pub target_committee_size: usize,
    pub min_per_epoch_churn_limit: u64,
    pub max_per_epoch_activation_churn_limit: u64,
    pub churn_limit_quotient: u64,
    pub shuffle_round_count: u8,
    pub min_genesis_active_validator_count: u64,
    pub min_genesis_time: u64,
    pub hysteresis_quotient: u64,
    pub hysteresis_downward_multiplier: u64,
    pub hysteresis_upward_multiplier: u64,
    pub proportional_slashing_multiplier: u64,

    /*
     *  Gwei values
     */
    pub min_deposit_amount: u64,
    pub max_effective_balance: u64,
    pub ejection_balance: u64,
    pub effective_balance_increment: u64,

    /*
     * Initial Values
     */
    pub genesis_fork_version: [u8; 4],
    pub bls_withdrawal_prefix_byte: u8,
    pub eth1_address_withdrawal_prefix_byte: u8,
    pub compounding_withdrawal_prefix_byte: u8,

    /*
     * Time parameters
     */
    pub genesis_delay: u64,
    pub seconds_per_slot: u64,
    pub min_attestation_inclusion_delay: u64,
    pub min_seed_lookahead: Epoch,
    pub max_seed_lookahead: Epoch,
    pub min_epochs_to_inactivity_penalty: u64,
    pub min_validator_withdrawability_delay: Epoch,
    pub shard_committee_period: u64,

    /*
     * Reward and penalty quotients
     */
    pub base_reward_factor: u64,
    pub whistleblower_reward_quotient: u64,
    pub proposer_reward_quotient: u64,
    pub inactivity_penalty_quotient: u64,
    pub min_slashing_penalty_quotient: u64,

    /*
     * Signature domains
     */
    pub(crate) domain_beacon_proposer: u32,
    pub(crate) domain_beacon_attester: u32,
    pub(crate) domain_randao: u32,
    pub(crate) domain_deposit: u32,
    pub(crate) domain_voluntary_exit: u32,
    pub(crate) domain_selection_proof: u32,
    pub(crate) domain_aggregate_and_proof: u32,
    pub(crate) domain_consolidation: u32,

    /*
     * Fork choice
     */
    pub safe_slots_to_update_justified: u64,
    pub proposer_score_boost: Option<u64>,
    pub reorg_head_weight_threshold: Option<u64>,
    pub reorg_parent_weight_threshold: Option<u64>,

    /*
     * Eth1
     */
    pub eth1_follow_distance: u64,
    pub seconds_per_eth1_block: u64,
    pub deposit_chain_id: u64,
    pub deposit_network_id: u64,
    pub deposit_contract_address: Address,

    /*
     * Altair hard fork params
     */
    pub inactivity_penalty_quotient_altair: u64,
    pub min_slashing_penalty_quotient_altair: u64,
    pub proportional_slashing_multiplier_altair: u64,
    pub epochs_per_sync_committee_period: Epoch,
    pub inactivity_score_bias: u64,
    pub inactivity_score_recovery_rate: u64,
    pub min_sync_committee_participants: u64,
    pub(crate) domain_sync_committee: u32,
    pub(crate) domain_sync_committee_selection_proof: u32,
    pub(crate) domain_contribution_and_proof: u32,
    pub altair_fork_version: [u8; 4],
    /// The Altair fork epoch is optional, with `None` representing "Altair never happens".
    pub altair_fork_epoch: Option<Epoch>,

    /*
     * Bellatrix hard fork params
     */
    pub inactivity_penalty_quotient_bellatrix: u64,
    pub min_slashing_penalty_quotient_bellatrix: u64,
    pub proportional_slashing_multiplier_bellatrix: u64,
    pub bellatrix_fork_version: [u8; 4],
    /// The Bellatrix fork epoch is optional, with `None` representing "Bellatrix never happens".
    pub bellatrix_fork_epoch: Option<Epoch>,
    pub terminal_total_difficulty: Uint256,
    pub terminal_block_hash: ExecutionBlockHash,
    pub terminal_block_hash_activation_epoch: Epoch,
    pub safe_slots_to_import_optimistically: u64,

    /*
     * Capella hard fork params
     */
    pub capella_fork_version: [u8; 4],
    /// The Capella fork epoch is optional, with `None` representing "Capella never happens".
    pub capella_fork_epoch: Option<Epoch>,
    pub max_validators_per_withdrawals_sweep: u64,

    /*
     * Deneb hard fork params
     */
    pub deneb_fork_version: [u8; 4],
    pub deneb_fork_epoch: Option<Epoch>,

    /*
     * Electra hard fork params
     */
    pub electra_fork_version: [u8; 4],
    /// The Electra fork epoch is optional, with `None` representing "Electra never happens".
    pub electra_fork_epoch: Option<Epoch>,
    pub unset_deposit_receipts_start_index: u64,
    pub full_exit_request_amount: u64,
    pub min_activation_balance: u64,
    pub max_effective_balance_electra: u64,
    pub min_slashing_penalty_quotient_electra: u64,
    pub whistleblower_reward_quotient_electra: u64,
    pub max_pending_partials_per_withdrawals_sweep: u64,
    pub min_per_epoch_churn_limit_electra: u64,
    pub max_per_epoch_activation_exit_churn_limit: u64,

    /*
     * DAS params
     */
    pub peer_das_epoch: Option<Epoch>,
    pub custody_requirement: u64,

    /*
     * Networking
     */
    pub boot_nodes: Vec<String>,
    pub network_id: u8,
    pub target_aggregators_per_committee: u64,
    pub gossip_max_size: u64,
    pub max_request_blocks: u64,
    pub epochs_per_subnet_subscription: u64,
    pub min_epochs_for_block_requests: u64,
    pub max_chunk_size: u64,
    pub ttfb_timeout: u64,
    pub resp_timeout: u64,
    pub attestation_propagation_slot_range: u64,
    pub maximum_gossip_clock_disparity_millis: u64,
    pub message_domain_invalid_snappy: [u8; 4],
    pub message_domain_valid_snappy: [u8; 4],
    pub subnets_per_node: u8,
    pub attestation_subnet_count: u64,
    pub attestation_subnet_extra_bits: u8,
    pub attestation_subnet_prefix_bits: u8,
    pub attestation_subnet_shuffling_prefix_bits: u8,

    /*
     * Networking Deneb
     */
    pub max_request_blocks_deneb: u64,
    pub max_request_blob_sidecars: u64,
    pub max_request_data_column_sidecars: u64,
    pub min_epochs_for_blob_sidecars_requests: u64,
    pub blob_sidecar_subnet_count: u64,
    pub data_column_sidecar_subnet_count: u64,

    /*
     * Networking Derived
     *
     * When adding fields here, make sure any values are derived again during `apply_to_chain_spec`.
     */
    pub max_blocks_by_root_request: usize,
    pub max_blocks_by_root_request_deneb: usize,
    pub max_blobs_by_root_request: usize,
    pub max_data_columns_by_root_request: usize,

    /*
     * Application params
     */
    pub(crate) domain_application_mask: u32,

    /*
     * Capella params
     */
    pub(crate) domain_bls_to_execution_change: u32,
}

impl ChainSpec {
    /// Construct a `ChainSpec` from a standard config.
    pub fn from_config<E: EthSpec>(config: &Config) -> Option<Self> {
        let spec = E::default_spec();
        config.apply_to_chain_spec::<E>(&spec)
    }

    /// Returns an `EnrForkId` for the given `slot`.
    pub fn enr_fork_id<E: EthSpec>(
        &self,
        slot: Slot,
        genesis_validators_root: Hash256,
    ) -> EnrForkId {
        EnrForkId {
            fork_digest: self.fork_digest::<E>(slot, genesis_validators_root),
            next_fork_version: self.next_fork_version::<E>(slot),
            next_fork_epoch: self
                .next_fork_epoch::<E>(slot)
                .map(|(_, e)| e)
                .unwrap_or(self.far_future_epoch),
        }
    }

    /// Returns the `ForkDigest` for the given slot.
    ///
    /// If `self.altair_fork_epoch == None`, then this function returns the genesis fork digest
    /// otherwise, returns the fork digest based on the slot.
    pub fn fork_digest<E: EthSpec>(&self, slot: Slot, genesis_validators_root: Hash256) -> [u8; 4] {
        let fork_name = self.fork_name_at_slot::<E>(slot);
        Self::compute_fork_digest(
            self.fork_version_for_name(fork_name),
            genesis_validators_root,
        )
    }

    /// Returns the `next_fork_version`.
    ///
    /// `next_fork_version = current_fork_version` if no future fork is planned,
    pub fn next_fork_version<E: EthSpec>(&self, slot: Slot) -> [u8; 4] {
        match self.next_fork_epoch::<E>(slot) {
            Some((fork, _)) => self.fork_version_for_name(fork),
            None => self.fork_version_for_name(self.fork_name_at_slot::<E>(slot)),
        }
    }

    /// Returns the epoch of the next scheduled fork along with its corresponding `ForkName`.
    ///
    /// If no future forks are scheduled, this function returns `None`.
    pub fn next_fork_epoch<E: EthSpec>(&self, slot: Slot) -> Option<(ForkName, Epoch)> {
        let current_fork_name = self.fork_name_at_slot::<E>(slot);
        let next_fork_name = current_fork_name.next_fork()?;
        let fork_epoch = self.fork_epoch(next_fork_name)?;
        Some((next_fork_name, fork_epoch))
    }

    /// Returns the name of the fork which is active at `slot`.
    pub fn fork_name_at_slot<E: EthSpec>(&self, slot: Slot) -> ForkName {
        self.fork_name_at_epoch(slot.epoch(E::slots_per_epoch()))
    }

    /// Returns the name of the fork which is active at `epoch`.
    pub fn fork_name_at_epoch(&self, epoch: Epoch) -> ForkName {
        match self.electra_fork_epoch {
            Some(fork_epoch) if epoch >= fork_epoch => ForkName::Electra,
            _ => match self.deneb_fork_epoch {
                Some(fork_epoch) if epoch >= fork_epoch => ForkName::Deneb,
                _ => match self.capella_fork_epoch {
                    Some(fork_epoch) if epoch >= fork_epoch => ForkName::Capella,
                    _ => match self.bellatrix_fork_epoch {
                        Some(fork_epoch) if epoch >= fork_epoch => ForkName::Bellatrix,
                        _ => match self.altair_fork_epoch {
                            Some(fork_epoch) if epoch >= fork_epoch => ForkName::Altair,
                            _ => ForkName::Base,
                        },
                    },
                },
            },
        }
    }

    /// Returns the fork version for a named fork.
    pub fn fork_version_for_name(&self, fork_name: ForkName) -> [u8; 4] {
        match fork_name {
            ForkName::Base => self.genesis_fork_version,
            ForkName::Altair => self.altair_fork_version,
            ForkName::Bellatrix => self.bellatrix_fork_version,
            ForkName::Capella => self.capella_fork_version,
            ForkName::Deneb => self.deneb_fork_version,
            ForkName::Electra => self.electra_fork_version,
        }
    }

    /// For a given fork name, return the epoch at which it activates.
    pub fn fork_epoch(&self, fork_name: ForkName) -> Option<Epoch> {
        match fork_name {
            ForkName::Base => Some(Epoch::new(0)),
            ForkName::Altair => self.altair_fork_epoch,
            ForkName::Bellatrix => self.bellatrix_fork_epoch,
            ForkName::Capella => self.capella_fork_epoch,
            ForkName::Deneb => self.deneb_fork_epoch,
            ForkName::Electra => self.electra_fork_epoch,
        }
    }

    pub fn inactivity_penalty_quotient_for_fork(&self, fork_name: ForkName) -> u64 {
        if fork_name >= ForkName::Bellatrix {
            self.inactivity_penalty_quotient_bellatrix
        } else if fork_name >= ForkName::Altair {
            self.inactivity_penalty_quotient_altair
        } else {
            self.inactivity_penalty_quotient
        }
    }

    /// For a given `BeaconState`, return the proportional slashing multiplier associated with its variant.
    pub fn proportional_slashing_multiplier_for_state<E: EthSpec>(
        &self,
        state: &BeaconState<E>,
    ) -> u64 {
        let fork_name = state.fork_name_unchecked();
        if fork_name >= ForkName::Bellatrix {
            self.proportional_slashing_multiplier_bellatrix
        } else if fork_name >= ForkName::Altair {
            self.proportional_slashing_multiplier_altair
        } else {
            self.proportional_slashing_multiplier
        }
    }

    /// For a given `BeaconState`, return the minimum slashing penalty quotient associated with its variant.
    pub fn min_slashing_penalty_quotient_for_state<E: EthSpec>(
        &self,
        state: &BeaconState<E>,
    ) -> u64 {
        let fork_name = state.fork_name_unchecked();
        if fork_name >= ForkName::Electra {
            self.min_slashing_penalty_quotient_electra
        } else if fork_name >= ForkName::Bellatrix {
            self.min_slashing_penalty_quotient_bellatrix
        } else if fork_name >= ForkName::Altair {
            self.min_slashing_penalty_quotient_altair
        } else {
            self.min_slashing_penalty_quotient
        }
    }

    /// Returns a full `Fork` struct for a given epoch.
    pub fn fork_at_epoch(&self, epoch: Epoch) -> Fork {
        let current_fork_name = self.fork_name_at_epoch(epoch);
        let previous_fork_name = current_fork_name.previous_fork().unwrap_or(ForkName::Base);
        let epoch = self
            .fork_epoch(current_fork_name)
            .unwrap_or_else(|| Epoch::new(0));

        Fork {
            previous_version: self.fork_version_for_name(previous_fork_name),
            current_version: self.fork_version_for_name(current_fork_name),
            epoch,
        }
    }

    /// Returns a full `Fork` struct for a given `ForkName` or `None` if the fork does not yet have
    /// an activation epoch.
    pub fn fork_for_name(&self, fork_name: ForkName) -> Option<Fork> {
        let previous_fork_name = fork_name.previous_fork().unwrap_or(ForkName::Base);
        let epoch = self.fork_epoch(fork_name)?;

        Some(Fork {
            previous_version: self.fork_version_for_name(previous_fork_name),
            current_version: self.fork_version_for_name(fork_name),
            epoch,
        })
    }

    /// Get the domain number, unmodified by the fork.
    ///
    /// Spec v0.12.1
    pub fn get_domain_constant(&self, domain: Domain) -> u32 {
        match domain {
            Domain::BeaconProposer => self.domain_beacon_proposer,
            Domain::BeaconAttester => self.domain_beacon_attester,
            Domain::Randao => self.domain_randao,
            Domain::Deposit => self.domain_deposit,
            Domain::VoluntaryExit => self.domain_voluntary_exit,
            Domain::SelectionProof => self.domain_selection_proof,
            Domain::AggregateAndProof => self.domain_aggregate_and_proof,
            Domain::SyncCommittee => self.domain_sync_committee,
            Domain::ContributionAndProof => self.domain_contribution_and_proof,
            Domain::SyncCommitteeSelectionProof => self.domain_sync_committee_selection_proof,
            Domain::ApplicationMask(application_domain) => application_domain.get_domain_constant(),
            Domain::BlsToExecutionChange => self.domain_bls_to_execution_change,
            Domain::Consolidation => self.domain_consolidation,
        }
    }

    /// Get the domain that represents the fork meta and signature domain.
    ///
    /// Spec v0.12.1
    pub fn get_domain(
        &self,
        epoch: Epoch,
        domain: Domain,
        fork: &Fork,
        genesis_validators_root: Hash256,
    ) -> Hash256 {
        let fork_version = fork.get_fork_version(epoch);
        self.compute_domain(domain, fork_version, genesis_validators_root)
    }

    /// Get the domain for a deposit signature.
    ///
    /// Deposits are valid across forks, thus the deposit domain is computed
    /// with the genesis fork version.
    ///
    /// Spec v0.12.1
    pub fn get_deposit_domain(&self) -> Hash256 {
        self.compute_domain(Domain::Deposit, self.genesis_fork_version, Hash256::zero())
    }

    // This should be updated to include the current fork and the genesis validators root, but discussion is ongoing:
    //
    // https://github.com/ethereum/builder-specs/issues/14
    pub fn get_builder_domain(&self) -> Hash256 {
        self.compute_domain(
            Domain::ApplicationMask(ApplicationDomain::Builder),
            self.genesis_fork_version,
            Hash256::zero(),
        )
    }

    /// Return the 32-byte fork data root for the `current_version` and `genesis_validators_root`.
    ///
    /// This is used primarily in signature domains to avoid collisions across forks/chains.
    ///
    /// Spec v0.12.1
    pub fn compute_fork_data_root(
        current_version: [u8; 4],
        genesis_validators_root: Hash256,
    ) -> Hash256 {
        ForkData {
            current_version,
            genesis_validators_root,
        }
        .tree_hash_root()
    }

    /// Return the 4-byte fork digest for the `current_version` and `genesis_validators_root`.
    ///
    /// This is a digest primarily used for domain separation on the p2p layer.
    /// 4-bytes suffices for practical separation of forks/chains.
    pub fn compute_fork_digest(
        current_version: [u8; 4],
        genesis_validators_root: Hash256,
    ) -> [u8; 4] {
        let mut result = [0; 4];
        let root = Self::compute_fork_data_root(current_version, genesis_validators_root);
        result.copy_from_slice(
            root.as_bytes()
                .get(0..4)
                .expect("root hash is at least 4 bytes"),
        );
        result
    }

    /// Compute a domain by applying the given `fork_version`.
    pub fn compute_domain(
        &self,
        domain: Domain,
        fork_version: [u8; 4],
        genesis_validators_root: Hash256,
    ) -> Hash256 {
        let domain_constant = self.get_domain_constant(domain);

        let mut domain = [0; 32];
        domain[0..4].copy_from_slice(&int_to_bytes4(domain_constant));
        domain[4..].copy_from_slice(
            Self::compute_fork_data_root(fork_version, genesis_validators_root)
                .as_bytes()
                .get(..28)
                .expect("fork has is 32 bytes so first 28 bytes should exist"),
        );

        Hash256::from(domain)
    }

    /// Compute the epoch used for activations prior to Deneb, and for exits under all forks.
    ///
    /// Spec: https://github.com/ethereum/consensus-specs/blob/dev/specs/phase0/beacon-chain.md#compute_activation_exit_epoch
    pub fn compute_activation_exit_epoch(&self, epoch: Epoch) -> Result<Epoch, ArithError> {
        epoch.safe_add(1)?.safe_add(self.max_seed_lookahead)
    }

    pub fn maximum_gossip_clock_disparity(&self) -> Duration {
        Duration::from_millis(self.maximum_gossip_clock_disparity_millis)
    }

    pub fn ttfb_timeout(&self) -> Duration {
        Duration::from_secs(self.ttfb_timeout)
    }

    pub fn resp_timeout(&self) -> Duration {
        Duration::from_secs(self.resp_timeout)
    }

    pub fn max_blocks_by_root_request(&self, fork_name: ForkName) -> usize {
        if fork_name >= ForkName::Deneb {
            self.max_blocks_by_root_request_deneb
        } else {
            self.max_blocks_by_root_request
        }
    }

    pub fn max_request_blocks(&self, fork_name: ForkName) -> usize {
        if fork_name >= ForkName::Deneb {
            self.max_request_blocks_deneb as usize
        } else {
            self.max_request_blocks as usize
        }
    }

    /// Returns a `ChainSpec` compatible with the Ethereum Foundation specification.
    pub fn mainnet() -> Self {
        Self {
            /*
             * Config name
             */
            config_name: Some("mainnet".to_string()),
            /*
             * Constants
             */
            genesis_slot: Slot::new(0),
            far_future_epoch: Epoch::new(u64::MAX),
            base_rewards_per_epoch: 4,
            deposit_contract_tree_depth: 32,

            /*
             * Misc
             */
            max_committees_per_slot: 64,
            target_committee_size: 128,
            min_per_epoch_churn_limit: 4,
            max_per_epoch_activation_churn_limit: 8,
            churn_limit_quotient: 65_536,
            shuffle_round_count: 90,
            min_genesis_active_validator_count: 16_384,
            min_genesis_time: 1606824000, // Dec 1, 2020
            hysteresis_quotient: 4,
            hysteresis_downward_multiplier: 1,
            hysteresis_upward_multiplier: 5,

            /*
             *  Gwei values
             */
            min_deposit_amount: option_wrapper(|| {
                u64::checked_pow(2, 0)?.checked_mul(u64::checked_pow(10, 9)?)
            })
            .expect("calculation does not overflow"),
            max_effective_balance: option_wrapper(|| {
                u64::checked_pow(2, 5)?.checked_mul(u64::checked_pow(10, 9)?)
            })
            .expect("calculation does not overflow"),
            ejection_balance: option_wrapper(|| {
                u64::checked_pow(2, 4)?.checked_mul(u64::checked_pow(10, 9)?)
            })
            .expect("calculation does not overflow"),
            effective_balance_increment: option_wrapper(|| {
                u64::checked_pow(2, 0)?.checked_mul(u64::checked_pow(10, 9)?)
            })
            .expect("calculation does not overflow"),

            /*
             * Initial Values
             */
            genesis_fork_version: [0; 4],
            bls_withdrawal_prefix_byte: 0x00,
            eth1_address_withdrawal_prefix_byte: 0x01,
            compounding_withdrawal_prefix_byte: 0x02,

            /*
             * Time parameters
             */
            genesis_delay: 604800, // 7 days
            seconds_per_slot: 12,
            min_attestation_inclusion_delay: 1,
            min_seed_lookahead: Epoch::new(1),
            max_seed_lookahead: Epoch::new(4),
            min_epochs_to_inactivity_penalty: 4,
            min_validator_withdrawability_delay: Epoch::new(256),
            shard_committee_period: 256,

            /*
             * Reward and penalty quotients
             */
            base_reward_factor: 64,
            whistleblower_reward_quotient: 512,
            proposer_reward_quotient: 8,
            inactivity_penalty_quotient: u64::checked_pow(2, 26).expect("pow does not overflow"),
            min_slashing_penalty_quotient: 128,
            proportional_slashing_multiplier: 1,

            /*
             * Signature domains
             */
            domain_beacon_proposer: 0,
            domain_beacon_attester: 1,
            domain_randao: 2,
            domain_deposit: 3,
            domain_voluntary_exit: 4,
            domain_selection_proof: 5,
            domain_aggregate_and_proof: 6,
            domain_consolidation: 0x0B,

            /*
             * Fork choice
             */
            safe_slots_to_update_justified: 8,
            proposer_score_boost: Some(40),
            reorg_head_weight_threshold: Some(20),
            reorg_parent_weight_threshold: Some(160),

            /*
             * Eth1
             */
            eth1_follow_distance: 2048,
            seconds_per_eth1_block: 14,
            deposit_chain_id: 1,
            deposit_network_id: 1,
            deposit_contract_address: "00000000219ab540356cbb839cbe05303d7705fa"
                .parse()
                .expect("chain spec deposit contract address"),

            /*
             * Altair hard fork params
             */
            inactivity_penalty_quotient_altair: option_wrapper(|| {
                u64::checked_pow(2, 24)?.checked_mul(3)
            })
            .expect("calculation does not overflow"),
            min_slashing_penalty_quotient_altair: u64::checked_pow(2, 6)
                .expect("pow does not overflow"),
            proportional_slashing_multiplier_altair: 2,
            inactivity_score_bias: 4,
            inactivity_score_recovery_rate: 16,
            min_sync_committee_participants: 1,
            epochs_per_sync_committee_period: Epoch::new(256),
            domain_sync_committee: 7,
            domain_sync_committee_selection_proof: 8,
            domain_contribution_and_proof: 9,
            altair_fork_version: [0x01, 0x00, 0x00, 0x00],
            altair_fork_epoch: Some(Epoch::new(74240)),

            /*
             * Bellatrix hard fork params
             */
            inactivity_penalty_quotient_bellatrix: u64::checked_pow(2, 24)
                .expect("pow does not overflow"),
            min_slashing_penalty_quotient_bellatrix: u64::checked_pow(2, 5)
                .expect("pow does not overflow"),
            proportional_slashing_multiplier_bellatrix: 3,
            bellatrix_fork_version: [0x02, 0x00, 0x00, 0x00],
            bellatrix_fork_epoch: Some(Epoch::new(144896)),
            terminal_total_difficulty: Uint256::from_dec_str("58750000000000000000000")
                .expect("terminal_total_difficulty is a valid integer"),
            terminal_block_hash: ExecutionBlockHash::zero(),
            terminal_block_hash_activation_epoch: Epoch::new(u64::MAX),
            safe_slots_to_import_optimistically: 128u64,

            /*
             * Capella hard fork params
             */
            capella_fork_version: [0x03, 00, 00, 00],
            capella_fork_epoch: Some(Epoch::new(194048)),
            max_validators_per_withdrawals_sweep: 16384,

            /*
             * Deneb hard fork params
             */
            deneb_fork_version: [0x04, 0x00, 0x00, 0x00],
            deneb_fork_epoch: Some(Epoch::new(269568)),

            /*
             * Electra hard fork params
             */
            electra_fork_version: [0x05, 00, 00, 00],
            electra_fork_epoch: None,
            unset_deposit_receipts_start_index: u64::MAX,
            full_exit_request_amount: 0,
            min_activation_balance: option_wrapper(|| {
                u64::checked_pow(2, 5)?.checked_mul(u64::checked_pow(10, 9)?)
            })
            .expect("calculation does not overflow"),
            max_effective_balance_electra: option_wrapper(|| {
                u64::checked_pow(2, 11)?.checked_mul(u64::checked_pow(10, 9)?)
            })
            .expect("calculation does not overflow"),
            min_slashing_penalty_quotient_electra: u64::checked_pow(2, 12)
                .expect("pow does not overflow"),
            whistleblower_reward_quotient_electra: u64::checked_pow(2, 12)
                .expect("pow does not overflow"),
            max_pending_partials_per_withdrawals_sweep: u64::checked_pow(2, 3)
                .expect("pow does not overflow"),
            min_per_epoch_churn_limit_electra: option_wrapper(|| {
                u64::checked_pow(2, 7)?.checked_mul(u64::checked_pow(10, 9)?)
            })
            .expect("calculation does not overflow"),
            max_per_epoch_activation_exit_churn_limit: option_wrapper(|| {
                u64::checked_pow(2, 8)?.checked_mul(u64::checked_pow(10, 9)?)
            })
            .expect("calculation does not overflow"),

            /*
             * DAS params
             */
            peer_das_epoch: None,
            custody_requirement: 1,

            /*
             * Network specific
             */
            boot_nodes: vec![],
            network_id: 1, // mainnet network id
            attestation_propagation_slot_range: default_attestation_propagation_slot_range(),
            attestation_subnet_count: 64,
            subnets_per_node: 2,
            maximum_gossip_clock_disparity_millis: default_maximum_gossip_clock_disparity_millis(),
            target_aggregators_per_committee: 16,
            epochs_per_subnet_subscription: default_epochs_per_subnet_subscription(),
            gossip_max_size: default_gossip_max_size(),
            min_epochs_for_block_requests: default_min_epochs_for_block_requests(),
            max_chunk_size: default_max_chunk_size(),
            ttfb_timeout: default_ttfb_timeout(),
            resp_timeout: default_resp_timeout(),
            message_domain_invalid_snappy: default_message_domain_invalid_snappy(),
            message_domain_valid_snappy: default_message_domain_valid_snappy(),
            attestation_subnet_extra_bits: default_attestation_subnet_extra_bits(),
            attestation_subnet_prefix_bits: default_attestation_subnet_prefix_bits(),
            attestation_subnet_shuffling_prefix_bits:
                default_attestation_subnet_shuffling_prefix_bits(),
            max_request_blocks: default_max_request_blocks(),

            /*
             * Networking Deneb Specific
             */
            max_request_blocks_deneb: default_max_request_blocks_deneb(),
            max_request_blob_sidecars: default_max_request_blob_sidecars(),
            max_request_data_column_sidecars: default_max_request_data_column_sidecars(),
            min_epochs_for_blob_sidecars_requests: default_min_epochs_for_blob_sidecars_requests(),
            blob_sidecar_subnet_count: default_blob_sidecar_subnet_count(),
            data_column_sidecar_subnet_count: default_data_column_sidecar_subnet_count(),

            /*
             * Derived Deneb Specific
             */
            max_blocks_by_root_request: default_max_blocks_by_root_request(),
            max_blocks_by_root_request_deneb: default_max_blocks_by_root_request_deneb(),
            max_blobs_by_root_request: default_max_blobs_by_root_request(),
            max_data_columns_by_root_request: default_data_columns_by_root_request(),

            /*
             * Application specific
             */
            domain_application_mask: APPLICATION_DOMAIN_BUILDER,

            /*
             * Capella params
             */
            domain_bls_to_execution_change: 10,
        }
    }

    /// Ethereum Foundation minimal spec, as defined in the eth2.0-specs repo.
    pub fn minimal() -> Self {
        // Note: bootnodes to be updated when static nodes exist.
        let boot_nodes = vec![];

        Self {
            config_name: None,
            max_committees_per_slot: 4,
            target_committee_size: 4,
            min_per_epoch_churn_limit: 2,
            max_per_epoch_activation_churn_limit: 4,
            churn_limit_quotient: 32,
            shuffle_round_count: 10,
            min_genesis_active_validator_count: 64,
            min_genesis_time: 1578009600,
            eth1_follow_distance: 16,
            genesis_fork_version: [0x00, 0x00, 0x00, 0x01],
            shard_committee_period: 64,
            genesis_delay: 300,
            seconds_per_slot: 6,
            inactivity_penalty_quotient: u64::checked_pow(2, 25).expect("pow does not overflow"),
            min_slashing_penalty_quotient: 64,
            proportional_slashing_multiplier: 2,
            safe_slots_to_update_justified: 2,
            // Altair
            epochs_per_sync_committee_period: Epoch::new(8),
            altair_fork_version: [0x01, 0x00, 0x00, 0x01],
            altair_fork_epoch: None,
            // Bellatrix
            bellatrix_fork_version: [0x02, 0x00, 0x00, 0x01],
            bellatrix_fork_epoch: None,
            terminal_total_difficulty: Uint256::MAX
                .checked_sub(Uint256::from(2u64.pow(10)))
                .expect("subtraction does not overflow")
                // Add 1 since the spec declares `2**256 - 2**10` and we use
                // `Uint256::MAX` which is `2*256- 1`.
                .checked_add(Uint256::one())
                .expect("addition does not overflow"),
            // Capella
            capella_fork_version: [0x03, 0x00, 0x00, 0x01],
            capella_fork_epoch: None,
            max_validators_per_withdrawals_sweep: 16,
            // Deneb
            deneb_fork_version: [0x04, 0x00, 0x00, 0x01],
            deneb_fork_epoch: None,
            // Electra
            electra_fork_version: [0x05, 0x00, 0x00, 0x01],
            electra_fork_epoch: None,
<<<<<<< HEAD
            // PeerDAS
            peer_das_epoch: None,
=======
            max_pending_partials_per_withdrawals_sweep: u64::checked_pow(2, 0)
                .expect("pow does not overflow"),
>>>>>>> 8b24880d
            // Other
            network_id: 2, // lighthouse testnet network id
            deposit_chain_id: 5,
            deposit_network_id: 5,
            deposit_contract_address: "1234567890123456789012345678901234567890"
                .parse()
                .expect("minimal chain spec deposit address"),
            boot_nodes,
            ..ChainSpec::mainnet()
        }
    }

    /// Returns a `ChainSpec` compatible with the Gnosis Beacon Chain specification.
    pub fn gnosis() -> Self {
        Self {
            config_name: Some("gnosis".to_string()),
            /*
             * Constants
             */
            genesis_slot: Slot::new(0),
            far_future_epoch: Epoch::new(u64::MAX),
            base_rewards_per_epoch: 4,
            deposit_contract_tree_depth: 32,

            /*
             * Misc
             */
            max_committees_per_slot: 64,
            target_committee_size: 128,
            min_per_epoch_churn_limit: 4,
            max_per_epoch_activation_churn_limit: 2,
            churn_limit_quotient: 4_096,
            shuffle_round_count: 90,
            min_genesis_active_validator_count: 4_096,
            min_genesis_time: 1638968400, // Dec 8, 2020
            hysteresis_quotient: 4,
            hysteresis_downward_multiplier: 1,
            hysteresis_upward_multiplier: 5,

            /*
             *  Gwei values
             */
            min_deposit_amount: option_wrapper(|| {
                u64::checked_pow(2, 0)?.checked_mul(u64::checked_pow(10, 9)?)
            })
            .expect("calculation does not overflow"),
            max_effective_balance: option_wrapper(|| {
                u64::checked_pow(2, 5)?.checked_mul(u64::checked_pow(10, 9)?)
            })
            .expect("calculation does not overflow"),
            ejection_balance: option_wrapper(|| {
                u64::checked_pow(2, 4)?.checked_mul(u64::checked_pow(10, 9)?)
            })
            .expect("calculation does not overflow"),
            effective_balance_increment: option_wrapper(|| {
                u64::checked_pow(2, 0)?.checked_mul(u64::checked_pow(10, 9)?)
            })
            .expect("calculation does not overflow"),

            /*
             * Initial Values
             */
            genesis_fork_version: [0x00, 0x00, 0x00, 0x64],
            bls_withdrawal_prefix_byte: 0x00,
            eth1_address_withdrawal_prefix_byte: 0x01,
            compounding_withdrawal_prefix_byte: 0x02,

            /*
             * Time parameters
             */
            genesis_delay: 6000, // 100 minutes
            seconds_per_slot: 5,
            min_attestation_inclusion_delay: 1,
            min_seed_lookahead: Epoch::new(1),
            max_seed_lookahead: Epoch::new(4),
            min_epochs_to_inactivity_penalty: 4,
            min_validator_withdrawability_delay: Epoch::new(256),
            shard_committee_period: 256,

            /*
             * Reward and penalty quotients
             */
            base_reward_factor: 25,
            whistleblower_reward_quotient: 512,
            proposer_reward_quotient: 8,
            inactivity_penalty_quotient: u64::checked_pow(2, 26).expect("pow does not overflow"),
            min_slashing_penalty_quotient: 128,
            proportional_slashing_multiplier: 1,

            /*
             * Signature domains
             */
            domain_beacon_proposer: 0,
            domain_beacon_attester: 1,
            domain_randao: 2,
            domain_deposit: 3,
            domain_voluntary_exit: 4,
            domain_selection_proof: 5,
            domain_aggregate_and_proof: 6,
            domain_consolidation: 0x0B,

            /*
             * Fork choice
             */
            safe_slots_to_update_justified: 8,
            proposer_score_boost: Some(40),
            reorg_head_weight_threshold: Some(20),
            reorg_parent_weight_threshold: Some(160),

            /*
             * Eth1
             */
            eth1_follow_distance: 1024,
            seconds_per_eth1_block: 6,
            deposit_chain_id: 100,
            deposit_network_id: 100,
            deposit_contract_address: "0B98057eA310F4d31F2a452B414647007d1645d9"
                .parse()
                .expect("chain spec deposit contract address"),

            /*
             * Altair hard fork params
             */
            inactivity_penalty_quotient_altair: option_wrapper(|| {
                u64::checked_pow(2, 24)?.checked_mul(3)
            })
            .expect("calculation does not overflow"),
            min_slashing_penalty_quotient_altair: u64::checked_pow(2, 6)
                .expect("pow does not overflow"),
            proportional_slashing_multiplier_altair: 2,
            inactivity_score_bias: 4,
            inactivity_score_recovery_rate: 16,
            min_sync_committee_participants: 1,
            epochs_per_sync_committee_period: Epoch::new(512),
            domain_sync_committee: 7,
            domain_sync_committee_selection_proof: 8,
            domain_contribution_and_proof: 9,
            altair_fork_version: [0x01, 0x00, 0x00, 0x64],
            altair_fork_epoch: Some(Epoch::new(512)),

            /*
             * Bellatrix hard fork params
             */
            inactivity_penalty_quotient_bellatrix: u64::checked_pow(2, 24)
                .expect("pow does not overflow"),
            min_slashing_penalty_quotient_bellatrix: u64::checked_pow(2, 5)
                .expect("pow does not overflow"),
            proportional_slashing_multiplier_bellatrix: 3,
            bellatrix_fork_version: [0x02, 0x00, 0x00, 0x64],
            bellatrix_fork_epoch: Some(Epoch::new(385536)),
            terminal_total_difficulty: Uint256::from_dec_str(
                "8626000000000000000000058750000000000000000000",
            )
            .expect("terminal_total_difficulty is a valid integer"),
            terminal_block_hash: ExecutionBlockHash::zero(),
            terminal_block_hash_activation_epoch: Epoch::new(u64::MAX),
            safe_slots_to_import_optimistically: 128u64,

            /*
             * Capella hard fork params
             */
            capella_fork_version: [0x03, 0x00, 0x00, 0x64],
            capella_fork_epoch: Some(Epoch::new(648704)),
            max_validators_per_withdrawals_sweep: 8192,

            /*
             * Deneb hard fork params
             */
            deneb_fork_version: [0x04, 0x00, 0x00, 0x64],
            deneb_fork_epoch: Some(Epoch::new(889856)),

            /*
             * Electra hard fork params
             */
            electra_fork_version: [0x05, 0x00, 0x00, 0x64],
            electra_fork_epoch: None,
            unset_deposit_receipts_start_index: u64::MAX,
            full_exit_request_amount: 0,
            min_activation_balance: option_wrapper(|| {
                u64::checked_pow(2, 5)?.checked_mul(u64::checked_pow(10, 9)?)
            })
            .expect("calculation does not overflow"),
            max_effective_balance_electra: option_wrapper(|| {
                u64::checked_pow(2, 11)?.checked_mul(u64::checked_pow(10, 9)?)
            })
            .expect("calculation does not overflow"),
            min_slashing_penalty_quotient_electra: u64::checked_pow(2, 12)
                .expect("pow does not overflow"),
            whistleblower_reward_quotient_electra: u64::checked_pow(2, 12)
                .expect("pow does not overflow"),
            max_pending_partials_per_withdrawals_sweep: u64::checked_pow(2, 3)
                .expect("pow does not overflow"),
            min_per_epoch_churn_limit_electra: option_wrapper(|| {
                u64::checked_pow(2, 7)?.checked_mul(u64::checked_pow(10, 9)?)
            })
            .expect("calculation does not overflow"),
            max_per_epoch_activation_exit_churn_limit: option_wrapper(|| {
                u64::checked_pow(2, 8)?.checked_mul(u64::checked_pow(10, 9)?)
            })
            .expect("calculation does not overflow"),

            /*
             * DAS params
             */
            peer_das_epoch: None,
            custody_requirement: 1,
            /*
             * Network specific
             */
            boot_nodes: vec![],
            network_id: 100, // Gnosis Chain network id
            attestation_propagation_slot_range: default_attestation_propagation_slot_range(),
            attestation_subnet_count: 64,
            subnets_per_node: 4, // Make this larger than usual to avoid network damage
            maximum_gossip_clock_disparity_millis: default_maximum_gossip_clock_disparity_millis(),
            target_aggregators_per_committee: 16,
            epochs_per_subnet_subscription: default_epochs_per_subnet_subscription(),
            gossip_max_size: default_gossip_max_size(),
            min_epochs_for_block_requests: 33024,
            max_chunk_size: default_max_chunk_size(),
            ttfb_timeout: default_ttfb_timeout(),
            resp_timeout: default_resp_timeout(),
            message_domain_invalid_snappy: default_message_domain_invalid_snappy(),
            message_domain_valid_snappy: default_message_domain_valid_snappy(),
            attestation_subnet_extra_bits: default_attestation_subnet_extra_bits(),
            attestation_subnet_prefix_bits: default_attestation_subnet_prefix_bits(),
            attestation_subnet_shuffling_prefix_bits:
                default_attestation_subnet_shuffling_prefix_bits(),
            max_request_blocks: default_max_request_blocks(),

            /*
             * Networking Deneb Specific
             */
            max_request_blocks_deneb: default_max_request_blocks_deneb(),
            max_request_blob_sidecars: default_max_request_blob_sidecars(),
            max_request_data_column_sidecars: default_max_request_data_column_sidecars(),
            min_epochs_for_blob_sidecars_requests: 16384,
            blob_sidecar_subnet_count: default_blob_sidecar_subnet_count(),
            data_column_sidecar_subnet_count: default_data_column_sidecar_subnet_count(),

            /*
             * Derived Deneb Specific
             */
            max_blocks_by_root_request: default_max_blocks_by_root_request(),
            max_blocks_by_root_request_deneb: default_max_blocks_by_root_request_deneb(),
            max_blobs_by_root_request: default_max_blobs_by_root_request(),
            max_data_columns_by_root_request: default_data_columns_by_root_request(),

            /*
             * Application specific
             */
            domain_application_mask: APPLICATION_DOMAIN_BUILDER,

            /*
             * Capella params
             */
            domain_bls_to_execution_change: 10,
        }
    }
}

impl Default for ChainSpec {
    fn default() -> Self {
        Self::mainnet()
    }
}

/// Exact implementation of the *config* object from the Ethereum spec (YAML/JSON).
///
/// Fields relevant to hard forks after Altair should be optional so that we can continue
/// to parse Altair configs. This default approach turns out to be much simpler than trying to
/// make `Config` a superstruct because of the hassle of deserializing an untagged enum.
#[derive(Serialize, Deserialize, Debug, PartialEq, Clone)]
#[serde(rename_all = "UPPERCASE")]
pub struct Config {
    #[serde(default)]
    #[serde(skip_serializing_if = "Option::is_none")]
    pub config_name: Option<String>,

    #[serde(default)]
    pub preset_base: String,

    #[serde(default = "default_terminal_total_difficulty")]
    #[serde(with = "serde_utils::quoted_u256")]
    pub terminal_total_difficulty: Uint256,
    #[serde(default = "default_terminal_block_hash")]
    pub terminal_block_hash: ExecutionBlockHash,
    #[serde(default = "default_terminal_block_hash_activation_epoch")]
    pub terminal_block_hash_activation_epoch: Epoch,
    #[serde(default = "default_safe_slots_to_import_optimistically")]
    #[serde(with = "serde_utils::quoted_u64")]
    pub safe_slots_to_import_optimistically: u64,

    #[serde(with = "serde_utils::quoted_u64")]
    min_genesis_active_validator_count: u64,
    #[serde(with = "serde_utils::quoted_u64")]
    min_genesis_time: u64,
    #[serde(with = "serde_utils::bytes_4_hex")]
    genesis_fork_version: [u8; 4],
    #[serde(with = "serde_utils::quoted_u64")]
    genesis_delay: u64,

    #[serde(with = "serde_utils::bytes_4_hex")]
    altair_fork_version: [u8; 4],
    #[serde(serialize_with = "serialize_fork_epoch")]
    #[serde(deserialize_with = "deserialize_fork_epoch")]
    pub altair_fork_epoch: Option<MaybeQuoted<Epoch>>,

    #[serde(default = "default_bellatrix_fork_version")]
    #[serde(with = "serde_utils::bytes_4_hex")]
    bellatrix_fork_version: [u8; 4],
    #[serde(default)]
    #[serde(serialize_with = "serialize_fork_epoch")]
    #[serde(deserialize_with = "deserialize_fork_epoch")]
    pub bellatrix_fork_epoch: Option<MaybeQuoted<Epoch>>,

    #[serde(default = "default_capella_fork_version")]
    #[serde(with = "serde_utils::bytes_4_hex")]
    capella_fork_version: [u8; 4],
    #[serde(default)]
    #[serde(serialize_with = "serialize_fork_epoch")]
    #[serde(deserialize_with = "deserialize_fork_epoch")]
    pub capella_fork_epoch: Option<MaybeQuoted<Epoch>>,

    #[serde(default = "default_deneb_fork_version")]
    #[serde(with = "serde_utils::bytes_4_hex")]
    deneb_fork_version: [u8; 4],
    #[serde(default)]
    #[serde(serialize_with = "serialize_fork_epoch")]
    #[serde(deserialize_with = "deserialize_fork_epoch")]
    pub deneb_fork_epoch: Option<MaybeQuoted<Epoch>>,

    #[serde(default = "default_electra_fork_version")]
    #[serde(with = "serde_utils::bytes_4_hex")]
    electra_fork_version: [u8; 4],
    #[serde(default)]
    #[serde(serialize_with = "serialize_fork_epoch")]
    #[serde(deserialize_with = "deserialize_fork_epoch")]
    pub electra_fork_epoch: Option<MaybeQuoted<Epoch>>,

    #[serde(default)]
    #[serde(serialize_with = "serialize_fork_epoch")]
    #[serde(deserialize_with = "deserialize_fork_epoch")]
    pub peer_das_epoch: Option<MaybeQuoted<Epoch>>,

    #[serde(with = "serde_utils::quoted_u64")]
    seconds_per_slot: u64,
    #[serde(with = "serde_utils::quoted_u64")]
    seconds_per_eth1_block: u64,
    #[serde(with = "serde_utils::quoted_u64")]
    min_validator_withdrawability_delay: Epoch,
    #[serde(with = "serde_utils::quoted_u64")]
    shard_committee_period: u64,
    #[serde(with = "serde_utils::quoted_u64")]
    eth1_follow_distance: u64,
    #[serde(default = "default_subnets_per_node")]
    #[serde(with = "serde_utils::quoted_u8")]
    subnets_per_node: u8,

    #[serde(with = "serde_utils::quoted_u64")]
    inactivity_score_bias: u64,
    #[serde(with = "serde_utils::quoted_u64")]
    inactivity_score_recovery_rate: u64,
    #[serde(with = "serde_utils::quoted_u64")]
    ejection_balance: u64,
    #[serde(with = "serde_utils::quoted_u64")]
    min_per_epoch_churn_limit: u64,
    #[serde(default = "default_max_per_epoch_activation_churn_limit")]
    #[serde(with = "serde_utils::quoted_u64")]
    max_per_epoch_activation_churn_limit: u64,
    #[serde(with = "serde_utils::quoted_u64")]
    churn_limit_quotient: u64,

    #[serde(skip_serializing_if = "Option::is_none")]
    proposer_score_boost: Option<MaybeQuoted<u64>>,

    #[serde(with = "serde_utils::quoted_u64")]
    deposit_chain_id: u64,
    #[serde(with = "serde_utils::quoted_u64")]
    deposit_network_id: u64,
    deposit_contract_address: Address,

    #[serde(default = "default_gossip_max_size")]
    #[serde(with = "serde_utils::quoted_u64")]
    gossip_max_size: u64,
    #[serde(default = "default_max_request_blocks")]
    #[serde(with = "serde_utils::quoted_u64")]
    max_request_blocks: u64,
    #[serde(default = "default_epochs_per_subnet_subscription")]
    #[serde(with = "serde_utils::quoted_u64")]
    epochs_per_subnet_subscription: u64,
    #[serde(default = "default_min_epochs_for_block_requests")]
    #[serde(with = "serde_utils::quoted_u64")]
    min_epochs_for_block_requests: u64,
    #[serde(default = "default_max_chunk_size")]
    #[serde(with = "serde_utils::quoted_u64")]
    max_chunk_size: u64,
    #[serde(default = "default_ttfb_timeout")]
    #[serde(with = "serde_utils::quoted_u64")]
    ttfb_timeout: u64,
    #[serde(default = "default_resp_timeout")]
    #[serde(with = "serde_utils::quoted_u64")]
    resp_timeout: u64,
    #[serde(default = "default_attestation_propagation_slot_range")]
    #[serde(with = "serde_utils::quoted_u64")]
    attestation_propagation_slot_range: u64,
    #[serde(default = "default_maximum_gossip_clock_disparity_millis")]
    #[serde(with = "serde_utils::quoted_u64")]
    maximum_gossip_clock_disparity_millis: u64,
    #[serde(default = "default_message_domain_invalid_snappy")]
    #[serde(with = "serde_utils::bytes_4_hex")]
    message_domain_invalid_snappy: [u8; 4],
    #[serde(default = "default_message_domain_valid_snappy")]
    #[serde(with = "serde_utils::bytes_4_hex")]
    message_domain_valid_snappy: [u8; 4],
    #[serde(default = "default_attestation_subnet_extra_bits")]
    #[serde(with = "serde_utils::quoted_u8")]
    attestation_subnet_extra_bits: u8,
    #[serde(default = "default_attestation_subnet_prefix_bits")]
    #[serde(with = "serde_utils::quoted_u8")]
    attestation_subnet_prefix_bits: u8,
    #[serde(default = "default_attestation_subnet_shuffling_prefix_bits")]
    #[serde(with = "serde_utils::quoted_u8")]
    attestation_subnet_shuffling_prefix_bits: u8,
    #[serde(default = "default_max_request_blocks_deneb")]
    #[serde(with = "serde_utils::quoted_u64")]
    max_request_blocks_deneb: u64,
    #[serde(default = "default_max_request_blob_sidecars")]
    #[serde(with = "serde_utils::quoted_u64")]
    max_request_blob_sidecars: u64,
    #[serde(default = "default_max_request_data_column_sidecars")]
    #[serde(with = "serde_utils::quoted_u64")]
    max_request_data_column_sidecars: u64,
    #[serde(default = "default_min_epochs_for_blob_sidecars_requests")]
    #[serde(with = "serde_utils::quoted_u64")]
    min_epochs_for_blob_sidecars_requests: u64,
    #[serde(default = "default_blob_sidecar_subnet_count")]
    #[serde(with = "serde_utils::quoted_u64")]
    blob_sidecar_subnet_count: u64,
    #[serde(default = "default_data_column_sidecar_subnet_count")]
    #[serde(with = "serde_utils::quoted_u64")]
    data_column_sidecar_subnet_count: u64,

    #[serde(default = "default_min_per_epoch_churn_limit_electra")]
    #[serde(with = "serde_utils::quoted_u64")]
    min_per_epoch_churn_limit_electra: u64,
    #[serde(default = "default_max_per_epoch_activation_exit_churn_limit")]
    #[serde(with = "serde_utils::quoted_u64")]
    max_per_epoch_activation_exit_churn_limit: u64,
}

fn default_bellatrix_fork_version() -> [u8; 4] {
    // This value shouldn't be used.
    [0xff, 0xff, 0xff, 0xff]
}

fn default_capella_fork_version() -> [u8; 4] {
    // TODO: determine if the bellatrix example should be copied like this
    [0xff, 0xff, 0xff, 0xff]
}

fn default_deneb_fork_version() -> [u8; 4] {
    // This value shouldn't be used.
    [0xff, 0xff, 0xff, 0xff]
}

fn default_electra_fork_version() -> [u8; 4] {
    // This value shouldn't be used.
    [0xff, 0xff, 0xff, 0xff]
}

/// Placeholder value: 2^256-2^10 (115792089237316195423570985008687907853269984665640564039457584007913129638912).
///
/// Taken from https://github.com/ethereum/consensus-specs/blob/d5e4828aecafaf1c57ef67a5f23c4ae7b08c5137/configs/mainnet.yaml#L15-L16
const fn default_terminal_total_difficulty() -> Uint256 {
    ethereum_types::U256([
        18446744073709550592,
        18446744073709551615,
        18446744073709551615,
        18446744073709551615,
    ])
}

fn default_terminal_block_hash() -> ExecutionBlockHash {
    ExecutionBlockHash::zero()
}

fn default_terminal_block_hash_activation_epoch() -> Epoch {
    Epoch::new(u64::MAX)
}

fn default_safe_slots_to_import_optimistically() -> u64 {
    128u64
}

fn default_subnets_per_node() -> u8 {
    2u8
}

const fn default_max_per_epoch_activation_churn_limit() -> u64 {
    8
}

const fn default_gossip_max_size() -> u64 {
    10485760
}

const fn default_min_epochs_for_block_requests() -> u64 {
    33024
}

const fn default_max_chunk_size() -> u64 {
    10485760
}

const fn default_ttfb_timeout() -> u64 {
    5
}

const fn default_resp_timeout() -> u64 {
    10
}

const fn default_message_domain_invalid_snappy() -> [u8; 4] {
    [0, 0, 0, 0]
}

const fn default_message_domain_valid_snappy() -> [u8; 4] {
    [1, 0, 0, 0]
}

const fn default_attestation_subnet_extra_bits() -> u8 {
    0
}

const fn default_attestation_subnet_prefix_bits() -> u8 {
    6
}

const fn default_attestation_subnet_shuffling_prefix_bits() -> u8 {
    3
}

const fn default_max_request_blocks() -> u64 {
    1024
}

const fn default_max_request_blocks_deneb() -> u64 {
    128
}

const fn default_max_request_blob_sidecars() -> u64 {
    768
}

const fn default_max_request_data_column_sidecars() -> u64 {
    16384
}

const fn default_min_epochs_for_blob_sidecars_requests() -> u64 {
    4096
}

const fn default_blob_sidecar_subnet_count() -> u64 {
    6
}

const fn default_data_column_sidecar_subnet_count() -> u64 {
    32
}

const fn default_min_per_epoch_churn_limit_electra() -> u64 {
    128_000_000_000
}

const fn default_max_per_epoch_activation_exit_churn_limit() -> u64 {
    256_000_000_000
}

const fn default_epochs_per_subnet_subscription() -> u64 {
    256
}

const fn default_attestation_propagation_slot_range() -> u64 {
    32
}

const fn default_maximum_gossip_clock_disparity_millis() -> u64 {
    500
}

fn max_blocks_by_root_request_common(max_request_blocks: u64) -> usize {
    let max_request_blocks = max_request_blocks as usize;
    RuntimeVariableList::<Hash256>::from_vec(
        vec![Hash256::zero(); max_request_blocks],
        max_request_blocks,
    )
    .as_ssz_bytes()
    .len()
}

fn max_blobs_by_root_request_common(max_request_blob_sidecars: u64) -> usize {
    let max_request_blob_sidecars = max_request_blob_sidecars as usize;
    let empty_blob_identifier = BlobIdentifier {
        block_root: Hash256::zero(),
        index: 0,
    };

    RuntimeVariableList::<BlobIdentifier>::from_vec(
        vec![empty_blob_identifier; max_request_blob_sidecars],
        max_request_blob_sidecars,
    )
    .as_ssz_bytes()
    .len()
}

fn max_data_columns_by_root_request_common(max_request_data_column_sidecars: u64) -> usize {
    let max_request_data_column_sidecars = max_request_data_column_sidecars as usize;
    let empty_data_column_id = DataColumnIdentifier {
        block_root: Hash256::zero(),
        index: 0,
    };
    RuntimeVariableList::from_vec(
        vec![empty_data_column_id; max_request_data_column_sidecars],
        max_request_data_column_sidecars,
    )
    .as_ssz_bytes()
    .len()
}

fn default_max_blocks_by_root_request() -> usize {
    max_blocks_by_root_request_common(default_max_request_blocks())
}

fn default_max_blocks_by_root_request_deneb() -> usize {
    max_blocks_by_root_request_common(default_max_request_blocks_deneb())
}

fn default_max_blobs_by_root_request() -> usize {
    max_blobs_by_root_request_common(default_max_request_blob_sidecars())
}

fn default_data_columns_by_root_request() -> usize {
    max_data_columns_by_root_request_common(default_max_request_data_column_sidecars())
}

impl Default for Config {
    fn default() -> Self {
        let chain_spec = MainnetEthSpec::default_spec();
        Config::from_chain_spec::<MainnetEthSpec>(&chain_spec)
    }
}

/// Util function to serialize a `None` fork epoch value
/// as `Epoch::max_value()`.
fn serialize_fork_epoch<S>(val: &Option<MaybeQuoted<Epoch>>, s: S) -> Result<S::Ok, S::Error>
where
    S: Serializer,
{
    match val {
        None => MaybeQuoted {
            value: Epoch::max_value(),
        }
        .serialize(s),
        Some(epoch) => epoch.serialize(s),
    }
}

/// Util function to deserialize a u64::max() fork epoch as `None`.
fn deserialize_fork_epoch<'de, D>(deserializer: D) -> Result<Option<MaybeQuoted<Epoch>>, D::Error>
where
    D: Deserializer<'de>,
{
    let decoded: Option<MaybeQuoted<Epoch>> = serde::de::Deserialize::deserialize(deserializer)?;
    if let Some(fork_epoch) = decoded {
        if fork_epoch.value != Epoch::max_value() {
            return Ok(Some(fork_epoch));
        }
    }
    Ok(None)
}

impl Config {
    /// Maps `self` to an identifier for an `EthSpec` instance.
    ///
    /// Returns `None` if there is no match.
    pub fn eth_spec_id(&self) -> Option<EthSpecId> {
        match self.preset_base.as_str() {
            "minimal" => Some(EthSpecId::Minimal),
            "mainnet" => Some(EthSpecId::Mainnet),
            "gnosis" => Some(EthSpecId::Gnosis),
            _ => None,
        }
    }

    pub fn from_chain_spec<E: EthSpec>(spec: &ChainSpec) -> Self {
        Self {
            config_name: spec.config_name.clone(),
            preset_base: E::spec_name().to_string(),

            terminal_total_difficulty: spec.terminal_total_difficulty,
            terminal_block_hash: spec.terminal_block_hash,
            terminal_block_hash_activation_epoch: spec.terminal_block_hash_activation_epoch,
            safe_slots_to_import_optimistically: spec.safe_slots_to_import_optimistically,

            min_genesis_active_validator_count: spec.min_genesis_active_validator_count,
            min_genesis_time: spec.min_genesis_time,
            genesis_fork_version: spec.genesis_fork_version,
            genesis_delay: spec.genesis_delay,

            altair_fork_version: spec.altair_fork_version,
            altair_fork_epoch: spec
                .altair_fork_epoch
                .map(|epoch| MaybeQuoted { value: epoch }),

            bellatrix_fork_version: spec.bellatrix_fork_version,
            bellatrix_fork_epoch: spec
                .bellatrix_fork_epoch
                .map(|epoch| MaybeQuoted { value: epoch }),

            capella_fork_version: spec.capella_fork_version,
            capella_fork_epoch: spec
                .capella_fork_epoch
                .map(|epoch| MaybeQuoted { value: epoch }),

            deneb_fork_version: spec.deneb_fork_version,
            deneb_fork_epoch: spec
                .deneb_fork_epoch
                .map(|epoch| MaybeQuoted { value: epoch }),

            electra_fork_version: spec.electra_fork_version,
            electra_fork_epoch: spec
                .electra_fork_epoch
                .map(|epoch| MaybeQuoted { value: epoch }),

            peer_das_epoch: spec
                .peer_das_epoch
                .map(|epoch| MaybeQuoted { value: epoch }),

            seconds_per_slot: spec.seconds_per_slot,
            seconds_per_eth1_block: spec.seconds_per_eth1_block,
            min_validator_withdrawability_delay: spec.min_validator_withdrawability_delay,
            shard_committee_period: spec.shard_committee_period,
            eth1_follow_distance: spec.eth1_follow_distance,
            subnets_per_node: spec.subnets_per_node,

            inactivity_score_bias: spec.inactivity_score_bias,
            inactivity_score_recovery_rate: spec.inactivity_score_recovery_rate,
            ejection_balance: spec.ejection_balance,
            churn_limit_quotient: spec.churn_limit_quotient,
            min_per_epoch_churn_limit: spec.min_per_epoch_churn_limit,
            max_per_epoch_activation_churn_limit: spec.max_per_epoch_activation_churn_limit,

            proposer_score_boost: spec.proposer_score_boost.map(|value| MaybeQuoted { value }),

            deposit_chain_id: spec.deposit_chain_id,
            deposit_network_id: spec.deposit_network_id,
            deposit_contract_address: spec.deposit_contract_address,

            gossip_max_size: spec.gossip_max_size,
            max_request_blocks: spec.max_request_blocks,
            epochs_per_subnet_subscription: spec.epochs_per_subnet_subscription,
            min_epochs_for_block_requests: spec.min_epochs_for_block_requests,
            max_chunk_size: spec.max_chunk_size,
            ttfb_timeout: spec.ttfb_timeout,
            resp_timeout: spec.resp_timeout,
            attestation_propagation_slot_range: spec.attestation_propagation_slot_range,
            maximum_gossip_clock_disparity_millis: spec.maximum_gossip_clock_disparity_millis,
            message_domain_invalid_snappy: spec.message_domain_invalid_snappy,
            message_domain_valid_snappy: spec.message_domain_valid_snappy,
            attestation_subnet_extra_bits: spec.attestation_subnet_extra_bits,
            attestation_subnet_prefix_bits: spec.attestation_subnet_prefix_bits,
            attestation_subnet_shuffling_prefix_bits: spec.attestation_subnet_shuffling_prefix_bits,
            max_request_blocks_deneb: spec.max_request_blocks_deneb,
            max_request_blob_sidecars: spec.max_request_blob_sidecars,
            max_request_data_column_sidecars: spec.max_request_data_column_sidecars,
            min_epochs_for_blob_sidecars_requests: spec.min_epochs_for_blob_sidecars_requests,
            blob_sidecar_subnet_count: spec.blob_sidecar_subnet_count,
            data_column_sidecar_subnet_count: spec.data_column_sidecar_subnet_count,

            min_per_epoch_churn_limit_electra: spec.min_per_epoch_churn_limit_electra,
            max_per_epoch_activation_exit_churn_limit: spec
                .max_per_epoch_activation_exit_churn_limit,
        }
    }

    pub fn from_file(filename: &Path) -> Result<Self, String> {
        let f = File::open(filename)
            .map_err(|e| format!("Error opening spec at {}: {:?}", filename.display(), e))?;
        serde_yaml::from_reader(f)
            .map_err(|e| format!("Error parsing spec at {}: {:?}", filename.display(), e))
    }

    pub fn apply_to_chain_spec<E: EthSpec>(&self, chain_spec: &ChainSpec) -> Option<ChainSpec> {
        // Pattern match here to avoid missing any fields.
        let &Config {
            ref config_name,
            ref preset_base,
            terminal_total_difficulty,
            terminal_block_hash,
            terminal_block_hash_activation_epoch,
            safe_slots_to_import_optimistically,
            min_genesis_active_validator_count,
            min_genesis_time,
            genesis_fork_version,
            genesis_delay,
            altair_fork_version,
            altair_fork_epoch,
            bellatrix_fork_epoch,
            bellatrix_fork_version,
            capella_fork_epoch,
            capella_fork_version,
            deneb_fork_epoch,
            deneb_fork_version,
            electra_fork_epoch,
            electra_fork_version,
            peer_das_epoch,
            seconds_per_slot,
            seconds_per_eth1_block,
            min_validator_withdrawability_delay,
            shard_committee_period,
            eth1_follow_distance,
            subnets_per_node,
            inactivity_score_bias,
            inactivity_score_recovery_rate,
            ejection_balance,
            min_per_epoch_churn_limit,
            max_per_epoch_activation_churn_limit,
            churn_limit_quotient,
            proposer_score_boost,
            deposit_chain_id,
            deposit_network_id,
            deposit_contract_address,
            gossip_max_size,
            min_epochs_for_block_requests,
            max_chunk_size,
            ttfb_timeout,
            resp_timeout,
            message_domain_invalid_snappy,
            message_domain_valid_snappy,
            attestation_subnet_extra_bits,
            attestation_subnet_prefix_bits,
            attestation_subnet_shuffling_prefix_bits,
            max_request_blocks,
            epochs_per_subnet_subscription,
            attestation_propagation_slot_range,
            maximum_gossip_clock_disparity_millis,
            max_request_blocks_deneb,
            max_request_blob_sidecars,
            max_request_data_column_sidecars,
            min_epochs_for_blob_sidecars_requests,
            blob_sidecar_subnet_count,
            data_column_sidecar_subnet_count,

            min_per_epoch_churn_limit_electra,
            max_per_epoch_activation_exit_churn_limit,
        } = self;

        if preset_base != E::spec_name().to_string().as_str() {
            return None;
        }

        Some(ChainSpec {
            config_name: config_name.clone(),
            min_genesis_active_validator_count,
            min_genesis_time,
            genesis_fork_version,
            genesis_delay,
            altair_fork_version,
            altair_fork_epoch: altair_fork_epoch.map(|q| q.value),
            bellatrix_fork_epoch: bellatrix_fork_epoch.map(|q| q.value),
            bellatrix_fork_version,
            capella_fork_epoch: capella_fork_epoch.map(|q| q.value),
            capella_fork_version,
            deneb_fork_epoch: deneb_fork_epoch.map(|q| q.value),
            deneb_fork_version,
            electra_fork_epoch: electra_fork_epoch.map(|q| q.value),
            electra_fork_version,
            peer_das_epoch: peer_das_epoch.map(|q| q.value),
            seconds_per_slot,
            seconds_per_eth1_block,
            min_validator_withdrawability_delay,
            shard_committee_period,
            eth1_follow_distance,
            subnets_per_node,
            inactivity_score_bias,
            inactivity_score_recovery_rate,
            ejection_balance,
            min_per_epoch_churn_limit,
            max_per_epoch_activation_churn_limit,
            churn_limit_quotient,
            proposer_score_boost: proposer_score_boost.map(|q| q.value),
            deposit_chain_id,
            deposit_network_id,
            deposit_contract_address,
            terminal_total_difficulty,
            terminal_block_hash,
            terminal_block_hash_activation_epoch,
            safe_slots_to_import_optimistically,
            gossip_max_size,
            min_epochs_for_block_requests,
            max_chunk_size,
            ttfb_timeout,
            resp_timeout,
            message_domain_invalid_snappy,
            message_domain_valid_snappy,
            attestation_subnet_extra_bits,
            attestation_subnet_prefix_bits,
            attestation_subnet_shuffling_prefix_bits,
            max_request_blocks,
            epochs_per_subnet_subscription,
            attestation_propagation_slot_range,
            maximum_gossip_clock_disparity_millis,
            max_request_blocks_deneb,
            max_request_blob_sidecars,
            max_request_data_column_sidecars,
            min_epochs_for_blob_sidecars_requests,
            blob_sidecar_subnet_count,
            data_column_sidecar_subnet_count,

            min_per_epoch_churn_limit_electra,
            max_per_epoch_activation_exit_churn_limit,

            // We need to re-derive any values that might have changed in the config.
            max_blocks_by_root_request: max_blocks_by_root_request_common(max_request_blocks),
            max_blocks_by_root_request_deneb: max_blocks_by_root_request_common(
                max_request_blocks_deneb,
            ),
            max_blobs_by_root_request: max_blobs_by_root_request_common(max_request_blob_sidecars),
            max_data_columns_by_root_request: max_data_columns_by_root_request_common(
                max_request_data_column_sidecars,
            ),

            ..chain_spec.clone()
        })
    }
}

/// A simple wrapper to permit the in-line use of `?`.
fn option_wrapper<F, T>(f: F) -> Option<T>
where
    F: Fn() -> Option<T>,
{
    f()
}

#[cfg(test)]
mod tests {
    use super::*;
    use itertools::Itertools;

    #[test]
    fn test_mainnet_spec_can_be_constructed() {
        let _ = ChainSpec::mainnet();
    }

    #[allow(clippy::useless_vec)]
    fn test_domain(domain_type: Domain, raw_domain: u32, spec: &ChainSpec) {
        let previous_version = [0, 0, 0, 1];
        let current_version = [0, 0, 0, 2];
        let genesis_validators_root = Hash256::from_low_u64_le(77);
        let fork_epoch = Epoch::new(1024);
        let fork = Fork {
            previous_version,
            current_version,
            epoch: fork_epoch,
        };

        for (epoch, version) in vec![
            (fork_epoch - 1, previous_version),
            (fork_epoch, current_version),
            (fork_epoch + 1, current_version),
        ] {
            let domain1 = spec.get_domain(epoch, domain_type, &fork, genesis_validators_root);
            let domain2 = spec.compute_domain(domain_type, version, genesis_validators_root);

            assert_eq!(domain1, domain2);
            assert_eq!(&domain1.as_bytes()[0..4], &int_to_bytes4(raw_domain)[..]);
        }
    }

    #[test]
    fn test_get_domain() {
        let spec = ChainSpec::mainnet();

        test_domain(Domain::BeaconProposer, spec.domain_beacon_proposer, &spec);
        test_domain(Domain::BeaconAttester, spec.domain_beacon_attester, &spec);
        test_domain(Domain::Randao, spec.domain_randao, &spec);
        test_domain(Domain::Deposit, spec.domain_deposit, &spec);
        test_domain(Domain::VoluntaryExit, spec.domain_voluntary_exit, &spec);
        test_domain(Domain::SelectionProof, spec.domain_selection_proof, &spec);
        test_domain(
            Domain::AggregateAndProof,
            spec.domain_aggregate_and_proof,
            &spec,
        );
        test_domain(Domain::SyncCommittee, spec.domain_sync_committee, &spec);
        test_domain(Domain::Consolidation, spec.domain_consolidation, &spec);

        // The builder domain index is zero
        let builder_domain_pre_mask = [0; 4];
        test_domain(
            Domain::ApplicationMask(ApplicationDomain::Builder),
            apply_bit_mask(builder_domain_pre_mask, &spec),
            &spec,
        );

        test_domain(
            Domain::BlsToExecutionChange,
            spec.domain_bls_to_execution_change,
            &spec,
        );
    }

    fn apply_bit_mask(domain_bytes: [u8; 4], spec: &ChainSpec) -> u32 {
        let mut domain = [0; 4];
        let mask_bytes = int_to_bytes4(spec.domain_application_mask);

        // Apply application bit mask
        for (i, (domain_byte, mask_byte)) in domain_bytes.iter().zip(mask_bytes.iter()).enumerate()
        {
            domain[i] = domain_byte | mask_byte;
        }

        u32::from_le_bytes(domain)
    }

    // Test that `fork_name_at_epoch` and `fork_epoch` are consistent.
    #[test]
    fn fork_name_at_epoch_consistency() {
        let spec = ChainSpec::mainnet();

        for fork_name in ForkName::list_all() {
            if let Some(fork_epoch) = spec.fork_epoch(fork_name) {
                assert_eq!(spec.fork_name_at_epoch(fork_epoch), fork_name);
            }
        }
    }

    // Test that `next_fork_epoch` is consistent with the other functions.
    #[test]
    fn next_fork_epoch_consistency() {
        type E = MainnetEthSpec;
        let spec = ChainSpec::mainnet();

        let mut last_fork_slot = Slot::new(0);

        for (_, fork) in ForkName::list_all().into_iter().tuple_windows() {
            if let Some(fork_epoch) = spec.fork_epoch(fork) {
                last_fork_slot = fork_epoch.start_slot(E::slots_per_epoch());

                // Fork is activated at non-zero epoch: check that `next_fork_epoch` returns
                // the correct result.
                if let Ok(prior_slot) = last_fork_slot.safe_sub(1) {
                    let (next_fork, next_fork_epoch) =
                        spec.next_fork_epoch::<E>(prior_slot).unwrap();
                    assert_eq!(fork, next_fork);
                    assert_eq!(spec.fork_epoch(fork).unwrap(), next_fork_epoch);
                }
            } else {
                // Fork is not activated, check that `next_fork_epoch` returns `None`.
                assert_eq!(spec.next_fork_epoch::<E>(last_fork_slot), None);
            }
        }
    }
}

#[cfg(test)]
mod yaml_tests {
    use super::*;
    use paste::paste;
    use tempfile::NamedTempFile;

    #[test]
    fn minimal_round_trip() {
        // create temp file
        let tmp_file = NamedTempFile::new().expect("failed to create temp file");
        let writer = File::options()
            .read(false)
            .write(true)
            .open(tmp_file.as_ref())
            .expect("error opening file");
        let minimal_spec = ChainSpec::minimal();

        let yamlconfig = Config::from_chain_spec::<MinimalEthSpec>(&minimal_spec);
        // write fresh minimal config to file
        serde_yaml::to_writer(writer, &yamlconfig).expect("failed to write or serialize");

        let reader = File::options()
            .read(true)
            .write(false)
            .open(tmp_file.as_ref())
            .expect("error while opening the file");
        // deserialize minimal config from file
        let from: Config = serde_yaml::from_reader(reader).expect("error while deserializing");
        assert_eq!(from, yamlconfig);
    }

    #[test]
    fn mainnet_round_trip() {
        let tmp_file = NamedTempFile::new().expect("failed to create temp file");
        let writer = File::options()
            .read(false)
            .write(true)
            .open(tmp_file.as_ref())
            .expect("error opening file");
        let mainnet_spec = ChainSpec::mainnet();
        let yamlconfig = Config::from_chain_spec::<MainnetEthSpec>(&mainnet_spec);
        serde_yaml::to_writer(writer, &yamlconfig).expect("failed to write or serialize");

        let reader = File::options()
            .read(true)
            .write(false)
            .open(tmp_file.as_ref())
            .expect("error while opening the file");
        let from: Config = serde_yaml::from_reader(reader).expect("error while deserializing");
        assert_eq!(from, yamlconfig);
    }

    #[test]
    fn apply_to_spec() {
        let mut spec = ChainSpec::minimal();
        let yamlconfig = Config::from_chain_spec::<MinimalEthSpec>(&spec);

        // modifying the original spec
        spec.min_genesis_active_validator_count += 1;
        spec.deposit_chain_id += 1;
        spec.deposit_network_id += 1;
        // Applying a yaml config with incorrect EthSpec should fail
        let res = yamlconfig.apply_to_chain_spec::<MainnetEthSpec>(&spec);
        assert_eq!(res, None);

        // Applying a yaml config with correct EthSpec should NOT fail
        let new_spec = yamlconfig
            .apply_to_chain_spec::<MinimalEthSpec>(&spec)
            .expect("should have applied spec");
        assert_eq!(new_spec, ChainSpec::minimal());
    }

    #[test]
    fn test_defaults() {
        // Spec yaml string. Fields that serialize/deserialize with a default value are commented out.
        let spec = r#"
        PRESET_BASE: 'mainnet'
        #TERMINAL_TOTAL_DIFFICULTY: 115792089237316195423570985008687907853269984665640564039457584007913129638911
        #TERMINAL_BLOCK_HASH: 0x0000000000000000000000000000000000000000000000000000000000000001
        #TERMINAL_BLOCK_HASH_ACTIVATION_EPOCH: 18446744073709551614
        #SAFE_SLOTS_TO_IMPORT_OPTIMISTICALLY: 2
        MIN_GENESIS_ACTIVE_VALIDATOR_COUNT: 16384
        MIN_GENESIS_TIME: 1606824000
        GENESIS_FORK_VERSION: 0x00000000
        GENESIS_DELAY: 604800
        ALTAIR_FORK_VERSION: 0x01000000
        ALTAIR_FORK_EPOCH: 74240
        #BELLATRIX_FORK_VERSION: 0x02000000
        #BELLATRIX_FORK_EPOCH: 18446744073709551614
        SHARDING_FORK_VERSION: 0x03000000
        SHARDING_FORK_EPOCH: 18446744073709551615
        SECONDS_PER_SLOT: 12
        SECONDS_PER_ETH1_BLOCK: 14
        MIN_VALIDATOR_WITHDRAWABILITY_DELAY: 256
        SHARD_COMMITTEE_PERIOD: 256
        ETH1_FOLLOW_DISTANCE: 2048
        INACTIVITY_SCORE_BIAS: 4
        INACTIVITY_SCORE_RECOVERY_RATE: 16
        EJECTION_BALANCE: 16000000000
        MIN_PER_EPOCH_CHURN_LIMIT: 4
        MAX_PER_EPOCH_ACTIVATION_CHURN_LIMIT: 8
        CHURN_LIMIT_QUOTIENT: 65536
        PROPOSER_SCORE_BOOST: 40
        DEPOSIT_CHAIN_ID: 1
        DEPOSIT_NETWORK_ID: 1
        DEPOSIT_CONTRACT_ADDRESS: 0x00000000219ab540356cBB839Cbe05303d7705Fa
        "#;

        let chain_spec: Config = serde_yaml::from_str(spec).unwrap();

        // Asserts that `chain_spec.$name` and `default_$name()` are equal.
        macro_rules! check_default {
            ($name: ident) => {
                paste! {
                    assert_eq!(
                        chain_spec.$name,
                        [<default_ $name>](),
                        "{} does not match default", stringify!($name));
                }
            };
        }

        check_default!(terminal_total_difficulty);
        check_default!(terminal_block_hash);
        check_default!(terminal_block_hash_activation_epoch);
        check_default!(safe_slots_to_import_optimistically);
        check_default!(bellatrix_fork_version);
        check_default!(gossip_max_size);
        check_default!(min_epochs_for_block_requests);
        check_default!(max_chunk_size);
        check_default!(ttfb_timeout);
        check_default!(resp_timeout);
        check_default!(message_domain_invalid_snappy);
        check_default!(message_domain_valid_snappy);
        check_default!(attestation_subnet_extra_bits);
        check_default!(attestation_subnet_prefix_bits);
        check_default!(attestation_subnet_shuffling_prefix_bits);

        assert_eq!(chain_spec.bellatrix_fork_epoch, None);
    }

    #[test]
    fn test_total_terminal_difficulty() {
        assert_eq!(
            Ok(default_terminal_total_difficulty()),
            Uint256::from_dec_str(
                "115792089237316195423570985008687907853269984665640564039457584007913129638912"
            )
        );
    }

    #[test]
    fn test_domain_builder() {
        assert_eq!(
            int_to_bytes4(ApplicationDomain::Builder.get_domain_constant()),
            [0, 0, 0, 1]
        );
    }
}<|MERGE_RESOLUTION|>--- conflicted
+++ resolved
@@ -869,13 +869,10 @@
             // Electra
             electra_fork_version: [0x05, 0x00, 0x00, 0x01],
             electra_fork_epoch: None,
-<<<<<<< HEAD
+            max_pending_partials_per_withdrawals_sweep: u64::checked_pow(2, 0)
+                .expect("pow does not overflow"),
             // PeerDAS
             peer_das_epoch: None,
-=======
-            max_pending_partials_per_withdrawals_sweep: u64::checked_pow(2, 0)
-                .expect("pow does not overflow"),
->>>>>>> 8b24880d
             // Other
             network_id: 2, // lighthouse testnet network id
             deposit_chain_id: 5,
