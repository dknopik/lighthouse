[package]
name = "kzg"
version = "0.1.0"
authors = ["Pawan Dhananjay <pawandhananjay@gmail.com>"]
edition = "2021"

# See more keys and their definitions at https://doc.rust-lang.org/cargo/reference/manifest.html

[dependencies]
arbitrary = { workspace = true }
ethereum_ssz = { workspace = true }
ethereum_ssz_derive = { workspace = true }
tree_hash = { workspace = true }
derivative = { workspace = true }
serde = { workspace = true }
ethereum_serde_utils = { workspace = true }
hex = { workspace = true }
ethereum_hashing = { workspace = true }
c-kzg = { workspace = true }
<<<<<<< HEAD
peerdas-kzg = { workspace = true }
mockall = { workspace = true }
=======
rust_eth_kzg = { workspace = true }
>>>>>>> 677f96a3

[dev-dependencies]
criterion = { workspace = true }
serde_json = { workspace = true }
eth2_network_config = { workspace = true }

[[bench]]
name = "benchmark"
harness = false<|MERGE_RESOLUTION|>--- conflicted
+++ resolved
@@ -17,12 +17,7 @@
 hex = { workspace = true }
 ethereum_hashing = { workspace = true }
 c-kzg = { workspace = true }
-<<<<<<< HEAD
-peerdas-kzg = { workspace = true }
-mockall = { workspace = true }
-=======
 rust_eth_kzg = { workspace = true }
->>>>>>> 677f96a3
 
 [dev-dependencies]
 criterion = { workspace = true }
