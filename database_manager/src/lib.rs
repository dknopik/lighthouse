use beacon_chain::{
    builder::Witness, eth1_chain::CachingEth1Backend, schema_change::migrate_schema,
    slot_clock::SystemTimeSlotClock,
};
use beacon_node::{get_data_dir, ClientConfig};
use clap::{App, Arg, ArgMatches};
use environment::{Environment, RuntimeContext};
use slog::{info, warn, Logger};
use std::fs;
use std::io::Write;
use std::path::PathBuf;
use store::metadata::STATE_UPPER_LIMIT_NO_RETAIN;
use store::{
    errors::Error,
    metadata::{SchemaVersion, CURRENT_SCHEMA_VERSION},
    DBColumn, HotColdDB, KeyValueStore, LevelDB,
};
use strum::{EnumString, EnumVariantNames, VariantNames};
<<<<<<< HEAD
use types::{EthSpec, VList};
=======
use types::{BeaconState, EthSpec, Slot};
>>>>>>> 051c3e84

pub const CMD: &str = "database_manager";

pub fn version_cli_app<'a, 'b>() -> App<'a, 'b> {
    App::new("version")
        .visible_aliases(&["v"])
        .setting(clap::AppSettings::ColoredHelp)
        .about("Display database schema version")
}

pub fn migrate_cli_app<'a, 'b>() -> App<'a, 'b> {
    App::new("migrate")
        .setting(clap::AppSettings::ColoredHelp)
        .about("Migrate the database to a specific schema version")
        .arg(
            Arg::with_name("to")
                .long("to")
                .value_name("VERSION")
                .help("Schema version to migrate to")
                .takes_value(true)
                .required(true),
        )
}

pub fn inspect_cli_app<'a, 'b>() -> App<'a, 'b> {
    App::new("inspect")
        .setting(clap::AppSettings::ColoredHelp)
        .about("Inspect raw database values")
        .arg(
            Arg::with_name("column")
                .long("column")
                .value_name("TAG")
                .help("3-byte column ID (see `DBColumn`)")
                .takes_value(true)
                .required(true),
        )
        .arg(
            Arg::with_name("output")
                .long("output")
                .value_name("TARGET")
                .help("Select the type of output to show")
                .default_value("sizes")
                .possible_values(InspectTarget::VARIANTS),
        )
        .arg(
            Arg::with_name("skip")
                .long("skip")
                .value_name("N")
                .help("Skip over the first N keys"),
        )
        .arg(
            Arg::with_name("limit")
                .long("limit")
                .value_name("N")
                .help("Output at most N keys"),
        )
        .arg(
            Arg::with_name("freezer")
                .long("freezer")
                .help("Inspect the freezer DB rather than the hot DB")
                .takes_value(false),
        )
        .arg(
            Arg::with_name("output-dir")
                .long("output-dir")
                .value_name("DIR")
                .help("Base directory for the output files. Defaults to the current directory")
                .takes_value(true),
        )
}

pub fn prune_payloads_app<'a, 'b>() -> App<'a, 'b> {
    App::new("prune-payloads")
        .alias("prune_payloads")
        .setting(clap::AppSettings::ColoredHelp)
        .about("Prune finalized execution payloads")
}

pub fn diff_app<'a, 'b>() -> App<'a, 'b> {
    App::new("diff")
        .setting(clap::AppSettings::ColoredHelp)
        .about("Diff SSZ balances")
        .arg(
            Arg::with_name("first")
                .long("first")
                .value_name("PATH")
                .takes_value(true)
                .required(true),
        )
        .arg(
            Arg::with_name("second")
                .long("second")
                .value_name("PATH")
                .takes_value(true)
                .required(true),
        )
}

pub fn prune_blobs_app<'a, 'b>() -> App<'a, 'b> {
    App::new("prune-blobs")
        .alias("prune_blobs")
        .setting(clap::AppSettings::ColoredHelp)
        .about("Prune blobs older than data availability boundary")
}

pub fn prune_states_app<'a, 'b>() -> App<'a, 'b> {
    App::new("prune-states")
        .alias("prune_states")
        .arg(
            Arg::with_name("confirm")
                .long("confirm")
                .help(
                    "Commit to pruning states irreversably. Without this flag the command will \
                     just check that the database is capable of being pruned.",
                )
                .takes_value(false),
        )
        .setting(clap::AppSettings::ColoredHelp)
        .about("Prune all beacon states from the freezer database")
}

pub fn cli_app<'a, 'b>() -> App<'a, 'b> {
    App::new(CMD)
        .visible_aliases(&["db"])
        .setting(clap::AppSettings::ColoredHelp)
        .about("Manage a beacon node database")
        .arg(
            Arg::with_name("slots-per-restore-point")
                .long("slots-per-restore-point")
                .value_name("SLOT_COUNT")
                .help(
                    "Specifies how often a freezer DB restore point should be stored. \
                       Cannot be changed after initialization. \
                       [default: 2048 (mainnet) or 64 (minimal)]",
                )
                .takes_value(true),
        )
        .arg(
            Arg::with_name("freezer-dir")
                .long("freezer-dir")
                .value_name("DIR")
                .help("Data directory for the freezer database.")
                .takes_value(true),
        )
        .arg(
            Arg::with_name("blob-prune-margin-epochs")
                .long("blob-prune-margin-epochs")
                .value_name("EPOCHS")
                .help(
                    "The margin for blob pruning in epochs. The oldest blobs are pruned \
                       up until data_availability_boundary - blob_prune_margin_epochs.",
                )
                .takes_value(true)
                .default_value("0"),
        )
        .arg(
            Arg::with_name("blobs-dir")
                .long("blobs-dir")
                .value_name("DIR")
                .help("Data directory for the blobs database.")
                .takes_value(true),
        )
        .subcommand(migrate_cli_app())
        .subcommand(version_cli_app())
        .subcommand(inspect_cli_app())
        .subcommand(prune_payloads_app())
        .subcommand(prune_blobs_app())
<<<<<<< HEAD
        .subcommand(diff_app())
=======
        .subcommand(prune_states_app())
>>>>>>> 051c3e84
}

fn parse_client_config<E: EthSpec>(
    cli_args: &ArgMatches,
    _env: &Environment<E>,
) -> Result<ClientConfig, String> {
    let mut client_config = ClientConfig::default();

    client_config.set_data_dir(get_data_dir(cli_args));

    if let Some(freezer_dir) = clap_utils::parse_optional(cli_args, "freezer-dir")? {
        client_config.freezer_db_path = Some(freezer_dir);
    }

    if let Some(blobs_db_dir) = clap_utils::parse_optional(cli_args, "blobs-dir")? {
        client_config.blobs_db_path = Some(blobs_db_dir);
    }

    if let Some(blob_prune_margin_epochs) =
        clap_utils::parse_optional(cli_args, "blob-prune-margin-epochs")?
    {
        client_config.store.blob_prune_margin_epochs = blob_prune_margin_epochs;
    }

    Ok(client_config)
}

pub fn display_db_version<E: EthSpec>(
    client_config: ClientConfig,
    runtime_context: &RuntimeContext<E>,
    log: Logger,
) -> Result<(), Error> {
    let spec = runtime_context.eth2_config.spec.clone();
    let hot_path = client_config.get_db_path();
    let cold_path = client_config.get_freezer_db_path();
    let blobs_path = client_config.get_blobs_db_path();

    let mut version = CURRENT_SCHEMA_VERSION;
    HotColdDB::<E, LevelDB<E>, LevelDB<E>>::open(
        &hot_path,
        &cold_path,
        &blobs_path,
        |_, from, _| {
            version = from;
            Ok(())
        },
        client_config.store,
        spec,
        log.clone(),
    )?;

    info!(log, "Database version: {}", version.as_u64());

    if version != CURRENT_SCHEMA_VERSION {
        info!(
            log,
            "Latest schema version: {}",
            CURRENT_SCHEMA_VERSION.as_u64(),
        );
    }

    Ok(())
}

#[derive(Debug, PartialEq, Eq, EnumString, EnumVariantNames)]
pub enum InspectTarget {
    #[strum(serialize = "sizes")]
    ValueSizes,
    #[strum(serialize = "total")]
    ValueTotal,
    #[strum(serialize = "values")]
    Values,
    #[strum(serialize = "gaps")]
    Gaps,
}

pub struct InspectConfig {
    column: DBColumn,
    target: InspectTarget,
    skip: Option<usize>,
    limit: Option<usize>,
    freezer: bool,
    /// Configures where the inspect output should be stored.
    output_dir: PathBuf,
}

fn parse_inspect_config(cli_args: &ArgMatches) -> Result<InspectConfig, String> {
    let column = clap_utils::parse_required(cli_args, "column")?;
    let target = clap_utils::parse_required(cli_args, "output")?;
    let skip = clap_utils::parse_optional(cli_args, "skip")?;
    let limit = clap_utils::parse_optional(cli_args, "limit")?;
    let freezer = cli_args.is_present("freezer");

    let output_dir: PathBuf =
        clap_utils::parse_optional(cli_args, "output-dir")?.unwrap_or_else(PathBuf::new);
    Ok(InspectConfig {
        column,
        target,
        skip,
        limit,
        freezer,
        output_dir,
    })
}

pub fn inspect_db<E: EthSpec>(
    inspect_config: InspectConfig,
    client_config: ClientConfig,
    runtime_context: &RuntimeContext<E>,
    log: Logger,
) -> Result<(), String> {
    let spec = runtime_context.eth2_config.spec.clone();
    let hot_path = client_config.get_db_path();
    let cold_path = client_config.get_freezer_db_path();
    let blobs_path = client_config.get_blobs_db_path();

    let db = HotColdDB::<E, LevelDB<E>, LevelDB<E>>::open(
        &hot_path,
        &cold_path,
        &blobs_path,
        |_, _, _| Ok(()),
        client_config.store,
        spec,
        log,
    )
    .map_err(|e| format!("{:?}", e))?;

    let mut total = 0;
    let mut num_keys = 0;

    let sub_db = if inspect_config.freezer {
        &db.cold_db
    } else {
        &db.hot_db
    };

    let skip = inspect_config.skip.unwrap_or(0);
    let limit = inspect_config.limit.unwrap_or(usize::MAX);

    let mut prev_key = 0;
    let mut found_gaps = false;

    let base_path = &inspect_config.output_dir;

    if let InspectTarget::Values = inspect_config.target {
        fs::create_dir_all(base_path)
            .map_err(|e| format!("Unable to create import directory: {:?}", e))?;
    }

    for res in sub_db
        .iter_column::<Vec<u8>>(inspect_config.column)
        .skip(skip)
        .take(limit)
    {
        let (key, value) = res.map_err(|e| format!("{:?}", e))?;

        match inspect_config.target {
            InspectTarget::ValueSizes => {
                println!("{}: {} bytes", hex::encode(&key), value.len());
            }
            InspectTarget::Gaps => {
                // Convert last 8 bytes of key to u64.
                let numeric_key = u64::from_be_bytes(
                    key[key.len() - 8..]
                        .try_into()
                        .expect("key is at least 8 bytes"),
                );

                if numeric_key > prev_key + 1 {
                    println!(
                        "gap between keys {} and {} (offset: {})",
                        prev_key, numeric_key, num_keys,
                    );
                    found_gaps = true;
                }
                prev_key = numeric_key;
            }
            InspectTarget::ValueTotal => (),
            InspectTarget::Values => {
                let file_path = base_path.join(format!(
                    "{}_{}.ssz",
                    inspect_config.column.as_str(),
                    hex::encode(&key)
                ));

                let write_result = fs::OpenOptions::new()
                    .create(true)
                    .write(true)
                    .open(&file_path)
                    .map_err(|e| format!("Failed to open file: {:?}", e))
                    .map(|mut file| {
                        file.write_all(&value)
                            .map_err(|e| format!("Failed to write file: {:?}", e))
                    });
                if let Err(e) = write_result {
                    println!("Error writing values to file {:?}: {:?}", file_path, e);
                } else {
                    println!("Successfully saved values to file: {:?}", file_path);
                }
            }
        }
        total += value.len();
        num_keys += 1;
    }

    if inspect_config.target == InspectTarget::Gaps && !found_gaps {
        println!("No gaps found!");
    }

    println!("Num keys: {}", num_keys);
    println!("Total: {} bytes", total);

    Ok(())
}

pub struct MigrateConfig {
    to: SchemaVersion,
}

fn parse_migrate_config(cli_args: &ArgMatches) -> Result<MigrateConfig, String> {
    let to = SchemaVersion(clap_utils::parse_required(cli_args, "to")?);

    Ok(MigrateConfig { to })
}

pub fn migrate_db<E: EthSpec>(
    migrate_config: MigrateConfig,
    client_config: ClientConfig,
    runtime_context: &RuntimeContext<E>,
    log: Logger,
) -> Result<(), Error> {
    let spec = &runtime_context.eth2_config.spec;
    let hot_path = client_config.get_db_path();
    let cold_path = client_config.get_freezer_db_path();
    let blobs_path = client_config.get_blobs_db_path();

    let mut from = CURRENT_SCHEMA_VERSION;
    let to = migrate_config.to;
    let db = HotColdDB::<E, LevelDB<E>, LevelDB<E>>::open(
        &hot_path,
        &cold_path,
        &blobs_path,
        |_, db_initial_version, _| {
            from = db_initial_version;
            Ok(())
        },
        client_config.store.clone(),
        spec.clone(),
        log.clone(),
    )?;

    info!(
        log,
        "Migrating database schema";
        "from" => from.as_u64(),
        "to" => to.as_u64(),
    );

    migrate_schema::<Witness<SystemTimeSlotClock, CachingEth1Backend<E>, _, _, _>>(
        db,
        client_config.eth1.deposit_contract_deploy_block,
        from,
        to,
        log,
        spec,
    )
}

pub struct DiffConfig {
    first: PathBuf,
    second: PathBuf,
}

fn parse_diff_config(cli_args: &ArgMatches) -> Result<DiffConfig, String> {
    let first = clap_utils::parse_required(cli_args, "first")?;
    let second = clap_utils::parse_required(cli_args, "second")?;

    Ok(DiffConfig { first, second })
}

pub fn diff<E: EthSpec>(diff_config: &DiffConfig, log: Logger) -> Result<(), Error> {
    use ssz::{Decode, Encode};
    use std::fs::File;
    use std::io::Read;
    use store::StoreConfig;

    let mut first_file = File::open(&diff_config.first).unwrap();
    let mut second_file = File::open(&diff_config.second).unwrap();

    let mut first_bytes = vec![];
    first_file.read_to_end(&mut first_bytes).unwrap();
    let first: VList<u64, E::ValidatorRegistryLimit> = VList::from_ssz_bytes(&first_bytes).unwrap();

    let mut second_bytes = vec![];
    second_file.read_to_end(&mut second_bytes).unwrap();
    let second: VList<u64, E::ValidatorRegistryLimit> =
        VList::from_ssz_bytes(&second_bytes).unwrap();

    let mut diff_balances = Vec::with_capacity(second.len());

    for (i, new_balance) in second.iter().enumerate() {
        let old_balance = first.get(i).copied().unwrap_or(0);
        let diff = new_balance.wrapping_sub(old_balance);
        diff_balances.push(diff);
    }

    let diff_ssz_bytes = diff_balances.as_ssz_bytes();
    let config = StoreConfig::default();
    let compressed_diff_bytes = config.compress_bytes(&diff_ssz_bytes).unwrap();

    info!(
        log,
        "Compressed diff to {} bytes (from {})",
        compressed_diff_bytes.len(),
        diff_ssz_bytes.len()
    );
    Ok(())
}

pub fn prune_payloads<E: EthSpec>(
    client_config: ClientConfig,
    runtime_context: &RuntimeContext<E>,
    log: Logger,
) -> Result<(), Error> {
    let spec = &runtime_context.eth2_config.spec;
    let hot_path = client_config.get_db_path();
    let cold_path = client_config.get_freezer_db_path();
    let blobs_path = client_config.get_blobs_db_path();

    let db = HotColdDB::<E, LevelDB<E>, LevelDB<E>>::open(
        &hot_path,
        &cold_path,
        &blobs_path,
        |_, _, _| Ok(()),
        client_config.store,
        spec.clone(),
        log,
    )?;

    // If we're trigging a prune manually then ignore the check on the split's parent that bails
    // out early.
    let force = true;
    db.try_prune_execution_payloads(force)
}

pub fn prune_blobs<E: EthSpec>(
    client_config: ClientConfig,
    runtime_context: &RuntimeContext<E>,
    log: Logger,
) -> Result<(), Error> {
    let spec = &runtime_context.eth2_config.spec;
    let hot_path = client_config.get_db_path();
    let cold_path = client_config.get_freezer_db_path();
    let blobs_path = client_config.get_blobs_db_path();

    let db = HotColdDB::<E, LevelDB<E>, LevelDB<E>>::open(
        &hot_path,
        &cold_path,
        &blobs_path,
        |_, _, _| Ok(()),
        client_config.store,
        spec.clone(),
        log,
    )?;

    // If we're triggering a prune manually then ignore the check on `epochs_per_blob_prune` that
    // bails out early by passing true to the force parameter.
    db.try_prune_most_blobs(true)
}

pub struct PruneStatesConfig {
    confirm: bool,
}

fn parse_prune_states_config(cli_args: &ArgMatches) -> Result<PruneStatesConfig, String> {
    let confirm = cli_args.is_present("confirm");
    Ok(PruneStatesConfig { confirm })
}

pub fn prune_states<E: EthSpec>(
    client_config: ClientConfig,
    prune_config: PruneStatesConfig,
    mut genesis_state: BeaconState<E>,
    runtime_context: &RuntimeContext<E>,
    log: Logger,
) -> Result<(), String> {
    let spec = &runtime_context.eth2_config.spec;
    let hot_path = client_config.get_db_path();
    let cold_path = client_config.get_freezer_db_path();
    let blobs_path = client_config.get_blobs_db_path();

    let db = HotColdDB::<E, LevelDB<E>, LevelDB<E>>::open(
        &hot_path,
        &cold_path,
        &blobs_path,
        |_, _, _| Ok(()),
        client_config.store,
        spec.clone(),
        log.clone(),
    )
    .map_err(|e| format!("Unable to open database: {e:?}"))?;

    // Load the genesis state from the database to ensure we're deleting states for the
    // correct network, and that we don't end up storing the wrong genesis state.
    let genesis_from_db = db
        .load_cold_state_by_slot(Slot::new(0))
        .map_err(|e| format!("Error reading genesis state: {e:?}"))?
        .ok_or("Error: genesis state missing from database. Check schema version.")?;

    if genesis_from_db.genesis_validators_root() != genesis_state.genesis_validators_root() {
        return Err(format!(
            "Error: Wrong network. Genesis state in DB does not match {} genesis.",
            spec.config_name.as_deref().unwrap_or("<unknown network>")
        ));
    }

    // Check that the user has confirmed they want to proceed.
    if !prune_config.confirm {
        match db.get_anchor_info() {
            Some(anchor_info) if anchor_info.state_upper_limit == STATE_UPPER_LIMIT_NO_RETAIN => {
                info!(log, "States have already been pruned");
                return Ok(());
            }
            _ => {
                info!(log, "Ready to prune states");
            }
        }
        warn!(
            log,
            "Pruning states is irreversible";
        );
        warn!(
            log,
            "Re-run this command with --confirm to commit to state deletion"
        );
        info!(log, "Nothing has been pruned on this run");
        return Err("Error: confirmation flag required".into());
    }

    // Delete all historic state data and *re-store* the genesis state.
    let genesis_state_root = genesis_state
        .update_tree_hash_cache()
        .map_err(|e| format!("Error computing genesis state root: {e:?}"))?;
    db.prune_historic_states(genesis_state_root, &genesis_state)
        .map_err(|e| format!("Failed to prune due to error: {e:?}"))?;

    info!(log, "Historic states pruned successfully");
    Ok(())
}

/// Run the database manager, returning an error string if the operation did not succeed.
pub fn run<T: EthSpec>(cli_args: &ArgMatches<'_>, env: Environment<T>) -> Result<(), String> {
    let client_config = parse_client_config(cli_args, &env)?;
    let context = env.core_context();
    let log = context.log().clone();
    let format_err = |e| format!("Fatal error: {:?}", e);

    match cli_args.subcommand() {
        ("version", Some(_)) => {
            display_db_version(client_config, &context, log).map_err(format_err)
        }
        ("migrate", Some(cli_args)) => {
            let migrate_config = parse_migrate_config(cli_args)?;
            migrate_db(migrate_config, client_config, &context, log).map_err(format_err)
        }
        ("inspect", Some(cli_args)) => {
            let inspect_config = parse_inspect_config(cli_args)?;
            inspect_db(inspect_config, client_config, &context, log)
        }
        ("prune-payloads", Some(_)) => {
            prune_payloads(client_config, &context, log).map_err(format_err)
        }
<<<<<<< HEAD
        ("diff", Some(cli_args)) => {
            let diff_config = parse_diff_config(cli_args)?;
            diff::<T>(&diff_config, log).map_err(format_err)
        }
        ("prune_blobs", Some(_)) => prune_blobs(client_config, &context, log).map_err(format_err),
=======
        ("prune-blobs", Some(_)) => prune_blobs(client_config, &context, log).map_err(format_err),
        ("prune-states", Some(cli_args)) => {
            let executor = env.core_context().executor;
            let network_config = context
                .eth2_network_config
                .clone()
                .ok_or("Missing network config")?;

            let genesis_state = executor
                .block_on_dangerous(
                    network_config.genesis_state::<T>(
                        client_config.genesis_state_url.as_deref(),
                        client_config.genesis_state_url_timeout,
                        &log,
                    ),
                    "get_genesis_state",
                )
                .ok_or("Shutting down")?
                .map_err(|e| format!("Error getting genesis state: {e}"))?
                .ok_or("Genesis state missing")?;

            let prune_config = parse_prune_states_config(cli_args)?;

            prune_states(client_config, prune_config, genesis_state, &context, log)
        }
>>>>>>> 051c3e84
        _ => Err("Unknown subcommand, for help `lighthouse database_manager --help`".into()),
    }
}<|MERGE_RESOLUTION|>--- conflicted
+++ resolved
@@ -16,11 +16,7 @@
     DBColumn, HotColdDB, KeyValueStore, LevelDB,
 };
 use strum::{EnumString, EnumVariantNames, VariantNames};
-<<<<<<< HEAD
-use types::{EthSpec, VList};
-=======
-use types::{BeaconState, EthSpec, Slot};
->>>>>>> 051c3e84
+use types::{BeaconState, EthSpec, Slot, VList};
 
 pub const CMD: &str = "database_manager";
 
@@ -188,11 +184,8 @@
         .subcommand(inspect_cli_app())
         .subcommand(prune_payloads_app())
         .subcommand(prune_blobs_app())
-<<<<<<< HEAD
         .subcommand(diff_app())
-=======
         .subcommand(prune_states_app())
->>>>>>> 051c3e84
 }
 
 fn parse_client_config<E: EthSpec>(
@@ -665,13 +658,10 @@
         ("prune-payloads", Some(_)) => {
             prune_payloads(client_config, &context, log).map_err(format_err)
         }
-<<<<<<< HEAD
         ("diff", Some(cli_args)) => {
             let diff_config = parse_diff_config(cli_args)?;
             diff::<T>(&diff_config, log).map_err(format_err)
         }
-        ("prune_blobs", Some(_)) => prune_blobs(client_config, &context, log).map_err(format_err),
-=======
         ("prune-blobs", Some(_)) => prune_blobs(client_config, &context, log).map_err(format_err),
         ("prune-states", Some(cli_args)) => {
             let executor = env.core_context().executor;
@@ -697,7 +687,6 @@
 
             prune_states(client_config, prune_config, genesis_state, &context, log)
         }
->>>>>>> 051c3e84
         _ => Err("Unknown subcommand, for help `lighthouse database_manager --help`".into()),
     }
 }