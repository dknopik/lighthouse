--- conflicted
+++ resolved
@@ -9,11 +9,7 @@
 path = "src/lib.rs"
 
 [dependencies]
-<<<<<<< HEAD
-=======
 clap = { workspace = true }
-environment = { workspace = true }
->>>>>>> 62a0f25f
 eth2 = { workspace = true }
 futures = { workspace = true }
 itertools = { workspace = true }
