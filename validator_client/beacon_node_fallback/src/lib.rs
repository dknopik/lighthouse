--- conflicted
+++ resolved
@@ -7,11 +7,7 @@
     check_node_health, BeaconNodeHealth, BeaconNodeSyncDistanceTiers, ExecutionEngineHealth,
     IsOptimistic, SyncDistanceTier,
 };
-<<<<<<< HEAD
-=======
 use clap::ValueEnum;
-use environment::RuntimeContext;
->>>>>>> 62a0f25f
 use eth2::BeaconNodeHttpClient;
 use futures::future;
 use serde::{ser::SerializeStruct, Deserialize, Serialize, Serializer};
@@ -22,13 +18,9 @@
 use std::future::Future;
 use std::sync::Arc;
 use std::time::{Duration, Instant};
-<<<<<<< HEAD
-use strum::{EnumString, EnumVariantNames};
-use task_executor::TaskExecutor;
-=======
 use std::vec::Vec;
 use strum::EnumVariantNames;
->>>>>>> 62a0f25f
+use task_executor::TaskExecutor;
 use tokio::{sync::RwLock, time::sleep};
 use tracing::{debug, error, warn};
 use types::{ChainSpec, Config as ConfigSpec, EthSpec, Slot};
@@ -728,18 +720,13 @@
     use crate::beacon_node_health::BeaconNodeHealthTier;
     use eth2::SensitiveUrl;
     use eth2::Timeouts;
-    use logging::test_logger;
     use slot_clock::TestingSlotClock;
     use strum::VariantNames;
-<<<<<<< HEAD
-    use types::Slot;
-=======
     use types::{BeaconBlockDeneb, MainnetEthSpec, Slot};
     use types::{EmptyBlock, Signature, SignedBeaconBlockDeneb, SignedBlindedBeaconBlock};
     use validator_test_rig::mock_beacon_node::MockBeaconNode;
 
     type E = MainnetEthSpec;
->>>>>>> 62a0f25f
 
     #[test]
     fn api_topic_all() {
@@ -868,24 +855,23 @@
     async fn new_mock_beacon_node(
         index: usize,
         spec: &ChainSpec,
-    ) -> (MockBeaconNode<E>, CandidateBeaconNode<E>) {
-        let mut mock_beacon_node = MockBeaconNode::<E>::new().await;
+    ) -> (MockBeaconNode<E>, CandidateBeaconNode) {
+        let mut mock_beacon_node = MockBeaconNode::new().await;
         mock_beacon_node.mock_config_spec(spec);
 
         let beacon_node =
-            CandidateBeaconNode::<E>::new(mock_beacon_node.beacon_api_client.clone(), index);
+            CandidateBeaconNode::new(mock_beacon_node.beacon_api_client.clone(), index);
 
         (mock_beacon_node, beacon_node)
     }
 
     fn create_beacon_node_fallback(
-        candidates: Vec<CandidateBeaconNode<E>>,
+        candidates: Vec<CandidateBeaconNode>,
         topics: Vec<ApiTopic>,
         spec: Arc<ChainSpec>,
-        log: Logger,
-    ) -> BeaconNodeFallback<TestingSlotClock, E> {
+    ) -> BeaconNodeFallback<TestingSlotClock> {
         let mut beacon_node_fallback =
-            BeaconNodeFallback::new(candidates, Config::default(), topics, spec, log);
+            BeaconNodeFallback::new(candidates, Config::default(), topics, spec);
 
         beacon_node_fallback.set_slot_clock(TestingSlotClock::new(
             Slot::new(1),
@@ -912,7 +898,6 @@
             ],
             vec![],
             spec.clone(),
-            test_logger(),
         );
 
         // BeaconNodeHealthTier 1
@@ -940,7 +925,7 @@
             sync_distance: Slot::new(0),
         });
 
-        beacon_node_fallback.update_all_candidates().await;
+        beacon_node_fallback.update_all_candidates::<E>().await;
 
         let candidates = beacon_node_fallback.candidates.read().await;
         assert_eq!(
@@ -959,7 +944,6 @@
             vec![beacon_node_1, beacon_node_2],
             vec![ApiTopic::Blocks],
             spec.clone(),
-            test_logger(),
         );
 
         mock_beacon_node_1.mock_post_beacon_blinded_blocks_v2_ssz(Duration::from_secs(0));
@@ -1001,7 +985,6 @@
             vec![beacon_node_1, beacon_node_2, beacon_node_3],
             vec![],
             spec.clone(),
-            test_logger(),
         );
 
         let mock1 = mock_beacon_node_1.mock_offline_node();
