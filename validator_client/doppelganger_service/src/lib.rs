//! The "Doppelganger" service is an **imperfect** mechanism to try and prevent the validator client
//! from starting whilst any of its validators are actively producing messages on the network.
//!
//! The mechanism works roughly like so: when the validator client starts or a new validator is
//! added, that validator is assigned a number of "remaining epochs". The doppelganger service
//! periodically polls the beacon node to see if that validator has been observed to produce
//! blocks/attestations in each epoch. After the doppelganger service is confident that an epoch has
//! passed without observing that validator, it will decrease the remaining epochs by one. Once the
//! remaining epochs is zero, the doppelganger will consider that validator to be safe-enough to
//! start.
//!
//! If a doppelganger is detected, the entire validator client will exit.
//!
//! For validators started during the genesis epoch, there is **no doppelganger protection!**. This
//! prevents a stale-mate where all validators will cease to function for a few epochs and then all
//! start at the same time.
//!
//! ## Caveat
//!
//! Presently doppelganger protection will never advance if the call at the last slot of each epoch
//! fails. This call is critical to ensuring that validators are able to start performing.
//!
//! ## Disclaimer
//!
//! The Doppelganger service is not perfect. It makes assumptions that any existing validator is
//! performing their duties as required and that the network is able to relay those messages to the
//! beacon node. Among other loop-holes, two validator clients started at the same time will not
//! detect each other.
//!
//! Doppelganger protection is a best-effort, last-line-of-defence mitigation. Do not rely upon it.

use beacon_node_fallback::BeaconNodeFallback;
use environment::RuntimeContext;
use eth2::types::LivenessResponseData;
use parking_lot::RwLock;
use slog::{crit, error, info, Logger};
use slot_clock::SlotClock;
use std::collections::{HashMap, HashSet};
use std::future::Future;
use std::sync::Arc;
use task_executor::ShutdownReason;
use tokio::time::sleep;
use types::{Epoch, EthSpec, PublicKeyBytes, Slot};
use validator_store::{DoppelgangerStatus, ValidatorStore};

struct LivenessResponses {
    current_epoch_responses: Vec<LivenessResponseData>,
    previous_epoch_responses: Vec<LivenessResponseData>,
}

/// The number of epochs that must be checked before we assume that there are no other duplicate
/// validators on the network.
pub const DEFAULT_REMAINING_DETECTION_EPOCHS: u64 = 1;

/// Store the per-validator status of doppelganger checking.
#[derive(Debug, PartialEq)]
pub struct DoppelgangerState {
    /// The next epoch for which the validator should be checked for liveness.
    ///
    /// Whilst `self.remaining_epochs > 0`, if a validator is found to be live in this epoch or any
    /// following then we consider them to have an active doppelganger.
    ///
    /// Regardless of `self.remaining_epochs`, never indicate for a doppelganger for epochs that are
    /// below `next_check_epoch`. This is to avoid the scenario where a user reboots their VC inside
    /// a single epoch and we detect the activity of that previous process as doppelganger activity,
    /// even when it's not running anymore.
    next_check_epoch: Epoch,
    /// The number of epochs that must be checked before this validator is considered
    /// doppelganger-free.
    remaining_epochs: u64,
}

impl DoppelgangerState {
    /// Returns `true` if the validator is *not* safe to sign.
    fn requires_further_checks(&self) -> bool {
        self.remaining_epochs > 0
    }

    /// Updates the `DoppelgangerState` to consider the given `Epoch`'s doppelganger checks
    /// completed.
    fn complete_detection_in_epoch(&mut self, epoch: Epoch) {
        // The validator has successfully completed doppelganger checks for a new epoch.
        self.remaining_epochs = self.remaining_epochs.saturating_sub(1);

        // Since we just satisfied the `previous_epoch`, the next epoch to satisfy should be
        // the one following that.
        self.next_check_epoch = epoch.saturating_add(1_u64);
    }
}

/// Perform two requests to the BN to obtain the liveness data for `validator_indices`. One
/// request will pertain to the `current_epoch`, the other to the `previous_epoch`.
///
/// If the BN fails to respond to either of these requests, simply return an empty response.
/// This behaviour is to help prevent spurious failures on the BN from needlessly preventing
/// doppelganger progression.
<<<<<<< HEAD
async fn beacon_node_liveness<'a, T: 'static + SlotClock>(
    beacon_nodes: Arc<BeaconNodeFallback<T>>,
=======
async fn beacon_node_liveness<T: 'static + SlotClock, E: EthSpec>(
    beacon_nodes: Arc<BeaconNodeFallback<T, E>>,
>>>>>>> a714c146
    log: Logger,
    current_epoch: Epoch,
    validator_indices: Vec<u64>,
) -> LivenessResponses {
    let previous_epoch = current_epoch.saturating_sub(1_u64);

    let previous_epoch_responses = if previous_epoch == current_epoch {
        // If the previous epoch and the current epoch are the same, don't bother requesting the
        // previous epoch indices.
        //
        // In such a scenario it will be possible to detect validators but we will never update
        // any of the doppelganger states.
        vec![]
    } else {
        // Request the previous epoch liveness state from the beacon node.
        beacon_nodes
            .first_success(|beacon_node| {
                let validator_indices_ref = &validator_indices;
                async move {
                    beacon_node
                        .post_validator_liveness_epoch(previous_epoch, validator_indices_ref)
                        .await
                        .map_err(|e| format!("Failed query for validator liveness: {:?}", e))
                        .map(|result| {
                            result
                                .data
                                .into_iter()
                                .map(|response| LivenessResponseData {
                                    index: response.index,
                                    epoch: previous_epoch,
                                    is_live: response.is_live,
                                })
                                .collect()
                        })
                }
            })
            .await
            .unwrap_or_else(|e| {
                crit!(
                    log,
                    "Failed previous epoch liveness query";
                    "error" => %e,
                    "previous_epoch" => %previous_epoch,
                );
                // Return an empty vec. In effect, this means to keep trying to make doppelganger
                // progress even if some of the calls are failing.
                vec![]
            })
    };

    // Request the current epoch liveness state from the beacon node.
    let current_epoch_responses = beacon_nodes
        .first_success(|beacon_node| {
            let validator_indices_ref = &validator_indices;
            async move {
                beacon_node
                    .post_validator_liveness_epoch(current_epoch, validator_indices_ref)
                    .await
                    .map_err(|e| format!("Failed query for validator liveness: {:?}", e))
                    .map(|result| {
                        result
                            .data
                            .into_iter()
                            .map(|response| LivenessResponseData {
                                index: response.index,
                                epoch: current_epoch,
                                is_live: response.is_live,
                            })
                            .collect()
                    })
            }
        })
        .await
        .unwrap_or_else(|e| {
            crit!(
                log,
                "Failed current epoch liveness query";
                "error" => %e,
                "current_epoch" => %current_epoch,
            );
            // Return an empty vec. In effect, this means to keep trying to make doppelganger
            // progress even if some of the calls are failing.
            vec![]
        });

    // Alert the user if the beacon node is omitting validators from the response.
    //
    // This is not perfect since the validator might return duplicate entries, but it's a quick
    // and easy way to detect issues.
    if validator_indices.len() != current_epoch_responses.len()
        || current_epoch_responses.len() != previous_epoch_responses.len()
    {
        error!(
            log,
            "Liveness query omitted validators";
            "previous_epoch_response" => previous_epoch_responses.len(),
            "current_epoch_response" => current_epoch_responses.len(),
            "requested" => validator_indices.len(),
        )
    }

    LivenessResponses {
        current_epoch_responses,
        previous_epoch_responses,
    }
}

pub struct DoppelgangerService {
    doppelganger_states: RwLock<HashMap<PublicKeyBytes, DoppelgangerState>>,
    log: Logger,
}

impl DoppelgangerService {
    pub fn new(log: Logger) -> Self {
        Self {
            doppelganger_states: <_>::default(),
            log,
        }
    }

    /// Starts a reoccurring future which will try to keep the doppelganger service updated each
    /// slot.
    pub fn start_update_service<E, T, V>(
        service: Arc<Self>,
        context: RuntimeContext<E>,
        validator_store: Arc<V>,
        beacon_nodes: Arc<BeaconNodeFallback<T>>,
        slot_clock: T,
    ) -> Result<(), String>
    where
        E: EthSpec,
        T: 'static + SlotClock,
        V: ValidatorStore<E = E> + Send + Sync + 'static,
    {
        // Define the `get_index` function as one that uses the validator store.
        let get_index = move |pubkey| validator_store.validator_index(&pubkey);

        // Define the `get_liveness` function as one that queries the beacon node API.
        let log = service.log.clone();
        let get_liveness = move |current_epoch, validator_indices| {
            beacon_node_liveness(
                beacon_nodes.clone(),
                log.clone(),
                current_epoch,
                validator_indices,
            )
        };

        let mut shutdown_sender = context.executor.shutdown_sender();
        let log = service.log.clone();
        let mut shutdown_func = move || {
            if let Err(e) =
                shutdown_sender.try_send(ShutdownReason::Failure("Doppelganger detected."))
            {
                crit!(
                    log,
                    "Failed to send shutdown signal";
                    "msg" => "terminate this process immediately",
                    "error" => ?e
                );
            }
        };

        info!(
            service.log,
            "Doppelganger detection service started";
        );

        context.executor.spawn(
            async move {
                loop {
                    let slot_duration = slot_clock.slot_duration();

                    if let Some(duration_to_next_slot) = slot_clock.duration_to_next_slot() {
                        // Run the doppelganger protection check 75% through each epoch. This
                        // *should* mean that the BN has seen the blocks and attestations for this
                        // slot.
                        sleep(duration_to_next_slot + (slot_duration / 4) * 3).await;
                    } else {
                        // Just sleep for one slot if we are unable to read the system clock, this gives
                        // us an opportunity for the clock to eventually come good.
                        sleep(slot_duration).await;
                        continue;
                    }

                    if let Some(slot) = slot_clock.now() {
                        if let Err(e) = service
                            .detect_doppelgangers::<E, _, _, _, _>(
                                slot,
                                &get_index,
                                &get_liveness,
                                &mut shutdown_func,
                            )
                            .await
                        {
                            error!(
                                service.log,
                                "Error during doppelganger detection";
                                "error" => ?e
                            );
                        }
                    }
                }
            },
            "doppelganger_service",
        );
        Ok(())
    }

    /// Returns the current status of the `validator` in the doppelganger protection process.
    pub fn validator_status(&self, validator: PublicKeyBytes) -> DoppelgangerStatus {
        self.doppelganger_states
            .read()
            .get(&validator)
            .map(|v| {
                if v.requires_further_checks() {
                    DoppelgangerStatus::SigningDisabled(validator)
                } else {
                    DoppelgangerStatus::SigningEnabled(validator)
                }
            })
            .unwrap_or_else(|| {
                crit!(
                    self.log,
                    "Validator unknown to doppelganger service";
                    "msg" => "preventing validator from performing duties",
                    "pubkey" => ?validator
                );
                DoppelgangerStatus::UnknownToDoppelganger(validator)
            })
    }

    /// Register a new validator with the doppelganger service.
    ///
    /// Validators added during the genesis epoch will not have doppelganger protection applied to
    /// them.
    pub fn register_new_validator<E: EthSpec, T: SlotClock>(
        &self,
        validator: PublicKeyBytes,
        slot_clock: &T,
    ) -> Result<(), String> {
        let current_epoch = slot_clock
            // If registering before genesis, use the genesis slot.
            .now_or_genesis()
            .ok_or_else(|| "Unable to read slot clock when registering validator".to_string())?
            .epoch(E::slots_per_epoch());
        let genesis_epoch = slot_clock.genesis_slot().epoch(E::slots_per_epoch());

        let remaining_epochs = if current_epoch <= genesis_epoch {
            // Disable doppelganger protection when the validator was initialized before genesis.
            //
            // Without this, all validators would simply miss the first
            // `DEFAULT_REMAINING_DETECTION_EPOCHS` epochs and then all start at the same time. This
            // would be pointless.
            //
            // The downside of this is that no validators have doppelganger protection at genesis.
            // It's an unfortunate trade-off.
            0
        } else {
            DEFAULT_REMAINING_DETECTION_EPOCHS
        };

        let state = DoppelgangerState {
            next_check_epoch: current_epoch.saturating_add(1_u64),
            remaining_epochs,
        };

        self.doppelganger_states.write().insert(validator, state);

        Ok(())
    }

    /// Contact the beacon node and try to detect if there are any doppelgangers, updating the state
    /// of `self`.
    ///
    /// ## Notes
    ///
    /// This function is relatively complex when it comes to generic parameters. This is to allow
    /// for simple unit testing. Using these generics, we can test the `DoppelgangerService` without
    /// needing a BN API or a `ValidatorStore`.
    async fn detect_doppelgangers<E, I, L, F, S>(
        &self,
        request_slot: Slot,
        get_index: &I,
        get_liveness: &L,
        shutdown_func: &mut S,
    ) -> Result<(), String>
    where
        E: EthSpec,
        I: Fn(PublicKeyBytes) -> Option<u64>,
        L: Fn(Epoch, Vec<u64>) -> F,
        F: Future<Output = LivenessResponses>,
        S: FnMut(),
    {
        // Get all validators with active doppelganger protection.
        let indices_map = self.compute_detection_indices_map(get_index);

        if indices_map.is_empty() {
            // Nothing to do.
            return Ok(());
        }

        // Get a list of indices to provide to the BN API.
        let indices_only = indices_map.keys().copied().collect();

        // Pull the liveness responses from the BN.
        let request_epoch = request_slot.epoch(E::slots_per_epoch());
        let liveness_responses = get_liveness(request_epoch, indices_only).await;

        // Process the responses, attempting to detect doppelgangers.
        self.process_liveness_responses::<E, _>(
            request_slot,
            liveness_responses,
            &indices_map,
            shutdown_func,
        )
    }

    /// Get a map of `validator_index` -> `validator_pubkey` for all validators still requiring
    /// further doppelganger checks.
    ///
    /// Any validator with an unknown index will be omitted from these results.
    fn compute_detection_indices_map<F>(&self, get_index: &F) -> HashMap<u64, PublicKeyBytes>
    where
        F: Fn(PublicKeyBytes) -> Option<u64>,
    {
        let detection_pubkeys = self
            .doppelganger_states
            .read()
            .iter()
            .filter_map(|(pubkey, state)| {
                if state.requires_further_checks() {
                    Some(*pubkey)
                } else {
                    None
                }
            })
            .collect::<Vec<_>>();

        // Maps validator indices to pubkeys.
        let mut indices_map = HashMap::with_capacity(detection_pubkeys.len());

        // It is important to ensure that the `self.doppelganger_states` lock is not interleaved with
        // any other locks. That is why this is a separate loop to the one that generates
        // `detection_pubkeys`.
        for pubkey in detection_pubkeys {
            if let Some(index) = get_index(pubkey) {
                indices_map.insert(index, pubkey);
            }
        }

        indices_map
    }

    /// Process the liveness responses from the BN, potentially updating doppelganger states or
    /// shutting down the VC.
    fn process_liveness_responses<E: EthSpec, S>(
        &self,
        request_slot: Slot,
        liveness_responses: LivenessResponses,
        indices_map: &HashMap<u64, PublicKeyBytes>,
        shutdown_func: &mut S,
    ) -> Result<(), String>
    where
        S: FnMut(),
    {
        let request_epoch = request_slot.epoch(E::slots_per_epoch());
        let previous_epoch = request_epoch.saturating_sub(1_u64);
        let LivenessResponses {
            previous_epoch_responses,
            current_epoch_responses,
        } = liveness_responses;

        // Perform a loop through the current and previous epoch responses and detect any violators.
        //
        // A following loop will update the states of each validator, depending on whether or not
        // any violators were detected here.
        let mut violators = HashSet::new();
        for response in previous_epoch_responses
            .iter()
            .chain(current_epoch_responses.iter())
        {
            if !response.is_live {
                continue;
            }

            // Resolve the index from the server response back to a public key.
            let Some(pubkey) = indices_map.get(&response.index) else {
                crit!(
                    self.log,
                    "Inconsistent indices map";
                    "validator_index" => response.index,
                );
                // Skip this result if an inconsistency is detected.
                continue;
            };

            let next_check_epoch = if let Some(state) = self.doppelganger_states.read().get(pubkey)
            {
                state.next_check_epoch
            } else {
                crit!(
                    self.log,
                    "Inconsistent doppelganger state";
                    "validator_pubkey" => ?pubkey,
                );
                // Skip this result if an inconsistency is detected.
                continue;
            };

            if response.is_live && next_check_epoch <= response.epoch {
                violators.insert(response.index);
            }
        }

        let violators_exist = !violators.is_empty();
        if violators_exist {
            crit!(
                self.log,
                "Doppelganger(s) detected";
                "msg" => "A doppelganger occurs when two different validator clients run the \
                    same public key. This validator client detected another instance of a local \
                    validator on the network and is shutting down to prevent potential slashable \
                    offences. Ensure that you are not running a duplicate or overlapping \
                    validator client",
                "doppelganger_indices" => ?violators
            )
        }

        // The concept of "epoch satisfaction" is that for some epoch `e` we are *satisfied* that
        // we've waited long enough such that we don't expect to see any more consensus messages
        // for that epoch.
        //
        // As it stands now, we consider epoch `e` to be satisfied once we're in the last slot of
        // epoch `e + 1`.
        //
        // The reasoning for this choice of satisfaction slot is that by this point we've
        // *probably* seen all the blocks that are permitted to contain attestations from epoch `e`.
        let previous_epoch_satisfaction_slot = previous_epoch
            .saturating_add(1_u64)
            .end_slot(E::slots_per_epoch());
        let previous_epoch_is_satisfied = request_slot >= previous_epoch_satisfaction_slot;

        // Iterate through all the previous epoch responses, updating `self.doppelganger_states`.
        //
        // Do not bother iterating through the current epoch responses since they've already been
        // checked for violators and they don't result in updating the state.
        for response in &previous_epoch_responses {
            // Sanity check response from the server.
            //
            // Abort the entire routine if the server starts returning junk.
            if response.epoch != previous_epoch {
                return Err(format!(
                    "beacon node returned epoch {}, expecting {}",
                    response.epoch, previous_epoch
                ));
            }

            // Resolve the index from the server response back to a public key.
            let pubkey = indices_map
                .get(&response.index)
                // Abort the routine if inconsistency is detected.
                .ok_or_else(|| {
                    format!(
                        "inconsistent indices map for validator index {}",
                        response.index
                    )
                })?;

            // Hold the lock on `self` for the rest of this function.
            //
            // !! IMPORTANT !!
            //
            // There is a write-lock being held, avoid interacting with locks until it is dropped.
            let mut doppelganger_states = self.doppelganger_states.write();
            let doppelganger_state = doppelganger_states
                .get_mut(pubkey)
                // Abort the routine if inconsistency is detected.
                .ok_or_else(|| format!("inconsistent states for validator pubkey {}", pubkey))?;

            // If a single doppelganger is detected, enable doppelganger checks on all
            // validators forever (technically only 2**64 epochs).
            //
            // This has the effect of stopping validator activity even if the validator client
            // fails to shut down.
            //
            // A weird side-effect is that the BN will keep getting liveness queries that will be
            // ignored by the VC. Since the VC *should* shutdown anyway, this seems fine.
            if violators_exist {
                doppelganger_state.remaining_epochs = u64::MAX;
                continue;
            }

            let is_newly_satisfied_epoch = previous_epoch_is_satisfied
                && previous_epoch >= doppelganger_state.next_check_epoch;

            if !response.is_live && is_newly_satisfied_epoch {
                // Update the `doppelganger_state` to consider the previous epoch's checks complete.
                doppelganger_state.complete_detection_in_epoch(previous_epoch);

                info!(
                    self.log,
                    "Found no doppelganger";
                    "further_checks_remaining" => doppelganger_state.remaining_epochs,
                    "epoch" => response.epoch,
                    "validator_index" => response.index
                );

                if doppelganger_state.remaining_epochs == 0 {
                    info!(
                        self.log,
                        "Doppelganger detection complete";
                        "msg" => "starting validator",
                        "validator_index" => response.index
                    );
                }
            }
        }

        // Attempt to shutdown the validator client if there are any detected duplicate validators.
        if violators_exist {
            shutdown_func();
        }

        Ok(())
    }
}

#[cfg(test)]
mod test {
    use super::*;
    use futures::executor::block_on;
    use logging::test_logger;
    use slot_clock::TestingSlotClock;
    use std::future;
    use std::time::Duration;
    use types::{
        test_utils::{SeedableRng, TestRandom, XorShiftRng},
        MainnetEthSpec,
    };
    use validator_store::DoppelgangerStatus;

    const DEFAULT_VALIDATORS: usize = 8;

    const GENESIS_TIME: Duration = Duration::from_secs(42);
    const SLOT_DURATION: Duration = Duration::from_secs(1);

    type E = MainnetEthSpec;

    fn genesis_epoch() -> Epoch {
        E::default_spec().genesis_slot.epoch(E::slots_per_epoch())
    }

    fn check_detection_indices(detection_indices: &[u64]) {
        assert_eq!(
            detection_indices.iter().copied().collect::<HashSet<_>>(),
            (0..DEFAULT_VALIDATORS as u64).collect::<HashSet<_>>(),
            "all validators should be included in detection indices"
        );
    }

    struct TestBuilder {
        validator_count: usize,
    }

    impl Default for TestBuilder {
        fn default() -> Self {
            Self {
                validator_count: DEFAULT_VALIDATORS,
            }
        }
    }

    impl TestBuilder {
        fn build(self) -> TestScenario {
            let mut rng = XorShiftRng::from_seed([42; 16]);
            let slot_clock = TestingSlotClock::new(Slot::new(0), GENESIS_TIME, SLOT_DURATION);
            let log = test_logger();

            TestScenario {
                validators: (0..self.validator_count)
                    .map(|_| PublicKeyBytes::random_for_test(&mut rng))
                    .collect(),
                doppelganger: DoppelgangerService::new(log),
                slot_clock,
            }
        }
    }

    struct TestScenario {
        validators: Vec<PublicKeyBytes>,
        doppelganger: DoppelgangerService,
        slot_clock: TestingSlotClock,
    }

    impl TestScenario {
        pub fn pubkey_to_index_map(&self) -> HashMap<PublicKeyBytes, u64> {
            self.validators
                .iter()
                .enumerate()
                .map(|(index, pubkey)| (*pubkey, index as u64))
                .collect()
        }

        pub fn set_slot(self, slot: Slot) -> Self {
            self.slot_clock.set_slot(slot.into());
            self
        }

        pub fn set_current_time(self, time: Duration) -> Self {
            self.slot_clock.set_current_time(time);
            self
        }

        pub fn assert_prior_to_genesis(self) -> Self {
            assert!(self.slot_clock.is_prior_to_genesis().unwrap());
            self
        }

        pub fn register_all_in_doppelganger_protection_if_enabled(self) -> Self {
            let mut this = self;
            for i in 0..this.validators.len() {
                this = this.register_validator(i as u64);
            }
            this
        }

        pub fn register_validators(self, validators: &[u64]) -> Self {
            let mut this = self;
            for i in validators {
                this = this.register_validator(*i);
            }
            this
        }

        pub fn register_validator(self, index: u64) -> Self {
            let pubkey = *self
                .validators
                .get(index as usize)
                .expect("index should exist");

            self.doppelganger
                .register_new_validator::<E, _>(pubkey, &self.slot_clock)
                .unwrap();
            self.doppelganger
                .doppelganger_states
                .read()
                .get(&pubkey)
                .expect("validator should be registered");

            self
        }

        pub fn assert_all_enabled(self) -> Self {
            /*
             * 1. Ensure all validators have the correct status.
             */
            for validator in &self.validators {
                assert_eq!(
                    self.doppelganger.validator_status(*validator),
                    DoppelgangerStatus::SigningEnabled(*validator),
                    "all validators should be enabled"
                );
            }

            /*
             * 2. Ensure a correct detection indices map is generated.
             */
            let pubkey_to_index = self.pubkey_to_index_map();
            let generated_map = self
                .doppelganger
                .compute_detection_indices_map(&|pubkey| pubkey_to_index.get(&pubkey).copied());
            assert!(
                generated_map.is_empty(),
                "there should be no indices for detection if all validators are enabled"
            );

            self
        }

        pub fn assert_all_disabled(self) -> Self {
            /*
             * 1. Ensure all validators have the correct status.
             */
            for validator in &self.validators {
                assert_eq!(
                    self.doppelganger.validator_status(*validator),
                    DoppelgangerStatus::SigningDisabled(*validator),
                    "all validators should be disabled"
                );
            }

            /*
             * 2. Ensure a correct detection indices map is generated.
             */
            let pubkey_to_index = self.pubkey_to_index_map();
            let generated_map = self
                .doppelganger
                .compute_detection_indices_map(&|pubkey| pubkey_to_index.get(&pubkey).copied());

            assert_eq!(
                pubkey_to_index.len(),
                generated_map.len(),
                "should declare all indices for detection"
            );
            for (pubkey, index) in pubkey_to_index {
                assert_eq!(
                    generated_map.get(&index),
                    Some(&pubkey),
                    "map should be consistent"
                );
            }

            self
        }

        pub fn assert_all_states(self, state: &DoppelgangerState) -> Self {
            let mut this = self;
            for i in 0..this.validators.len() {
                this = this.assert_state(i as u64, state);
            }
            this
        }

        pub fn assert_state(self, index: u64, state: &DoppelgangerState) -> Self {
            let pubkey = *self
                .validators
                .get(index as usize)
                .expect("index should exist");

            assert_eq!(
                self.doppelganger
                    .doppelganger_states
                    .read()
                    .get(&pubkey)
                    .expect("validator should be present"),
                state,
                "validator should match provided state"
            );

            self
        }

        pub fn assert_unregistered(self, index: u64) -> Self {
            let pubkey = *self
                .validators
                .get(index as usize)
                .expect("index should exist in test scenario");

            assert!(
                self.doppelganger
                    .doppelganger_states
                    .read()
                    .get(&pubkey)
                    .is_none(),
                "validator should not be present in states"
            );

            assert_eq!(
                self.doppelganger.validator_status(pubkey),
                DoppelgangerStatus::UnknownToDoppelganger(pubkey),
                "validator status should be unknown"
            );

            self
        }
    }

    #[test]
    fn enabled_in_genesis_epoch() {
        for slot in genesis_epoch().slot_iter(E::slots_per_epoch()) {
            TestBuilder::default()
                .build()
                .set_slot(slot)
                .register_all_in_doppelganger_protection_if_enabled()
                .assert_all_enabled()
                .assert_all_states(&DoppelgangerState {
                    next_check_epoch: genesis_epoch() + 1,
                    remaining_epochs: 0,
                });
        }
    }

    #[test]
    fn disabled_after_genesis_epoch() {
        let epoch = genesis_epoch() + 1;

        for slot in epoch.slot_iter(E::slots_per_epoch()) {
            TestBuilder::default()
                .build()
                .set_slot(slot)
                .register_all_in_doppelganger_protection_if_enabled()
                .assert_all_disabled()
                .assert_all_states(&DoppelgangerState {
                    next_check_epoch: epoch + 1,
                    remaining_epochs: DEFAULT_REMAINING_DETECTION_EPOCHS,
                });
        }
    }

    #[test]
    fn unregistered_validator() {
        // Non-genesis epoch
        let epoch = genesis_epoch() + 2;

        TestBuilder::default()
            .build()
            .set_slot(epoch.start_slot(E::slots_per_epoch()))
            // Register only validator 1.
            .register_validator(1)
            // Ensure validator 1 was registered.
            .assert_state(
                1,
                &DoppelgangerState {
                    next_check_epoch: epoch + 1,
                    remaining_epochs: DEFAULT_REMAINING_DETECTION_EPOCHS,
                },
            )
            // Ensure validator 2 was not registered.
            .assert_unregistered(2);
    }

    enum ShouldShutdown {
        Yes,
        No,
    }

    fn get_false_responses(current_epoch: Epoch, detection_indices: &[u64]) -> LivenessResponses {
        LivenessResponses {
            current_epoch_responses: detection_indices
                .iter()
                .map(|&index| LivenessResponseData {
                    index,
                    epoch: current_epoch,
                    is_live: false,
                })
                .collect(),
            previous_epoch_responses: detection_indices
                .iter()
                .map(|&index| LivenessResponseData {
                    index,
                    epoch: current_epoch - 1,
                    is_live: false,
                })
                .collect(),
        }
    }

    impl TestScenario {
        pub fn simulate_detect_doppelgangers<L, F>(
            self,
            slot: Slot,
            should_shutdown: ShouldShutdown,
            get_liveness: L,
        ) -> Self
        where
            L: Fn(Epoch, Vec<u64>) -> F,
            F: Future<Output = LivenessResponses>,
        {
            // Create a simulated shutdown sender.
            let mut did_shutdown = false;
            let mut shutdown_func = || did_shutdown = true;

            // Create a simulated validator store that can resolve pubkeys to indices.
            let pubkey_to_index = self.pubkey_to_index_map();
            let get_index = |pubkey| pubkey_to_index.get(&pubkey).copied();

            block_on(self.doppelganger.detect_doppelgangers::<E, _, _, _, _>(
                slot,
                &get_index,
                &get_liveness,
                &mut shutdown_func,
            ))
            .expect("detection should not error");

            match should_shutdown {
                ShouldShutdown::Yes if !did_shutdown => panic!("vc failed to shutdown"),
                ShouldShutdown::No if did_shutdown => panic!("vc shutdown when it shouldn't"),
                _ => (),
            }

            self
        }
    }

    #[test]
    fn detect_at_genesis() {
        let epoch = genesis_epoch();
        let slot = epoch.start_slot(E::slots_per_epoch());

        TestBuilder::default()
            .build()
            .set_slot(slot)
            .register_all_in_doppelganger_protection_if_enabled()
            // All validators should have signing enabled since it's the genesis epoch.
            .assert_all_enabled()
            .simulate_detect_doppelgangers(
                slot,
                ShouldShutdown::No,
                |_, _| {
                    panic!("the beacon node should not get a request if there are no doppelganger validators");

                    // The compiler needs this, otherwise it complains that this isn't a future.
                    #[allow(unreachable_code)]
                    future::ready(get_false_responses(Epoch::new(0), &[]))
                },
            )
            // All validators should be enabled.
            .assert_all_enabled();
    }

    fn detect_after_genesis_test<F>(mutate_responses: F)
    where
        F: Fn(&mut LivenessResponses),
    {
        let starting_epoch = genesis_epoch() + 1;
        let starting_slot = starting_epoch.start_slot(E::slots_per_epoch());

        let checking_epoch = starting_epoch + 2;
        let checking_slot = checking_epoch.start_slot(E::slots_per_epoch());

        TestBuilder::default()
            .build()
            .set_slot(starting_slot)
            .register_all_in_doppelganger_protection_if_enabled()
            .assert_all_disabled()
            // First, simulate a check where there are no doppelgangers.
            .simulate_detect_doppelgangers(
                checking_slot,
                ShouldShutdown::No,
                |current_epoch, detection_indices: Vec<_>| {
                    assert_eq!(current_epoch, checking_epoch);
                    check_detection_indices(&detection_indices);

                    let liveness_responses = get_false_responses(current_epoch, &detection_indices);

                    future::ready(liveness_responses)
                },
            )
            // All validators should be disabled since they started after genesis.
            .assert_all_disabled()
            // Now, simulate a check where we apply `mutate_responses` which *must* create some
            // doppelgangers.
            .simulate_detect_doppelgangers(
                checking_slot,
                ShouldShutdown::Yes,
                |current_epoch, detection_indices: Vec<_>| {
                    assert_eq!(current_epoch, checking_epoch);
                    check_detection_indices(&detection_indices);

                    let mut liveness_responses =
                        get_false_responses(current_epoch, &detection_indices);

                    mutate_responses(&mut liveness_responses);

                    future::ready(liveness_responses)
                },
            )
            // All validators should still be disabled.
            .assert_all_disabled()
            // The states of all validators should be jammed with `u64:MAX`.
            .assert_all_states(&DoppelgangerState {
                next_check_epoch: starting_epoch + 1,
                remaining_epochs: u64::MAX,
            });
    }

    #[test]
    fn detect_after_genesis_with_current_epoch_doppelganger() {
        detect_after_genesis_test(|liveness_responses| {
            liveness_responses.current_epoch_responses[0].is_live = true
        })
    }

    #[test]
    fn detect_after_genesis_with_previous_epoch_doppelganger() {
        detect_after_genesis_test(|liveness_responses| {
            liveness_responses.previous_epoch_responses[0].is_live = true
        })
    }

    #[test]
    fn register_prior_to_genesis() {
        let prior_to_genesis = GENESIS_TIME.checked_sub(SLOT_DURATION).unwrap();

        TestBuilder::default()
            .build()
            .set_current_time(prior_to_genesis)
            .assert_prior_to_genesis()
            .register_all_in_doppelganger_protection_if_enabled();
    }

    #[test]
    fn detect_doppelganger_in_starting_epoch() {
        let epoch = genesis_epoch() + 1;
        let slot = epoch.start_slot(E::slots_per_epoch());

        TestBuilder::default()
            .build()
            .set_slot(slot)
            .register_all_in_doppelganger_protection_if_enabled()
            .assert_all_disabled()
            // First, simulate a check where there is a doppelganger in the starting epoch.
            //
            // This should *not* cause a shutdown since we don't declare a doppelganger in the
            // start-up epoch to be a *real* doppelganger. Doing a fast ctrl+c and restart can cause
            // this behaviour.
            .simulate_detect_doppelgangers(
                slot,
                ShouldShutdown::No,
                |current_epoch, detection_indices: Vec<_>| {
                    assert_eq!(current_epoch, epoch);
                    check_detection_indices(&detection_indices);

                    let mut liveness_responses =
                        get_false_responses(current_epoch, &detection_indices);

                    liveness_responses.previous_epoch_responses[0].is_live = true;

                    future::ready(liveness_responses)
                },
            )
            .assert_all_disabled()
            .assert_all_states(&DoppelgangerState {
                next_check_epoch: epoch + 1,
                remaining_epochs: DEFAULT_REMAINING_DETECTION_EPOCHS,
            });
    }

    #[test]
    fn no_doppelgangers_for_adequate_time() {
        let initial_epoch = genesis_epoch() + 42;
        let initial_slot = initial_epoch.start_slot(E::slots_per_epoch());
        let activation_slot =
            (initial_epoch + DEFAULT_REMAINING_DETECTION_EPOCHS + 1).end_slot(E::slots_per_epoch());

        let mut scenario = TestBuilder::default()
            .build()
            .set_slot(initial_slot)
            .register_all_in_doppelganger_protection_if_enabled()
            .assert_all_disabled();

        for slot in initial_slot.as_u64()..=activation_slot.as_u64() {
            let slot = Slot::new(slot);
            let epoch = slot.epoch(E::slots_per_epoch());

            scenario = scenario.simulate_detect_doppelgangers(
                slot,
                ShouldShutdown::No,
                |current_epoch, detection_indices: Vec<_>| {
                    assert_eq!(current_epoch, epoch);
                    check_detection_indices(&detection_indices);

                    let liveness_responses = get_false_responses(current_epoch, &detection_indices);

                    future::ready(liveness_responses)
                },
            );

            let is_first_epoch = epoch == initial_epoch;
            let is_second_epoch = epoch == initial_epoch + 1;
            let is_satisfaction_slot = slot == epoch.end_slot(E::slots_per_epoch());
            let epochs_since_start = epoch.as_u64().checked_sub(initial_epoch.as_u64()).unwrap();

            let expected_state = if is_first_epoch || is_second_epoch {
                DoppelgangerState {
                    next_check_epoch: initial_epoch + 1,
                    remaining_epochs: DEFAULT_REMAINING_DETECTION_EPOCHS,
                }
            } else if !is_satisfaction_slot {
                DoppelgangerState {
                    next_check_epoch: epoch - 1,
                    remaining_epochs: DEFAULT_REMAINING_DETECTION_EPOCHS
                        .saturating_sub(epochs_since_start.saturating_sub(2)),
                }
            } else {
                DoppelgangerState {
                    next_check_epoch: epoch,
                    remaining_epochs: DEFAULT_REMAINING_DETECTION_EPOCHS
                        .saturating_sub(epochs_since_start.saturating_sub(1)),
                }
            };

            scenario = scenario.assert_all_states(&expected_state);

            scenario = if slot < activation_slot {
                scenario.assert_all_disabled()
            } else {
                scenario.assert_all_enabled()
            };
        }

        scenario
            .assert_all_enabled()
            .assert_all_states(&DoppelgangerState {
                next_check_epoch: activation_slot.epoch(E::slots_per_epoch()),
                remaining_epochs: 0,
            });
    }

    #[test]
    fn time_skips_forward_no_doppelgangers() {
        let initial_epoch = genesis_epoch() + 1;
        let initial_slot = initial_epoch.start_slot(E::slots_per_epoch());
        let skipped_forward_epoch = initial_epoch + 42;
        let skipped_forward_slot = skipped_forward_epoch.end_slot(E::slots_per_epoch());

        TestBuilder::default()
            .build()
            .set_slot(initial_slot)
            .register_all_in_doppelganger_protection_if_enabled()
            .assert_all_disabled()
            // First, simulate a check in the initialization epoch.
            .simulate_detect_doppelgangers(
                initial_slot,
                ShouldShutdown::No,
                |current_epoch, detection_indices: Vec<_>| {
                    assert_eq!(current_epoch, initial_epoch);
                    check_detection_indices(&detection_indices);

                    future::ready(get_false_responses(current_epoch, &detection_indices))
                },
            )
            .assert_all_disabled()
            .assert_all_states(&DoppelgangerState {
                next_check_epoch: initial_epoch + 1,
                remaining_epochs: DEFAULT_REMAINING_DETECTION_EPOCHS,
            })
            // Simulate a check in the skipped forward slot
            .simulate_detect_doppelgangers(
                skipped_forward_slot,
                ShouldShutdown::No,
                |current_epoch, detection_indices: Vec<_>| {
                    assert_eq!(current_epoch, skipped_forward_epoch);
                    assert!(!detection_indices.is_empty());
                    check_detection_indices(&detection_indices);

                    future::ready(get_false_responses(current_epoch, &detection_indices))
                },
            )
            .assert_all_states(&DoppelgangerState {
                next_check_epoch: skipped_forward_epoch,
                remaining_epochs: 0,
            });
    }

    #[test]
    fn time_skips_forward_with_doppelgangers() {
        let initial_epoch = genesis_epoch() + 1;
        let initial_slot = initial_epoch.start_slot(E::slots_per_epoch());
        let skipped_forward_epoch = initial_epoch + 42;
        let skipped_forward_slot = skipped_forward_epoch.end_slot(E::slots_per_epoch());

        TestBuilder::default()
            .build()
            .set_slot(initial_slot)
            .register_all_in_doppelganger_protection_if_enabled()
            .assert_all_disabled()
            // First, simulate a check in the initialization epoch.
            .simulate_detect_doppelgangers(
                initial_slot,
                ShouldShutdown::No,
                |current_epoch, detection_indices: Vec<_>| {
                    assert_eq!(current_epoch, initial_epoch);
                    check_detection_indices(&detection_indices);

                    future::ready(get_false_responses(current_epoch, &detection_indices))
                },
            )
            .assert_all_disabled()
            .assert_all_states(&DoppelgangerState {
                next_check_epoch: initial_epoch + 1,
                remaining_epochs: DEFAULT_REMAINING_DETECTION_EPOCHS,
            })
            // Simulate a check in the skipped forward slot
            .simulate_detect_doppelgangers(
                skipped_forward_slot,
                ShouldShutdown::Yes,
                |current_epoch, detection_indices: Vec<_>| {
                    assert_eq!(current_epoch, skipped_forward_epoch);
                    assert!(!detection_indices.is_empty());

                    let mut liveness_responses =
                        get_false_responses(current_epoch, &detection_indices);

                    liveness_responses.previous_epoch_responses[1].is_live = true;

                    future::ready(liveness_responses)
                },
            )
            .assert_all_states(&DoppelgangerState {
                next_check_epoch: initial_epoch + 1,
                remaining_epochs: u64::MAX,
            });
    }

    #[test]
    fn time_skips_backward() {
        let initial_epoch = genesis_epoch() + 42;
        let initial_slot = initial_epoch.start_slot(E::slots_per_epoch());
        let skipped_backward_epoch = initial_epoch - 12;
        let skipped_backward_slot = skipped_backward_epoch.end_slot(E::slots_per_epoch());

        TestBuilder::default()
            .build()
            .set_slot(initial_slot)
            .register_all_in_doppelganger_protection_if_enabled()
            .assert_all_disabled()
            // First, simulate a check in the initialization epoch.
            .simulate_detect_doppelgangers(
                initial_slot,
                ShouldShutdown::No,
                |current_epoch, detection_indices: Vec<_>| {
                    assert_eq!(current_epoch, initial_epoch);
                    check_detection_indices(&detection_indices);

                    future::ready(get_false_responses(current_epoch, &detection_indices))
                },
            )
            .assert_all_disabled()
            .assert_all_states(&DoppelgangerState {
                next_check_epoch: initial_epoch + 1,
                remaining_epochs: DEFAULT_REMAINING_DETECTION_EPOCHS,
            })
            // Simulate a check in the skipped backward slot
            .simulate_detect_doppelgangers(
                skipped_backward_slot,
                ShouldShutdown::No,
                |current_epoch, detection_indices: Vec<_>| {
                    assert_eq!(current_epoch, skipped_backward_epoch);
                    check_detection_indices(&detection_indices);

                    future::ready(get_false_responses(current_epoch, &detection_indices))
                },
            )
            .assert_all_disabled()
            // When time skips backward we should *not* allow doppelganger advancement.
            .assert_all_states(&DoppelgangerState {
                next_check_epoch: initial_epoch + 1,
                remaining_epochs: DEFAULT_REMAINING_DETECTION_EPOCHS,
            });
    }

    #[test]
    fn staggered_entry() {
        let early_epoch = genesis_epoch() + 42;
        let early_slot = early_epoch.start_slot(E::slots_per_epoch());
        let early_activation_slot =
            (early_epoch + DEFAULT_REMAINING_DETECTION_EPOCHS + 1).end_slot(E::slots_per_epoch());

        let late_epoch = early_epoch + 1;
        let late_slot = late_epoch.start_slot(E::slots_per_epoch());
        let late_activation_slot =
            (late_epoch + DEFAULT_REMAINING_DETECTION_EPOCHS + 1).end_slot(E::slots_per_epoch());

        let early_validators: Vec<u64> = (0..DEFAULT_VALIDATORS as u64 / 2).collect();
        let late_validators: Vec<u64> =
            (DEFAULT_VALIDATORS as u64 / 2..DEFAULT_VALIDATORS as u64).collect();

        let mut scenario = TestBuilder::default()
            .build()
            .set_slot(early_slot)
            .register_validators(&early_validators)
            .set_slot(late_slot)
            .register_validators(&late_validators)
            .assert_all_disabled();

        for slot in early_slot.as_u64()..=late_activation_slot.as_u64() {
            let slot = Slot::new(slot);

            scenario = scenario.simulate_detect_doppelgangers(
                slot,
                ShouldShutdown::No,
                |current_epoch, detection_indices: Vec<_>| {
                    future::ready(get_false_responses(current_epoch, &detection_indices))
                },
            );

            for index in 0..DEFAULT_VALIDATORS as u64 {
                let pubkey = *scenario.validators.get(index as usize).unwrap();

                let should_be_disabled = if early_validators.contains(&index) {
                    slot < early_activation_slot
                } else if late_validators.contains(&index) {
                    slot < late_activation_slot
                } else {
                    unreachable!("inconsistent test");
                };

                if should_be_disabled {
                    assert_eq!(
                        scenario.doppelganger.validator_status(pubkey),
                        DoppelgangerStatus::SigningDisabled(pubkey)
                    )
                } else {
                    assert_eq!(
                        scenario.doppelganger.validator_status(pubkey),
                        DoppelgangerStatus::SigningEnabled(pubkey)
                    )
                }
            }
        }

        scenario.assert_all_enabled();
    }
}<|MERGE_RESOLUTION|>--- conflicted
+++ resolved
@@ -94,13 +94,8 @@
 /// If the BN fails to respond to either of these requests, simply return an empty response.
 /// This behaviour is to help prevent spurious failures on the BN from needlessly preventing
 /// doppelganger progression.
-<<<<<<< HEAD
-async fn beacon_node_liveness<'a, T: 'static + SlotClock>(
+async fn beacon_node_liveness<T: 'static + SlotClock>(
     beacon_nodes: Arc<BeaconNodeFallback<T>>,
-=======
-async fn beacon_node_liveness<T: 'static + SlotClock, E: EthSpec>(
-    beacon_nodes: Arc<BeaconNodeFallback<T, E>>,
->>>>>>> a714c146
     log: Logger,
     current_epoch: Epoch,
     validator_indices: Vec<u64>,
