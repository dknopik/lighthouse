--- conflicted
+++ resolved
@@ -5,11 +5,8 @@
 authors = ["Sigma Prime <contact@sigmaprime.io>"]
 
 [dependencies]
-<<<<<<< HEAD
 health_metrics = { workspace = true }
-=======
 lighthouse_version = { workspace = true }
->>>>>>> 099e2b6b
 malloc_utils = { workspace = true }
 metrics = { workspace = true }
 parking_lot = { workspace = true }
