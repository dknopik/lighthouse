--- conflicted
+++ resolved
@@ -1,10 +1,6 @@
 use crate::duties_service::{DutiesService, DutyAndProof};
 use beacon_node_fallback::{ApiTopic, BeaconNodeFallback};
-<<<<<<< HEAD
-=======
 use either::Either;
-use environment::RuntimeContext;
->>>>>>> 62a0f25f
 use futures::future::join_all;
 use logging::crit;
 use slot_clock::SlotClock;
@@ -475,7 +471,7 @@
                         .collect::<Vec<_>>();
 
                     beacon_node
-                        .post_beacon_pool_attestations_v2::<E>(
+                        .post_beacon_pool_attestations_v2::<S::E>(
                             Either::Right(single_attestations),
                             fork_name,
                         )
