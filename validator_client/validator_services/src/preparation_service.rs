--- conflicted
+++ resolved
@@ -244,18 +244,10 @@
     /// This avoids spamming the BN with preparations before the Bellatrix fork epoch, which may
     /// cause errors if it doesn't support the preparation API.
     fn should_publish_at_current_slot(&self, spec: &ChainSpec) -> bool {
-<<<<<<< HEAD
         let current_epoch = self.slot_clock.now().map_or(S::E::genesis_epoch(), |slot| {
             slot.epoch(S::E::slots_per_epoch())
         });
-        spec.bellatrix_fork_epoch.map_or(false, |fork_epoch| {
-=======
-        let current_epoch = self
-            .slot_clock
-            .now()
-            .map_or(E::genesis_epoch(), |slot| slot.epoch(E::slots_per_epoch()));
         spec.bellatrix_fork_epoch.is_some_and(|fork_epoch| {
->>>>>>> a714c146
             current_epoch + PROPOSER_PREPARATION_LOOKAHEAD_EPOCHS >= fork_epoch
         })
     }
